--- conflicted
+++ resolved
@@ -33,13 +33,8 @@
 docker_build()
 {
     if [[ "$GITHUB_WORKFLOW" != "Develop" ]]; then
-<<<<<<< HEAD
         ghcr_image_name="ghcr.io/${GITHUB_REPOSITORY}/rsnano${network_tag_suffix}"
-        "$scripts"/build-docker-image.sh docker/node/Dockerfile "$docker_image_name" --build-arg NETWORK="$network" --build-arg CI_BUILD=true --build-arg TRAVIS_TAG="$TRAVIS_TAG"
-=======
-        ghcr_image_name="ghcr.io/${GITHUB_REPOSITORY}/nano${network_tag_suffix}"
         "$scripts"/build-docker-image.sh docker/node/Dockerfile "$docker_image_name" --build-arg NETWORK="$network" --build-arg CI_BUILD=true --build-arg CI_TAG="$CI_TAG"
->>>>>>> e4a4e7bd
         for tag in "${tags[@]}"; do
             # Sanitize docker tag
             # https://docs.docker.com/engine/reference/commandline/tag/
