--- conflicted
+++ resolved
@@ -1522,15 +1522,9 @@
 {
 	if (config.logging.node_lifetime_tracing ())
 	{
-<<<<<<< HEAD
-		std::cerr << "Destructing node\n";
-	}
-
+		BOOST_LOG (log) << "Destructing node";
+	}
 	stop();
-=======
-		BOOST_LOG (log) << "Destructing node";
-	}
->>>>>>> 92db0c5d
 }
 
 void rai::node::send_keepalive (rai::endpoint const & endpoint_a)
