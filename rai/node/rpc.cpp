--- conflicted
+++ resolved
@@ -998,15 +998,10 @@
 	response_l.put ("receive", std::to_string (count.receive));
 	response_l.put ("open", std::to_string (count.open));
 	response_l.put ("change", std::to_string (count.change));
-<<<<<<< HEAD
-	response_l.put ("state", std::to_string (count.state));
-	response_errors ();
-=======
 	response_l.put ("state_v0", std::to_string (count.state_v0));
 	response_l.put ("state_v1", std::to_string (count.state_v1));
 	response_l.put ("state", std::to_string (count.state_v0 + count.state_v1));
-	response (response_l);
->>>>>>> 5a74ad0b
+	response_errors ();
 }
 
 void rai::rpc_handler::block_create ()
@@ -1472,26 +1467,9 @@
 	auto count (count_impl ());
 	if (!ec)
 	{
-<<<<<<< HEAD
 		boost::property_tree::ptree frontiers;
 		rai::transaction transaction (node.store.environment, nullptr, false);
 		for (auto i (node.store.latest_begin (transaction, start)), n (node.store.latest_end ()); i != n && frontiers.size () < count; ++i)
-=======
-		uint64_t count;
-		if (!decode_unsigned (count_text, count))
-		{
-			boost::property_tree::ptree response_l;
-			boost::property_tree::ptree frontiers;
-			rai::transaction transaction (node.store.environment, nullptr, false);
-			for (auto i (node.store.latest_begin (transaction, start)), n (node.store.latest_end ()); i != n && frontiers.size () < count; ++i)
-			{
-				frontiers.put (rai::account (i->first.uint256 ()).to_account (), rai::account_info (i->second, i->from_secondary_store ? rai::epoch::epoch_1 : rai::epoch::epoch_0).head.to_string ());
-			}
-			response_l.add_child ("frontiers", frontiers);
-			response (response_l);
-		}
-		else
->>>>>>> 5a74ad0b
 		{
 			frontiers.put (rai::account (i->first.uint256 ()).to_account (), rai::account_info (i->second).head.to_string ());
 		}
@@ -2000,39 +1978,20 @@
 			}
 			else
 			{
-				rai::pending_info info (i->second);
+				rai::pending_info info (i->second, i->from_secondary_store ? rai::epoch::epoch_1 : rai::epoch::epoch_0);
 				if (info.amount.number () >= threshold.number ())
 				{
-<<<<<<< HEAD
 					if (source || min_version)
-=======
-					rai::pending_info info (i->second, i->from_secondary_store ? rai::epoch::epoch_1 : rai::epoch::epoch_0);
-					if (info.amount.number () >= threshold.number ())
->>>>>>> 5a74ad0b
 					{
 						boost::property_tree::ptree pending_tree;
 						pending_tree.put ("amount", info.amount.number ().convert_to<std::string> ());
 						if (source)
 						{
-<<<<<<< HEAD
 							pending_tree.put ("source", info.source.to_account ());
-=======
-							boost::property_tree::ptree pending_tree;
-							pending_tree.put ("amount", info.amount.number ().convert_to<std::string> ());
-							if (source)
-							{
-								pending_tree.put ("source", info.source.to_account ());
-							}
-							if (min_version)
-							{
-								pending_tree.put ("min_version", info.epoch == rai::epoch::epoch_1 ? "1" : "0");
-							}
-							peers_l.add_child (key.hash.to_string (), pending_tree);
->>>>>>> 5a74ad0b
 						}
 						if (min_version)
 						{
-							pending_tree.put ("min_version", std::to_string (info.min_version));
+							pending_tree.put ("min_version", info.epoch == rai::epoch::epoch_1 ? "1" : "0");
 						}
 						peers_l.add_child (key.hash.to_string (), pending_tree);
 					}
@@ -3182,39 +3141,20 @@
 				}
 				else
 				{
-					rai::pending_info info (ii->second);
+					rai::pending_info info (ii->second, ii->from_secondary_store ? rai::epoch::epoch_1 : rai::epoch::epoch_0);
 					if (info.amount.number () >= threshold.number ())
 					{
-<<<<<<< HEAD
 						if (source || min_version)
-=======
-						rai::pending_info info (ii->second, ii->from_secondary_store ? rai::epoch::epoch_1 : rai::epoch::epoch_0);
-						if (info.amount.number () >= threshold.number ())
->>>>>>> 5a74ad0b
 						{
 							boost::property_tree::ptree pending_tree;
 							pending_tree.put ("amount", info.amount.number ().convert_to<std::string> ());
 							if (source)
 							{
-<<<<<<< HEAD
 								pending_tree.put ("source", info.source.to_account ());
-=======
-								boost::property_tree::ptree pending_tree;
-								pending_tree.put ("amount", info.amount.number ().convert_to<std::string> ());
-								if (source)
-								{
-									pending_tree.put ("source", info.source.to_account ());
-								}
-								if (min_version)
-								{
-									pending_tree.put ("min_version", info.epoch == rai::epoch::epoch_1 ? "1" : "0");
-								}
-								peers_l.add_child (key.hash.to_string (), pending_tree);
->>>>>>> 5a74ad0b
 							}
 							if (min_version)
 							{
-								pending_tree.put ("min_version", std::to_string (info.min_version));
+								pending_tree.put ("min_version", info.epoch == rai::epoch::epoch_1 ? "1" : "0");
 							}
 							peers_l.add_child (key.hash.to_string (), pending_tree);
 						}
