--- conflicted
+++ resolved
@@ -1222,12 +1222,7 @@
 				node2->block_processor.add (block);
 				blocks.pop_front ();
 			}
-<<<<<<< HEAD
-			node2->block_processor.flush ();
 			while (node2->ledger.cache.block_count () != count * 2 + 1)
-=======
-			while (node2->ledger.cache.block_count != count * 2 + 1)
->>>>>>> 284d3282
 			{
 				std::this_thread::sleep_for (std::chrono::milliseconds (500));
 				if (++iteration % 60 == 0)
