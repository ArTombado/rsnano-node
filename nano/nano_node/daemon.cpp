--- conflicted
+++ resolved
@@ -123,11 +123,7 @@
 				logger.info (nano::log::type::daemon, "Start time: {:%c} UTC", fmt::gmtime (dateTime));
 
 				// IO context runner should be started first and stopped last to allow asio handlers to execute during node start/stop
-<<<<<<< HEAD
-				runner = std::make_unique<nano::thread_runner> (async_rt.io_ctx, node->config->io_threads);
-=======
-				runner = std::make_unique<nano::thread_runner> (io_ctx, logger, node->config.io_threads, nano::thread_role::name::io_daemon);
->>>>>>> 51430f15
+				runner = std::make_unique<nano::thread_runner> (async_rt.io_ctx, node->config->io_threads, nano::thread_role::name::io_daemon);
 
 				node->start ();
 
