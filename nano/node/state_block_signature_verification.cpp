#include <nano/lib/logger_mt.hpp>
#include <nano/lib/numbers.hpp>
#include <nano/lib/rsnano.hpp>
#include <nano/lib/threading.hpp>
#include <nano/lib/timer.hpp>
#include <nano/node/nodeconfig.hpp>
#include <nano/node/signatures.hpp>
#include <nano/node/state_block_signature_verification.hpp>
#include <nano/secure/common.hpp>

#include <boost/format.hpp>

void item_to_dto (nano::state_block_signature_verification::value_type const & value, rsnano::StateBlockSignatureVerificationValueDto & result)
{
	auto const & [block, account, verification] = value;
	result.block = block->clone_handle ();
	std::copy (std::begin (account.bytes), std::end (account.bytes), std::begin (result.account));
	result.verification = static_cast<uint8_t> (verification);
}

void dto_to_value_type (rsnano::StateBlockSignatureVerificationValueDto const & dto, nano::state_block_signature_verification::value_type & result)
{
	nano::account account;
	std::copy (std::begin (dto.account), std::end (dto.account), std::begin (account.bytes));
	auto verification = static_cast<nano::signature_verification> (dto.verification);
	result = nano::state_block_signature_verification::value_type (nano::block_handle_to_block (dto.block), account, verification);
}

void blocks_verified_callback_adapter (void * context, const rsnano::StateBlockSignatureVerificationResultDto * result_dto)
{
	std::vector<int> verifications (result_dto->verifications, result_dto->verifications + result_dto->size);
	std::vector<nano::block_hash> hashes;
	for (auto i = result_dto->hashes; i != result_dto->hashes + result_dto->size; ++i)
	{
		nano::block_hash hash;
		std::copy (std::begin (*i), std::end (*i), std::begin (hash.bytes));
		hashes.push_back (hash);
	}

	std::vector<nano::signature> blocks_signatures;
	blocks_signatures.reserve (result_dto->size);
	for (auto i = result_dto->signatures; i != result_dto->signatures + result_dto->size; ++i)
	{
		nano::signature signature;
		std::copy (std::begin (*i), std::end (*i), std::begin (signature.bytes));
		blocks_signatures.push_back (signature);
	}

	std::deque<nano::state_block_signature_verification::value_type> items;
	for (auto i = result_dto->items; i != result_dto->items + result_dto->size; i++)
	{
		nano::state_block_signature_verification::value_type value;
		dto_to_value_type (*i, value);
		items.push_back (value);
	}

	auto instance = reinterpret_cast<nano::state_block_signature_verification *> (context);
	instance->blocks_verified_callback (items, verifications, hashes, blocks_signatures);
}

void transition_inactive_callback_adapter (void * context)
{
	auto instance = reinterpret_cast<nano::state_block_signature_verification *> (context);
	instance->transition_inactive_callback ();
}

nano::state_block_signature_verification::state_block_signature_verification (nano::signature_checker & signature_checker, nano::epochs & epochs, bool timing_logging, std::shared_ptr<nano::logger_mt> & logger, uint64_t state_block_signature_verification_size)
{
	handle = rsnano::rsn_state_block_signature_verification_create (signature_checker.get_handle (), epochs.get_handle (), nano::to_logger_handle (logger), timing_logging, state_block_signature_verification_size);
	rsnano::rsn_state_block_signature_verification_verified_callback (handle, blocks_verified_callback_adapter, this);
	rsnano::rsn_state_block_signature_verification_transition_inactive_callback (handle, transition_inactive_callback_adapter, this);
}

nano::state_block_signature_verification::~state_block_signature_verification ()
{
	rsnano::rsn_state_block_signature_verification_destroy (handle);
}

void nano::state_block_signature_verification::stop ()
{
	rsnano::rsn_state_block_signature_verification_stop (handle);
}

bool nano::state_block_signature_verification::is_active ()
{
<<<<<<< HEAD
	return rsnano::rsn_state_block_signature_verification_is_active (handle);
}

void nano::state_block_signature_verification::add (value_type const & item)
{
	rsnano::StateBlockSignatureVerificationValueDto dto;
	item_to_dto (item, dto);
	rsnano::rsn_state_block_signature_verification_add (handle, &dto);
	rsnano::rsn_block_destroy (dto.block);
}

std::size_t nano::state_block_signature_verification::size ()
{
	return rsnano::rsn_state_block_signature_verification_size (handle);
=======
	if (!items.empty ())
	{
		nano::timer<> timer_l;
		timer_l.start ();
		auto size (items.size ());
		std::vector<nano::block_hash> hashes;
		hashes.reserve (size);
		std::vector<unsigned char const *> messages;
		messages.reserve (size);
		std::vector<std::size_t> lengths;
		lengths.reserve (size);
		std::vector<nano::account> accounts;
		accounts.reserve (size);
		std::vector<unsigned char const *> pub_keys;
		pub_keys.reserve (size);
		std::vector<nano::signature> blocks_signatures;
		blocks_signatures.reserve (size);
		std::vector<unsigned char const *> signatures;
		signatures.reserve (size);
		std::vector<int> verifications;
		verifications.resize (size, 0);
		for (auto const & [block] : items)
		{
			hashes.push_back (block->hash ());
			messages.push_back (hashes.back ().bytes.data ());
			lengths.push_back (sizeof (decltype (hashes)::value_type));
			nano::account account_l = block->account ();
			if (!block->link ().is_zero () && epochs.is_epoch_link (block->link ()))
			{
				account_l = epochs.signer (epochs.epoch (block->link ()));
			}
			accounts.push_back (account_l);
			pub_keys.push_back (accounts.back ().bytes.data ());
			blocks_signatures.push_back (block->block_signature ());
			signatures.push_back (blocks_signatures.back ().bytes.data ());
		}
		nano::signature_check_set check = { size, messages.data (), lengths.data (), pub_keys.data (), signatures.data (), verifications.data () };
		signature_checker.verify (check);
		if (node_config.logging.timing_logging () && timer_l.stop () > std::chrono::milliseconds (10))
		{
			logger.try_log (boost::str (boost::format ("Batch verified %1% state blocks in %2% %3%") % size % timer_l.value ().count () % timer_l.unit ()));
		}
		blocks_verified_callback (items, verifications, hashes, blocks_signatures);
	}
>>>>>>> a5d9aeb9
}

std::unique_ptr<nano::container_info_component> nano::collect_container_info (state_block_signature_verification & state_block_signature_verification, std::string const & name)
{
	auto composite = std::make_unique<container_info_composite> (name);
	composite->add_component (std::make_unique<container_info_leaf> (container_info{ "state_blocks", state_block_signature_verification.size (), sizeof (state_block_signature_verification::value_type) }));
	return composite;
}<|MERGE_RESOLUTION|>--- conflicted
+++ resolved
@@ -12,18 +12,13 @@
 
 void item_to_dto (nano::state_block_signature_verification::value_type const & value, rsnano::StateBlockSignatureVerificationValueDto & result)
 {
-	auto const & [block, account, verification] = value;
+	auto const & [block] = value;
 	result.block = block->clone_handle ();
-	std::copy (std::begin (account.bytes), std::end (account.bytes), std::begin (result.account));
-	result.verification = static_cast<uint8_t> (verification);
 }
 
 void dto_to_value_type (rsnano::StateBlockSignatureVerificationValueDto const & dto, nano::state_block_signature_verification::value_type & result)
 {
-	nano::account account;
-	std::copy (std::begin (dto.account), std::end (dto.account), std::begin (account.bytes));
-	auto verification = static_cast<nano::signature_verification> (dto.verification);
-	result = nano::state_block_signature_verification::value_type (nano::block_handle_to_block (dto.block), account, verification);
+	result = nano::state_block_signature_verification::value_type (nano::block_handle_to_block (dto.block));
 }
 
 void blocks_verified_callback_adapter (void * context, const rsnano::StateBlockSignatureVerificationResultDto * result_dto)
@@ -83,7 +78,6 @@
 
 bool nano::state_block_signature_verification::is_active ()
 {
-<<<<<<< HEAD
 	return rsnano::rsn_state_block_signature_verification_is_active (handle);
 }
 
@@ -98,52 +92,6 @@
 std::size_t nano::state_block_signature_verification::size ()
 {
 	return rsnano::rsn_state_block_signature_verification_size (handle);
-=======
-	if (!items.empty ())
-	{
-		nano::timer<> timer_l;
-		timer_l.start ();
-		auto size (items.size ());
-		std::vector<nano::block_hash> hashes;
-		hashes.reserve (size);
-		std::vector<unsigned char const *> messages;
-		messages.reserve (size);
-		std::vector<std::size_t> lengths;
-		lengths.reserve (size);
-		std::vector<nano::account> accounts;
-		accounts.reserve (size);
-		std::vector<unsigned char const *> pub_keys;
-		pub_keys.reserve (size);
-		std::vector<nano::signature> blocks_signatures;
-		blocks_signatures.reserve (size);
-		std::vector<unsigned char const *> signatures;
-		signatures.reserve (size);
-		std::vector<int> verifications;
-		verifications.resize (size, 0);
-		for (auto const & [block] : items)
-		{
-			hashes.push_back (block->hash ());
-			messages.push_back (hashes.back ().bytes.data ());
-			lengths.push_back (sizeof (decltype (hashes)::value_type));
-			nano::account account_l = block->account ();
-			if (!block->link ().is_zero () && epochs.is_epoch_link (block->link ()))
-			{
-				account_l = epochs.signer (epochs.epoch (block->link ()));
-			}
-			accounts.push_back (account_l);
-			pub_keys.push_back (accounts.back ().bytes.data ());
-			blocks_signatures.push_back (block->block_signature ());
-			signatures.push_back (blocks_signatures.back ().bytes.data ());
-		}
-		nano::signature_check_set check = { size, messages.data (), lengths.data (), pub_keys.data (), signatures.data (), verifications.data () };
-		signature_checker.verify (check);
-		if (node_config.logging.timing_logging () && timer_l.stop () > std::chrono::milliseconds (10))
-		{
-			logger.try_log (boost::str (boost::format ("Batch verified %1% state blocks in %2% %3%") % size % timer_l.value ().count () % timer_l.unit ()));
-		}
-		blocks_verified_callback (items, verifications, hashes, blocks_signatures);
-	}
->>>>>>> a5d9aeb9
 }
 
 std::unique_ptr<nano::container_info_component> nano::collect_container_info (state_block_signature_verification & state_block_signature_verification, std::string const & name)
