#include <nano/node/node.hpp>
#include <nano/node/portmapping.hpp>

#include <miniupnp/miniupnpc/include/upnpcommands.h>
#include <miniupnp/miniupnpc/include/upnperrors.h>

#include <boost/format.hpp>
#include <boost/range/adaptor/filtered.hpp>

std::string nano::mapping_protocol::to_string ()
{
	std::stringstream ss;
	ss << name << " " << external_address << ":" << external_port;
	ss << (enabled ? " (enabled)" : " (disabled)");
	return ss.str ();
};

nano::port_mapping::port_mapping (nano::node & node_a) :
	node (node_a),
<<<<<<< HEAD
	protocols ({ { { "TCP", boost::asio::ip::address_v4::any (), 0, true }, { "UDP", boost::asio::ip::address_v4::any (), 0, !node_a.flags.disable_udp () } } })
=======
	// Kept UDP in the array (set disabled) so the port mapping is still
	// implemented in case other transport protocols that rely on it is added.
	protocols ({ { { "TCP", boost::asio::ip::address_v4::any (), 0, true }, { "UDP", boost::asio::ip::address_v4::any (), 0, false } } })
>>>>>>> 10ce90d9
{
}

void nano::port_mapping::start ()
{
	on = true;
	node.background ([this] {
		this->check_mapping_loop ();
	});
}

std::string nano::port_mapping::get_config_port (std::string const & node_port_a)
{
	return node.config->external_port != 0 ? std::to_string (node.config->external_port) : node_port_a;
}

std::string nano::port_mapping::to_string ()
{
	std::stringstream ss;

	ss << "port_mapping is " << (on ? "on" : "off") << std::endl;
	for (auto & protocol : protocols)
	{
		ss << protocol.to_string () << std::endl;
	}
	ss << upnp.to_string ();

	return ss.str ();
};

void nano::port_mapping::refresh_devices ()
{
	if (!node.network_params.network.is_dev_network ())
	{
		upnp_state upnp_l;
		int discover_error_l = 0;
		upnp_l.devices = upnpDiscover (2000, nullptr, nullptr, UPNP_LOCAL_PORT_ANY, false, 2, &discover_error_l);
		std::array<char, 64> local_address_l;
		local_address_l.fill (0);
		auto igd_error_l (UPNP_GetValidIGD (upnp_l.devices, &upnp_l.urls, &upnp_l.data, local_address_l.data (), sizeof (local_address_l)));
		if (check_count % 15 == 0 || node.config->logging.upnp_details_logging ())
		{
			node.logger->always_log (boost::str (boost::format ("UPnP local address: %1%, discovery: %2%, IGD search: %3%") % local_address_l.data () % discover_error_l % igd_error_l));
			if (node.config->logging.upnp_details_logging ())
			{
				for (auto i (upnp_l.devices); i != nullptr; i = i->pNext)
				{
					node.logger->always_log (boost::str (boost::format ("UPnP device url: %1% st: %2% usn: %3%") % i->descURL % i->st % i->usn));
				}
			}
		}
		// Update port mapping
		nano::lock_guard<nano::mutex> guard_l (mutex);
		upnp = std::move (upnp_l);
		if (igd_error_l == 1 || igd_error_l == 2)
		{
			boost::system::error_code ec;
			address = boost::asio::ip::address_v4::from_string (local_address_l.data (), ec);
		}
	}
}

nano::endpoint nano::port_mapping::external_address ()
{
	nano::endpoint result_l (boost::asio::ip::address_v6{}, 0);
	nano::lock_guard<nano::mutex> guard_l (mutex);
	for (auto & protocol : protocols | boost::adaptors::filtered ([] (auto const & p) { return p.enabled; }))
	{
		if (protocol.external_port != 0)
		{
			result_l = nano::endpoint (protocol.external_address, protocol.external_port);
		}
	}
	return result_l;
}

void nano::port_mapping::refresh_mapping ()
{
	debug_assert (!node.network_params.network.is_dev_network ());
	if (on)
	{
		nano::lock_guard<nano::mutex> guard_l (mutex);
		auto node_port_l (std::to_string (node.network->endpoint ().port ()));
		auto config_port_l (get_config_port (node_port_l));

		// We don't map the RPC port because, unless RPC authentication was added, this would almost always be a security risk
		for (auto & protocol : protocols | boost::adaptors::filtered ([] (auto const & p) { return p.enabled; }))
		{
			auto upnp_description = std::string ("Nano Node (") + node.network_params.network.get_current_network_as_string () + ")";
			auto add_port_mapping_error_l (UPNP_AddPortMapping (upnp.urls.controlURL, upnp.data.first.servicetype, config_port_l.c_str (), node_port_l.c_str (), address.to_string ().c_str (), upnp_description.c_str (), protocol.name, nullptr, std::to_string (node.network_params.portmapping.lease_duration.count ()).c_str ()));

			if (add_port_mapping_error_l == UPNPCOMMAND_SUCCESS)
			{
				protocol.external_port = static_cast<uint16_t> (std::atoi (config_port_l.data ()));
				auto fmt = boost::format ("UPnP %1% %2%:%3% mapped to %4%") % protocol.name % protocol.external_address % config_port_l % node_port_l;
				node.logger->always_log (boost::str (fmt));
			}
			else
			{
				protocol.external_port = 0;
				auto fmt = boost::format ("UPnP %1% %2%:%3% FAILED") % protocol.name % add_port_mapping_error_l % strupnperror (add_port_mapping_error_l);
				node.logger->always_log (boost::str (fmt));
			}
		}
	}
}

bool nano::port_mapping::check_lost_or_old_mapping ()
{
	// Long discovery time and fast setup/teardown make this impractical for testing
	debug_assert (!node.network_params.network.is_dev_network ());
	bool result_l (false);
	nano::lock_guard<nano::mutex> guard_l (mutex);
	auto node_port_l (std::to_string (node.network->endpoint ().port ()));
	auto config_port_l (get_config_port (node_port_l));
	for (auto & protocol : protocols | boost::adaptors::filtered ([] (auto const & p) { return p.enabled; }))
	{
		std::array<char, 64> int_client_l;
		std::array<char, 6> int_port_l;
		std::array<char, 16> remaining_mapping_duration_l;
		remaining_mapping_duration_l.fill (0);
		auto verify_port_mapping_error_l (UPNP_GetSpecificPortMappingEntry (upnp.urls.controlURL, upnp.data.first.servicetype, config_port_l.c_str (), protocol.name, nullptr, int_client_l.data (), int_port_l.data (), nullptr, nullptr, remaining_mapping_duration_l.data ()));
		auto remaining_from_port_mapping = std::atoi (remaining_mapping_duration_l.data ());
		auto lease_duration = node.network_params.portmapping.lease_duration.count ();
		auto lease_duration_divided_by_two = (lease_duration / 2);
		auto recent_lease = (remaining_from_port_mapping >= lease_duration_divided_by_two);
		if (verify_port_mapping_error_l != UPNPCOMMAND_SUCCESS)
		{
			result_l = true;
			node.logger->always_log (boost::str (boost::format ("UPNP_GetSpecificPortMappingEntry failed %1%: %2%") % verify_port_mapping_error_l % strupnperror (verify_port_mapping_error_l)));
		}
		if (!recent_lease)
		{
			result_l = true;
			node.logger->always_log (boost::str (boost::format ("UPnP leasing time getting old, remaining time: %1%, lease time: %2%, below the threshold: %3%") % remaining_from_port_mapping % lease_duration % lease_duration_divided_by_two));
		}
		std::array<char, 64> external_address_l;
		external_address_l.fill (0);
		auto external_ip_error_l (UPNP_GetExternalIPAddress (upnp.urls.controlURL, upnp.data.first.servicetype, external_address_l.data ()));
		if (external_ip_error_l == UPNPCOMMAND_SUCCESS)
		{
			boost::system::error_code ec;
			protocol.external_address = boost::asio::ip::address_v4::from_string (external_address_l.data (), ec);
			protocol.external_port = static_cast<uint16_t> (std::atoi (config_port_l.data ()));
		}
		else
		{
			protocol.external_address = boost::asio::ip::address_v4::any ();
			node.logger->always_log (boost::str (boost::format ("UPNP_GetExternalIPAddress failed %1%: %2%") % verify_port_mapping_error_l % strupnperror (verify_port_mapping_error_l)));
		}
		if (node.config->logging.upnp_details_logging ())
		{
			node.logger->always_log (boost::str (boost::format ("UPnP %1% mapping verification response: %2%, external ip response: %3%, external ip: %4%, internal ip: %5%, remaining lease: %6%") % protocol.name % verify_port_mapping_error_l % external_ip_error_l % external_address_l.data () % address.to_string () % remaining_mapping_duration_l.data ()));
		}
	}
	return result_l;
}

void nano::port_mapping::check_mapping_loop ()
{
	auto health_check_period = node.network_params.portmapping.health_check_period;

	refresh_devices ();

	if (upnp.devices != nullptr)
	{
		// If the mapping is lost, refresh it
		if (check_lost_or_old_mapping ())
		{
			// Schedules a mapping refresh just before the leasing ends
			refresh_mapping ();
		}
		else
		{
			node.logger->always_log (boost::str (boost::format ("UPnP No need to refresh the mapping")));
		}
	}
	else
	{
		if (check_count < 10 || node.config->logging.upnp_details_logging ())
		{
			node.logger->always_log (boost::str (boost::format ("UPnP No IGD devices found")));
		}
	}

	// Check for new devices or after health_check_period
	node.workers->add_timed_task (std::chrono::steady_clock::now () + health_check_period, [node_l = node.shared ()] () {
		node_l->port_mapping.check_mapping_loop ();
	});

	++check_count;
}

void nano::port_mapping::stop ()
{
	on = false;
	nano::lock_guard<nano::mutex> guard_l (mutex);
	for (auto & protocol : protocols | boost::adaptors::filtered ([] (auto const & p) { return p.enabled; }))
	{
		if (protocol.external_port != 0)
		{
			// Be a good citizen for the router and shut down our mapping
			auto delete_error_l (UPNP_DeletePortMapping (upnp.urls.controlURL, upnp.data.first.servicetype, std::to_string (protocol.external_port).c_str (), protocol.name, address.to_string ().c_str ()));
			if (delete_error_l)
			{
				node.logger->always_log (boost::str (boost::format ("UPnP shutdown %1% port mapping response: %2%") % protocol.name % delete_error_l));
			}
			else
			{
				node.logger->always_log (boost::str (boost::format ("UPnP shutdown %1% port mapping successful: %2%:%3%") % protocol.name % protocol.external_address % protocol.external_port));
			}
		}
	}
}

std::string nano::upnp_state::to_string ()
{
	std::stringstream ss;
	ss << "Discovered UPnP devices:" << std::endl;
	for (UPNPDev * p = devices; p; p = p->pNext)
	{
		debug_assert (p->descURL);
		debug_assert (p->st);
		debug_assert (p->usn);
		ss << "  " << p->descURL << std::endl;
		ss << "  " << p->st << std::endl;
		ss << "  " << p->usn << std::endl;
	}
	ss << "  scope_id: " << std::endl;
	return ss.str ();
}

nano::upnp_state::~upnp_state ()
{
	if (devices)
	{
		freeUPNPDevlist (devices);
	}
	FreeUPNPUrls (&urls);
}

nano::upnp_state & nano::upnp_state::operator= (nano::upnp_state && other_a)
{
	if (this == &other_a)
	{
		return *this;
	}
	if (devices)
	{
		freeUPNPDevlist (devices);
	}
	devices = other_a.devices;
	other_a.devices = nullptr;
	FreeUPNPUrls (&urls);
	urls = other_a.urls;
	other_a.urls = { 0 };
	data = other_a.data;
	other_a.data = { { 0 } };
	return *this;
}<|MERGE_RESOLUTION|>--- conflicted
+++ resolved
@@ -17,13 +17,9 @@
 
 nano::port_mapping::port_mapping (nano::node & node_a) :
 	node (node_a),
-<<<<<<< HEAD
-	protocols ({ { { "TCP", boost::asio::ip::address_v4::any (), 0, true }, { "UDP", boost::asio::ip::address_v4::any (), 0, !node_a.flags.disable_udp () } } })
-=======
 	// Kept UDP in the array (set disabled) so the port mapping is still
 	// implemented in case other transport protocols that rely on it is added.
 	protocols ({ { { "TCP", boost::asio::ip::address_v4::any (), 0, true }, { "UDP", boost::asio::ip::address_v4::any (), 0, false } } })
->>>>>>> 10ce90d9
 {
 }
 
