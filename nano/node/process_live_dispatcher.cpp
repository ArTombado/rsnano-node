--- conflicted
+++ resolved
@@ -46,12 +46,7 @@
 	// Start collecting quorum on block
 	if (ledger.dependents_confirmed (transaction, block))
 	{
-<<<<<<< HEAD
-		auto account = block.account ().is_zero () ? block.sideband ().account () : block.account ();
-		scheduler.activate (account, transaction);
-=======
 		scheduler.activate (ledger.account (block), transaction);
->>>>>>> 122a9353
 	}
 
 	if (websocket.server && websocket.server->any_subscriber (nano::websocket::topic::new_unconfirmed_block))
