--- conflicted
+++ resolved
@@ -37,12 +37,7 @@
 			for (auto const & [result, block, context] : batch)
 			{
 				debug_assert (block != nullptr);
-<<<<<<< HEAD
-
 				inspect (*transaction, result, *block);
-=======
-				inspect (transaction, result, *block);
->>>>>>> 1cb607af
 			}
 		}
 
