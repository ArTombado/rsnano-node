#pragma once

#include <nano/lib/locks.hpp>
#include <nano/lib/numbers.hpp>
#include <nano/lib/processing_queue.hpp>
#include <nano/lib/utility.hpp>
#include <nano/node/wallet.hpp>
#include <nano/secure/common.hpp>

#include <boost/multi_index/hashed_index.hpp>
#include <boost/multi_index/member.hpp>
#include <boost/multi_index/ordered_index.hpp>
#include <boost/multi_index/sequenced_index.hpp>
#include <boost/multi_index_container.hpp>

#include <condition_variable>
#include <deque>
#include <thread>

namespace mi = boost::multi_index;

namespace nano
{
class ledger;
class network;
class node_config;
class stats;
class vote_processor;
class wallets;
namespace transport
{
	class channel;
}

class vote_spacing final
{
public:
	vote_spacing (std::chrono::milliseconds const & delay);
	vote_spacing (vote_spacing const &) = delete;
	vote_spacing (vote_spacing &&) = delete;
	~vote_spacing ();
	bool votable (nano::root const & root_a, nano::block_hash const & hash_a) const;
	void flag (nano::root const & root_a, nano::block_hash const & hash_a);
	std::size_t size () const;
	rsnano::VoteSpacingHandle * handle;
};

class local_vote_history final
{
public:
	local_vote_history (nano::voting_constants const & constants);
	local_vote_history (const local_vote_history &) = delete;
	local_vote_history (local_vote_history &&) = delete;
	~local_vote_history ();
	void add (nano::root const & root_a, nano::block_hash const & hash_a, std::shared_ptr<nano::vote> const & vote_a);
	void erase (nano::root const & root_a);

	std::vector<std::shared_ptr<nano::vote>> votes (nano::root const & root_a, nano::block_hash const & hash_a, bool const is_final_a = false) const;
	bool exists (nano::root const &) const;
	std::size_t size () const;

private:
	rsnano::LocalVoteHistoryHandle * handle;
	friend std::unique_ptr<container_info_component> collect_container_info (local_vote_history & history, std::string const & name);
	friend class local_vote_history_basic_Test;
};

std::unique_ptr<container_info_component> collect_container_info (local_vote_history & history, std::string const & name);

/** Floods a vote to the network and calls the vote processor. */
class vote_broadcaster
{
public:
	vote_broadcaster (nano::vote_processor & vote_processor_a, nano::network & network_a);
	void broadcast (std::shared_ptr<nano::vote> const &) const;

private:
	nano::vote_processor & vote_processor;
	nano::network & network;
};

class vote_generator final
{
private:
	using candidate_t = std::pair<nano::root, nano::block_hash>;
	using request_t = std::pair<std::vector<candidate_t>, std::shared_ptr<nano::transport::channel>>;
	using queue_entry_t = std::pair<nano::root, nano::block_hash>;

public:
	vote_generator (nano::node_config const & config_a, nano::ledger & ledger_a, nano::wallets & wallets_a, nano::vote_processor & vote_processor_a, nano::local_vote_history & history_a, nano::network & network_a, nano::stats & stats_a, bool is_final_a);
	~vote_generator ();

	/** Queue items for vote generation, or broadcast votes already in cache */
	void add (nano::root const &, nano::block_hash const &);
	/** Queue blocks for vote generation, returning the number of successful candidates.*/
	std::size_t generate (std::vector<std::shared_ptr<nano::block>> const & blocks_a, std::shared_ptr<nano::transport::channel> const & channel_a);
	void set_reply_action (std::function<void (std::shared_ptr<nano::vote> const &, std::shared_ptr<nano::transport::channel> const &)>);

	void start ();
	void stop ();

private:
	void run ();
	void broadcast (nano::unique_lock<nano::mutex> &);
	void reply (nano::unique_lock<nano::mutex> &, request_t &&);
	void vote (std::vector<nano::block_hash> const &, std::vector<nano::root> const &, std::function<void (std::shared_ptr<nano::vote> const &)> const &);
	void broadcast_action (std::shared_ptr<nano::vote> const &) const;
	void process_batch (std::deque<queue_entry_t> & batch);
	/**
	 * Check if block is eligible for vote generation, then generates a vote or broadcasts votes already in cache
	 * @param transaction : needs `tables::final_votes` lock
	 */
<<<<<<< HEAD
	void process (nano::write_transaction const &, nano::root const &, nano::block_hash const &);
=======
	void process (store::write_transaction const &, nano::root const &, nano::block_hash const &);

private:
>>>>>>> 1e57b5b4
	std::function<void (std::shared_ptr<nano::vote> const &, std::shared_ptr<nano::transport::channel> &)> reply_action; // must be set only during initialization by using set_reply_action

	// already ported to Rust:
	nano::node_config const & config;
	nano::local_vote_history & history;
	nano::stats & stats;
	nano::vote_spacing spacing;

	// not ported yet:
	nano::ledger & ledger;
	nano::wallets & wallets;
	nano::vote_broadcaster vote_broadcaster;
	processing_queue<queue_entry_t> vote_generation_queue;
	const bool is_final;
	mutable nano::mutex mutex;
	nano::condition_variable condition;
	static std::size_t constexpr max_requests{ 2048 };
	std::deque<request_t> requests;
	std::deque<candidate_t> candidates;
	std::atomic<bool> stopped{ false };
	std::thread thread;

	friend std::unique_ptr<container_info_component> collect_container_info (vote_generator & vote_generator, std::string const & name);
};

std::unique_ptr<container_info_component> collect_container_info (vote_generator & generator, std::string const & name);
}<|MERGE_RESOLUTION|>--- conflicted
+++ resolved
@@ -110,13 +110,7 @@
 	 * Check if block is eligible for vote generation, then generates a vote or broadcasts votes already in cache
 	 * @param transaction : needs `tables::final_votes` lock
 	 */
-<<<<<<< HEAD
-	void process (nano::write_transaction const &, nano::root const &, nano::block_hash const &);
-=======
-	void process (store::write_transaction const &, nano::root const &, nano::block_hash const &);
-
-private:
->>>>>>> 1e57b5b4
+	void process (nano::store::write_transaction const &, nano::root const &, nano::block_hash const &);
 	std::function<void (std::shared_ptr<nano::vote> const &, std::shared_ptr<nano::transport::channel> &)> reply_action; // must be set only during initialization by using set_reply_action
 
 	// already ported to Rust:
