--- conflicted
+++ resolved
@@ -96,7 +96,6 @@
 
 namespace
 {
-<<<<<<< HEAD
 void for_each_par_wrapper (void * context, rsnano::TransactionHandle * txn_handle, rsnano::LmdbIteratorHandle * begin_handle, rsnano::LmdbIteratorHandle * end_handle)
 {
 	auto action = static_cast<std::function<void (nano::read_transaction const &, nano::store_iterator<nano::block_hash, nano::block_w_sideband>, nano::store_iterator<nano::block_hash, nano::block_w_sideband>)> const *> (context);
@@ -106,16 +105,6 @@
 	(*action) (txn, std::move (begin), std::move (end));
 }
 void for_each_par_delete_context (void * context)
-=======
-	parallel_traversal<nano::uint256_t> (
-	[&action_a, this] (nano::uint256_t const & start, nano::uint256_t const & end, bool const is_last) {
-		auto transaction (this->store.tx_begin_read ());
-		action_a (transaction, this->begin (transaction, start), !is_last ? this->begin (transaction, end) : this->end ());
-	});
-}
-
-void nano::lmdb::block_store::block_raw_get (nano::transaction const & transaction, nano::block_hash const & hash, nano::mdb_val & value) const
->>>>>>> bd3c6b25
 {
 }
 }
@@ -125,9 +114,4 @@
 	auto context = (void *)&action_a;
 	rsnano::rsn_lmdb_block_store_for_each_par (handle, for_each_par_wrapper, context, for_each_par_delete_context);
 }
-
-// Converts a block hash to a block height
-uint64_t nano::lmdb::block_store::account_height (nano::transaction const & transaction_a, nano::block_hash const & hash_a) const
-{
-	return rsnano::rsn_lmdb_block_store_account_height (handle, transaction_a.get_rust_handle (), hash_a.bytes.data ());
 }