#include <nano/lib/threading.hpp>
#include <nano/lib/tomlconfig.hpp>
#include <nano/lib/utility.hpp>
#include <nano/node/common.hpp>
#include <nano/node/daemonconfig.hpp>
#include <nano/node/node.hpp>
#include <nano/node/telemetry.hpp>
#include <nano/node/websocket.hpp>
#include <nano/secure/buffer.hpp>

#include <boost/filesystem.hpp>
#include <boost/property_tree/json_parser.hpp>

#include <algorithm>
#include <cstdlib>
#include <fstream>
#include <future>
#include <sstream>

double constexpr nano::node::price_max;
double constexpr nano::node::free_cutoff;

namespace nano
{
extern unsigned char nano_bootstrap_weights_live[];
extern std::size_t nano_bootstrap_weights_live_size;
extern unsigned char nano_bootstrap_weights_beta[];
extern std::size_t nano_bootstrap_weights_beta_size;
}

/*
 * Configs
 */

nano::backlog_population::config nano::backlog_population_config (const nano::node_config & config)
{
	nano::backlog_population::config cfg{};
	cfg.enabled = config.frontiers_confirmation != nano::frontiers_confirmation_mode::disabled;
	cfg.frequency = config.backlog_scan_frequency;
	cfg.batch_size = config.backlog_scan_batch_size;
	return cfg;
}

nano::vote_cache::config nano::nodeconfig_to_vote_cache_config (node_config const & config, node_flags const & flags)
{
	vote_cache::config cfg;
	cfg.max_size = flags.inactive_votes_cache_size ();
	return cfg;
}

nano::hinted_scheduler::config nano::nodeconfig_to_hinted_scheduler_config (const nano::node_config & config)
{
	hinted_scheduler::config cfg;
	cfg.vote_cache_check_interval_ms = config.network_params.network.is_dev_network () ? 100u : 1000u;
	return cfg;
}

nano::outbound_bandwidth_limiter::config nano::outbound_bandwidth_limiter_config (const nano::node_config & config)
{
	outbound_bandwidth_limiter::config cfg;
	cfg.standard_limit = config.bandwidth_limit;
	cfg.standard_burst_ratio = config.bandwidth_limit_burst_ratio;
	cfg.bootstrap_limit = config.bootstrap_bandwidth_limit;
	cfg.bootstrap_burst_ratio = config.bootstrap_bandwidth_burst_ratio;
	return cfg;
}

/*
 * node
 */

void nano::node::keepalive (std::string const & address_a, uint16_t port_a)
{
	auto node_l (shared_from_this ());
	network->resolver.async_resolve (boost::asio::ip::udp::resolver::query (address_a, std::to_string (port_a)), [node_l, address_a, port_a] (boost::system::error_code const & ec, boost::asio::ip::udp::resolver::iterator i_a) {
		if (!ec)
		{
			for (auto i (i_a), n (boost::asio::ip::udp::resolver::iterator{}); i != n; ++i)
			{
				auto endpoint (nano::transport::map_endpoint_to_v6 (i->endpoint ()));
				std::weak_ptr<nano::node> node_w (node_l);
				auto channel (node_l->network->find_channel (endpoint));
				if (!channel)
				{
					node_l->network->tcp_channels->start_tcp (endpoint);
				}
				else
				{
					node_l->network->send_keepalive (channel);
				}
			}
		}
		else
		{
			node_l->logger->try_log (boost::str (boost::format ("Error resolving address: %1%:%2%: %3%") % address_a % port_a % ec.message ()));
		}
	});
}

std::unique_ptr<nano::container_info_component> nano::collect_container_info (rep_crawler & rep_crawler, std::string const & name)
{
	std::size_t count;
	{
		nano::lock_guard<nano::mutex> guard{ rep_crawler.active_mutex };
		count = rep_crawler.active.size ();
	}

	auto const sizeof_element = sizeof (decltype (rep_crawler.active)::value_type);
	auto composite = std::make_unique<container_info_composite> (name);
	composite->add_component (std::make_unique<container_info_leaf> (container_info{ "active", count, sizeof_element }));
	return composite;
}

nano::keypair nano::load_or_create_node_id (boost::filesystem::path const & application_path, nano::logger_mt & logger)
{
	auto node_private_key_path = application_path / "node_id_private.key";
	std::ifstream ifs (node_private_key_path.c_str ());
	if (ifs.good ())
	{
		logger.always_log (boost::str (boost::format ("%1% exists, reading node id from it") % node_private_key_path.string ()));
		std::string node_private_key;
		ifs >> node_private_key;
		release_assert (node_private_key.size () == 64);
		nano::keypair kp = nano::keypair (node_private_key);
		return kp;
	}
	else
	{
		boost::filesystem::create_directories (application_path);
		// no node_id found, generate new one
		logger.always_log (boost::str (boost::format ("%1% does not exist, creating a new node_id") % node_private_key_path.string ()));
		nano::keypair kp;
		std::ofstream ofs (node_private_key_path.c_str (), std::ofstream::out | std::ofstream::trunc);
		ofs << kp.prv.to_string () << std::endl
			<< std::flush;
		ofs.close ();
		release_assert (!ofs.fail ());
		return kp;
	}
}

std::shared_ptr<nano::network> create_network (nano::node & node_a, nano::node_config const & config_a)
{
	auto network{ std::make_shared<nano::network> (node_a, config_a.peering_port.has_value () ? *config_a.peering_port : 0) };
	network->start_threads ();
	return network;
}

nano::node::node (boost::asio::io_context & io_ctx_a, uint16_t peering_port_a, boost::filesystem::path const & application_path_a, nano::logging const & logging_a, nano::work_pool & work_a, nano::node_flags flags_a, unsigned seq) :
	node (io_ctx_a, application_path_a, nano::node_config (peering_port_a, logging_a), work_a, flags_a, seq)
{
}

nano::node::node (boost::asio::io_context & io_ctx_a, boost::filesystem::path const & application_path_a, nano::node_config const & config_a, nano::work_pool & work_a, nano::node_flags flags_a, unsigned seq) :
	write_database_queue (!flags_a.force_use_write_database_queue ()),
	io_ctx (io_ctx_a),
	node_initialized_latch (1),
	observers{ std::make_shared<nano::node_observers> () },
	config{ std::make_shared<nano::node_config> (config_a) },
	network_params{ config_a.network_params },
	logger{ std::make_shared<nano::logger_mt> (config_a.logging.min_time_between_log_output) },
	node_id{ nano::load_or_create_node_id (application_path_a, *logger) },
	stats{ std::make_shared<nano::stat> (config_a.stat_config) },
	workers{ std::make_shared<nano::thread_pool> (std::max (3u, config_a.io_threads / 4), nano::thread_role::name::worker) },
	bootstrap_workers{ config->bootstrap_serving_threads, nano::thread_role::name::bootstrap_worker },
	flags (flags_a),
	work (work_a),
	distributed_work (*this),
	store_impl (nano::make_store (logger, application_path_a, network_params.ledger, flags.read_only (), true, config_a.diagnostics_config.txn_tracking, config_a.block_processor_batch_max_time, config_a.lmdb_config, config_a.backup_before_upgrade)),
	store (*store_impl),
	unchecked{ store, flags.disable_block_processor_unchecked_deletion () },
	wallets_store_impl (std::make_unique<nano::mdb_wallets_store> (application_path_a / "wallets.ldb", config_a.lmdb_config)),
	wallets_store (*wallets_store_impl),
	gap_cache (*this),
	ledger (store, *stats, network_params.ledger, flags_a.generate_cache ()),
	checker (config_a.signature_checker_threads),
	outbound_limiter{ outbound_bandwidth_limiter_config (config_a) },
	// empty `config.peering_port` means the user made no port choice at all;
	// otherwise, any value is considered, with `0` having the special meaning of 'let the OS pick a port instead'
	//
	network{ create_network (*this, config_a) },
	telemetry (std::make_shared<nano::telemetry> (*network, *workers, observers->telemetry, *stats, network_params, flags.disable_ongoing_telemetry_requests ())),
	bootstrap_initiator (*this),
	bootstrap_server{ store, ledger, network_params.network, *stats },
	// BEWARE: `bootstrap` takes `network.port` instead of `config.peering_port` because when the user doesn't specify
	//         a peering port and wants the OS to pick one, the picking happens when `network` gets initialized
	//         (if UDP is active, otherwise it happens when `bootstrap` gets initialized), so then for TCP traffic
	//         we want to tell `bootstrap` to use the already picked port instead of itself picking a different one.
	//         Thus, be very careful if you change the order: if `bootstrap` gets constructed before `network`,
	//         the latter would inherit the port from the former (if TCP is active, otherwise `network` picks first)
	//
	tcp_listener{ std::make_shared<nano::transport::tcp_listener> (network->port, *this) },
	application_path (application_path_a),
	port_mapping (*this),
	rep_crawler (*this),
	vote_processor (checker, active, *observers, *stats, *config, flags, *logger, online_reps, rep_crawler, ledger, network_params),
	warmed_up (0),
	block_arrival{},
	block_processor (*this, write_database_queue),
	online_reps (ledger, *config),
	history{ config_a.network_params.voting },
	vote_uniquer (block_uniquer),
	confirmation_height_processor (ledger, *stats, write_database_queue, config_a.conf_height_processor_batch_min_time, config->logging, logger, node_initialized_latch, flags.confirmation_height_processor_mode ()),
	inactive_vote_cache{ nano::nodeconfig_to_vote_cache_config (config_a, flags) },
	generator{ *config, ledger, wallets, vote_processor, history, *network, *stats, /* non-final */ false },
	final_generator{ *config, ledger, wallets, vote_processor, history, *network, *stats, /* final */ true },
	active (*this, confirmation_height_processor),
	scheduler{ *this },
	hinting{ nano::nodeconfig_to_hinted_scheduler_config (config_a), *this, inactive_vote_cache, active, online_reps, *stats },
	aggregator (*config, *stats, generator, final_generator, history, ledger, wallets, active),
	wallets (wallets_store.init_error (), *this),
	backlog{ nano::backlog_population_config (*config), store, *stats },
	startup_time (std::chrono::steady_clock::now ()),
	node_seq (seq)
{
	logger->always_log ("Node ID: ", node_id.pub.to_node_id ());

	unchecked.use_memory = [this] () { return ledger.bootstrap_weight_reached (); };
	unchecked.satisfied = [this] (nano::unchecked_info const & info) {
		this->block_processor.add (info);
	};

	inactive_vote_cache.rep_weight_query = [this] (nano::account const & rep) {
		return ledger.weight (rep);
	};

	backlog.activate_callback.add ([this] (nano::transaction const & transaction, nano::account const & account, nano::account_info const & account_info, nano::confirmation_height_info const & conf_info) {
		scheduler.activate (account, transaction);
	});

	if (!init_error ())
	{
		telemetry->start ();

		// Notify election schedulers when AEC frees election slot
		active.vacancy_update = [this] () {
			scheduler.notify ();
			hinting.notify ();
		};

		if (config->websocket_config.enabled)
		{
			auto endpoint_l (nano::tcp_endpoint (boost::asio::ip::make_address_v6 (config->websocket_config.address), config->websocket_config.port));
			websocket_server = std::make_shared<nano::websocket::listener> (config->websocket_config.tls_config, *logger, wallets, io_ctx, endpoint_l);
			this->websocket_server->run ();
		}

		wallets.observer = [this] (bool active) {
			observers->wallet.notify (active);
		};
		network->on_new_channel ([this] (std::shared_ptr<nano::transport::channel> const & channel_a) {
			debug_assert (channel_a != nullptr);
			observers->endpoint.notify (channel_a);
		});
		network->disconnect_observer = [this] () {
			observers->disconnect.notify ();
		};
		if (!config->callback_address.empty ())
		{
			observers->blocks.add ([this] (nano::election_status const & status_a, std::vector<nano::vote_with_weight_info> const & votes_a, nano::account const & account_a, nano::amount const & amount_a, bool is_state_send_a, bool is_state_epoch_a) {
				auto block_a (status_a.get_winner ());
				if ((status_a.get_election_status_type () == nano::election_status_type::active_confirmed_quorum || status_a.get_election_status_type () == nano::election_status_type::active_confirmation_height) && this->block_arrival.recent (block_a->hash ()))
				{
					auto node_l (shared_from_this ());
					background ([node_l, block_a, account_a, amount_a, is_state_send_a, is_state_epoch_a] () {
						boost::property_tree::ptree event;
						event.add ("account", account_a.to_account ());
						event.add ("hash", block_a->hash ().to_string ());
						std::string block_text;
						block_a->serialize_json (block_text);
						event.add ("block", block_text);
						event.add ("amount", amount_a.to_string_dec ());
						if (is_state_send_a)
						{
							event.add ("is_send", is_state_send_a);
							event.add ("subtype", "send");
						}
						// Subtype field
						else if (block_a->type () == nano::block_type::state)
						{
							if (block_a->link ().is_zero ())
							{
								event.add ("subtype", "change");
							}
							else if (is_state_epoch_a)
							{
								debug_assert (amount_a == 0 && node_l->ledger.is_epoch_link (block_a->link ()));
								event.add ("subtype", "epoch");
							}
							else
							{
								event.add ("subtype", "receive");
							}
						}
						std::stringstream ostream;
						boost::property_tree::write_json (ostream, event);
						ostream.flush ();
						auto body (std::make_shared<std::string> (ostream.str ()));
						auto address (node_l->config->callback_address);
						auto port (node_l->config->callback_port);
						auto target (std::make_shared<std::string> (node_l->config->callback_target));
						auto resolver (std::make_shared<boost::asio::ip::tcp::resolver> (node_l->io_ctx));
						resolver->async_resolve (boost::asio::ip::tcp::resolver::query (address, std::to_string (port)), [node_l, address, port, target, body, resolver] (boost::system::error_code const & ec, boost::asio::ip::tcp::resolver::iterator i_a) {
							if (!ec)
							{
								node_l->do_rpc_callback (i_a, address, port, target, body, resolver);
							}
							else
							{
								if (node_l->config->logging.callback_logging ())
								{
									node_l->logger->always_log (boost::str (boost::format ("Error resolving callback: %1%:%2%: %3%") % address % port % ec.message ()));
								}
								node_l->stats->inc (nano::stat::type::error, nano::stat::detail::http_callback, nano::stat::dir::out);
							}
						});
					});
				}
			});
		}
		if (websocket_server)
		{
			observers->blocks.add ([this] (nano::election_status const & status_a, std::vector<nano::vote_with_weight_info> const & votes_a, nano::account const & account_a, nano::amount const & amount_a, bool is_state_send_a, bool is_state_epoch_a) {
				debug_assert (status_a.get_election_status_type () != nano::election_status_type::ongoing);

				if (this->websocket_server->any_subscriber (nano::websocket::topic::confirmation))
				{
					auto block_a (status_a.get_winner ());
					std::string subtype;
					if (is_state_send_a)
					{
						subtype = "send";
					}
					else if (block_a->type () == nano::block_type::state)
					{
						if (block_a->link ().is_zero ())
						{
							subtype = "change";
						}
						else if (is_state_epoch_a)
						{
							debug_assert (amount_a == 0 && this->ledger.is_epoch_link (block_a->link ()));
							subtype = "epoch";
						}
						else
						{
							subtype = "receive";
						}
					}

					this->websocket_server->broadcast_confirmation (block_a, account_a, amount_a, subtype, status_a, votes_a);
				}
			});

			observers->active_started.add ([this] (nano::block_hash const & hash_a) {
				if (this->websocket_server->any_subscriber (nano::websocket::topic::started_election))
				{
					nano::websocket::message_builder builder;
					this->websocket_server->broadcast (builder.started_election (hash_a));
				}
			});

			observers->active_stopped.add ([this] (nano::block_hash const & hash_a) {
				if (this->websocket_server->any_subscriber (nano::websocket::topic::stopped_election))
				{
					nano::websocket::message_builder builder;
					this->websocket_server->broadcast (builder.stopped_election (hash_a));
				}
			});

			observers->telemetry.add ([this] (nano::telemetry_data const & telemetry_data, nano::endpoint const & endpoint) {
				if (this->websocket_server->any_subscriber (nano::websocket::topic::telemetry))
				{
					nano::websocket::message_builder builder;
					this->websocket_server->broadcast (builder.telemetry_received (telemetry_data, endpoint));
				}
			});
		}
		// Add block confirmation type stats regardless of http-callback and websocket subscriptions
		observers->blocks.add ([this] (nano::election_status const & status_a, std::vector<nano::vote_with_weight_info> const & votes_a, nano::account const & account_a, nano::amount const & amount_a, bool is_state_send_a, bool is_state_epoch_a) {
			debug_assert (status_a.get_election_status_type () != nano::election_status_type::ongoing);
			switch (status_a.get_election_status_type ())
			{
				case nano::election_status_type::active_confirmed_quorum:
					this->stats->inc (nano::stat::type::confirmation_observer, nano::stat::detail::active_quorum, nano::stat::dir::out);
					break;
				case nano::election_status_type::active_confirmation_height:
					this->stats->inc (nano::stat::type::confirmation_observer, nano::stat::detail::active_conf_height, nano::stat::dir::out);
					break;
				case nano::election_status_type::inactive_confirmation_height:
					this->stats->inc (nano::stat::type::confirmation_observer, nano::stat::detail::inactive_conf_height, nano::stat::dir::out);
					break;
				default:
					break;
			}
		});
		observers->endpoint.add ([this] (std::shared_ptr<nano::transport::channel> const & channel_a) {
			if (channel_a->get_type () == nano::transport::transport_type::udp)
			{
				this->network->send_keepalive (channel_a);
			}
			else
			{
				this->network->send_keepalive_self (channel_a);
			}
		});
		observers->vote.add ([this] (std::shared_ptr<nano::vote> vote_a, std::shared_ptr<nano::transport::channel> const & channel_a, nano::vote_code code_a) {
			debug_assert (code_a != nano::vote_code::invalid);
			// The vote_code::vote is handled inside the election
			if (code_a == nano::vote_code::indeterminate)
			{
				auto active_in_rep_crawler (!this->rep_crawler.response (channel_a, vote_a));
				if (active_in_rep_crawler)
				{
					// Representative is defined as online if replying to live votes or rep_crawler queries
					this->online_reps.observe (vote_a->account ());
				}
				this->gap_cache.vote (vote_a);
			}
		});
		if (websocket_server)
		{
			observers->vote.add ([this] (std::shared_ptr<nano::vote> vote_a, std::shared_ptr<nano::transport::channel> const & channel_a, nano::vote_code code_a) {
				if (this->websocket_server->any_subscriber (nano::websocket::topic::vote))
				{
					nano::websocket::message_builder builder;
					auto msg (builder.vote_received (vote_a, code_a));
					this->websocket_server->broadcast (msg);
				}
			});
		}
		// Cancelling local work generation
		observers->work_cancel.add ([this] (nano::root const & root_a) {
			this->work.cancel (root_a);
			this->distributed_work.cancel (root_a);
		});

		logger->always_log ("Node starting, version: ", NANO_VERSION_STRING);
		logger->always_log ("Build information: ", BUILD_INFO);
		logger->always_log ("Database backend: ", store.vendor_get ());

		auto const network_label = network_params.network.get_current_network_as_string ();
		logger->always_log ("Active network: ", network_label);

		logger->always_log (boost::str (boost::format ("Work pool running %1% threads %2%") % work.thread_count () % (work.has_opencl () ? "(1 for OpenCL)" : "")));
		logger->always_log (boost::str (boost::format ("%1% work peers configured") % config->work_peers.size ()));
		if (!work_generation_enabled ())
		{
			logger->always_log ("Work generation is disabled");
		}

		if (config->logging.node_lifetime_tracing ())
		{
			logger->always_log ("Constructing node");
		}

		logger->always_log (boost::str (boost::format ("Outbound Voting Bandwidth limited to %1% bytes per second, burst ratio %2%") % config->bandwidth_limit % config->bandwidth_limit_burst_ratio));

		if (!ledger.block_or_pruned_exists (config->network_params.ledger.genesis->hash ()))
		{
			std::stringstream ss;
			ss << "Genesis block not found. This commonly indicates a configuration issue, check that the --network or --data_path command line arguments are correct, "
				  "and also the ledger backend node config option. If using a read-only CLI command a ledger must already exist, start the node with --daemon first.";
			if (network_params.network.is_beta_network ())
			{
				ss << " Beta network may have reset, try clearing database files";
			}
			auto const str = ss.str ();

			logger->always_log (str);
			std::cerr << str << std::endl;
			std::exit (1);
		}

		if (config->enable_voting)
		{
			std::ostringstream stream;
			stream << "Voting is enabled, more system resources will be used";
			auto voting (wallets.reps ().voting);
			if (voting > 0)
			{
				stream << ". " << voting << " representative(s) are configured";
				if (voting > 1)
				{
					stream << ". Voting with more than one representative can limit performance";
				}
			}
			logger->always_log (stream.str ());
		}

		if ((network_params.network.is_live_network () || network_params.network.is_beta_network ()) && !flags.inactive_node ())
		{
			auto const bootstrap_weights = get_bootstrap_weights ();
			// Use bootstrap weights if initial bootstrap is not completed
			const bool use_bootstrap_weight = ledger.cache.block_count () < bootstrap_weights.first;
			if (use_bootstrap_weight)
			{
				ledger.set_bootstrap_weights (bootstrap_weights.second);
				for (auto const & rep : ledger.get_bootstrap_weights ())
				{
					logger->always_log ("Using bootstrap rep weight: ", rep.first.to_account (), " -> ", nano::uint128_union (rep.second).format_balance (Mxrb_ratio, 0, true), " XRB");
				}
			}
			ledger.set_bootstrap_weight_max_blocks (bootstrap_weights.first);

			// Drop unchecked blocks if initial bootstrap is completed
			if (!flags.disable_unchecked_drop () && !use_bootstrap_weight && !flags.read_only ())
			{
				auto const transaction (store.tx_begin_write ({ tables::unchecked }));
				unchecked.clear (*transaction);
				logger->always_log ("Dropping unchecked blocks");
			}
		}

		{
			auto tx{ store.tx_begin_read () };
			if (flags.enable_pruning () || store.pruned ().count (*tx) > 0)
			{
				ledger.enable_pruning ();
			};
		}

		if (ledger.pruning_enabled ())
		{
			if (config->enable_voting && !flags.inactive_node ())
			{
				std::string str = "Incompatibility detected between config node.enable_voting and existing pruned blocks";
				logger->always_log (str);
				std::cerr << str << std::endl;
				std::exit (1);
			}
			else if (!flags.enable_pruning () && !flags.inactive_node ())
			{
				std::string str = "To start node with existing pruned blocks use launch flag --enable_pruning";
				logger->always_log (str);
				std::cerr << str << std::endl;
				std::exit (1);
			}
		}
	}
	node_initialized_latch.count_down ();
}

nano::node::~node ()
{
	if (config->logging.node_lifetime_tracing ())
	{
		logger->always_log ("Destructing node");
	}
	stop ();
}

void nano::node::do_rpc_callback (boost::asio::ip::tcp::resolver::iterator i_a, std::string const & address, uint16_t port, std::shared_ptr<std::string> const & target, std::shared_ptr<std::string> const & body, std::shared_ptr<boost::asio::ip::tcp::resolver> const & resolver)
{
	if (i_a != boost::asio::ip::tcp::resolver::iterator{})
	{
		auto node_l (shared_from_this ());
		auto sock (std::make_shared<boost::asio::ip::tcp::socket> (node_l->io_ctx));
		sock->async_connect (i_a->endpoint (), [node_l, target, body, sock, address, port, i_a, resolver] (boost::system::error_code const & ec) mutable {
			if (!ec)
			{
				auto req (std::make_shared<boost::beast::http::request<boost::beast::http::string_body>> ());
				req->method (boost::beast::http::verb::post);
				req->target (*target);
				req->version (11);
				req->insert (boost::beast::http::field::host, address);
				req->insert (boost::beast::http::field::content_type, "application/json");
				req->body () = *body;
				req->prepare_payload ();
				boost::beast::http::async_write (*sock, *req, [node_l, sock, address, port, req, i_a, target, body, resolver] (boost::system::error_code const & ec, std::size_t bytes_transferred) mutable {
					if (!ec)
					{
						auto sb (std::make_shared<boost::beast::flat_buffer> ());
						auto resp (std::make_shared<boost::beast::http::response<boost::beast::http::string_body>> ());
						boost::beast::http::async_read (*sock, *sb, *resp, [node_l, sb, resp, sock, address, port, i_a, target, body, resolver] (boost::system::error_code const & ec, std::size_t bytes_transferred) mutable {
							if (!ec)
							{
								if (boost::beast::http::to_status_class (resp->result ()) == boost::beast::http::status_class::successful)
								{
									node_l->stats->inc (nano::stat::type::http_callback, nano::stat::detail::initiate, nano::stat::dir::out);
								}
								else
								{
									if (node_l->config->logging.callback_logging ())
									{
										node_l->logger->try_log (boost::str (boost::format ("Callback to %1%:%2% failed with status: %3%") % address % port % resp->result ()));
									}
									node_l->stats->inc (nano::stat::type::error, nano::stat::detail::http_callback, nano::stat::dir::out);
								}
							}
							else
							{
								if (node_l->config->logging.callback_logging ())
								{
									node_l->logger->try_log (boost::str (boost::format ("Unable complete callback: %1%:%2%: %3%") % address % port % ec.message ()));
								}
								node_l->stats->inc (nano::stat::type::error, nano::stat::detail::http_callback, nano::stat::dir::out);
							};
						});
					}
					else
					{
						if (node_l->config->logging.callback_logging ())
						{
							node_l->logger->try_log (boost::str (boost::format ("Unable to send callback: %1%:%2%: %3%") % address % port % ec.message ()));
						}
						node_l->stats->inc (nano::stat::type::error, nano::stat::detail::http_callback, nano::stat::dir::out);
					}
				});
			}
			else
			{
				if (node_l->config->logging.callback_logging ())
				{
					node_l->logger->try_log (boost::str (boost::format ("Unable to connect to callback address: %1%:%2%: %3%") % address % port % ec.message ()));
				}
				node_l->stats->inc (nano::stat::type::error, nano::stat::detail::http_callback, nano::stat::dir::out);
				++i_a;
				node_l->do_rpc_callback (i_a, address, port, target, body, resolver);
			}
		});
	}
}

bool nano::node::copy_with_compaction (boost::filesystem::path const & destination)
{
	return store.copy_db (destination);
}

std::unique_ptr<nano::container_info_component> nano::collect_container_info (node & node, std::string const & name)
{
	auto composite = std::make_unique<container_info_composite> (name);
	composite->add_component (collect_container_info (node.work, "work"));
	composite->add_component (collect_container_info (node.gap_cache, "gap_cache"));
	composite->add_component (collect_container_info (node.ledger, "ledger"));
	composite->add_component (collect_container_info (node.active, "active"));
	composite->add_component (collect_container_info (node.bootstrap_initiator, "bootstrap_initiator"));
	composite->add_component (collect_container_info (*node.tcp_listener, "tcp_listener"));
	composite->add_component (collect_container_info (*node.network, "network"));
	if (node.telemetry)
	{
		composite->add_component (collect_container_info (*node.telemetry, "telemetry"));
	}
	composite->add_component (collect_container_info (*node.workers, "workers"));
	composite->add_component (collect_container_info (*node.observers, "observers"));
	composite->add_component (collect_container_info (node.wallets, "wallets"));
	composite->add_component (collect_container_info (node.vote_processor, "vote_processor"));
	composite->add_component (collect_container_info (node.rep_crawler, "rep_crawler"));
	composite->add_component (collect_container_info (node.block_processor, "block_processor"));
	composite->add_component (collect_container_info (node.block_arrival, "block_arrival"));
	composite->add_component (collect_container_info (node.online_reps, "online_reps"));
	composite->add_component (collect_container_info (node.history, "history"));
	composite->add_component (collect_container_info (node.block_uniquer, "block_uniquer"));
	composite->add_component (collect_container_info (node.vote_uniquer, "vote_uniquer"));
	composite->add_component (collect_container_info (node.confirmation_height_processor, "confirmation_height_processor"));
	composite->add_component (collect_container_info (node.distributed_work, "distributed_work"));
	composite->add_component (collect_container_info (node.aggregator, "request_aggregator"));
	composite->add_component (node.scheduler.collect_container_info ("election_scheduler"));
	composite->add_component (node.inactive_vote_cache.collect_container_info ("inactive_vote_cache"));
	composite->add_component (collect_container_info (node.generator, "vote_generator"));
	composite->add_component (collect_container_info (node.final_generator, "vote_generator_final"));
	return composite;
}

void nano::node::process_active (std::shared_ptr<nano::block> const & incoming)
{
	block_arrival.add (incoming->hash ());
	block_processor.add (incoming);
}

[[nodiscard]] nano::process_return nano::node::process (nano::write_transaction const & transaction, nano::block & block)
{
	return ledger.process (transaction, block);
}

nano::process_return nano::node::process (nano::block & block)
{
	auto const transaction = store.tx_begin_write ({ tables::accounts, tables::blocks, tables::frontiers, tables::pending });
	return process (*transaction, block);
}

nano::process_return nano::node::process_local (std::shared_ptr<nano::block> const & block_a)
{
	// Add block hash as recently arrived to trigger automatic rebroadcast and election
	block_arrival.add (block_a->hash ());
	// Notify block processor to release write lock
	block_processor.wait_write ();
	// Process block
	block_post_events post_events ([&store = store] { return store.tx_begin_read (); });
	auto const transaction (store.tx_begin_write ({ tables::accounts, tables::blocks, tables::frontiers, tables::pending }));
	return block_processor.process_one (*transaction, post_events, block_a, false, nano::block_origin::local);
}

void nano::node::process_local_async (std::shared_ptr<nano::block> const & block_a)
{
	// Add block hash as recently arrived to trigger automatic rebroadcast and election
	block_arrival.add (block_a->hash ());
	// Set current time to trigger automatic rebroadcast and election
	block_processor.add_local (block_a);
}

void nano::node::start ()
{
	long_inactivity_cleanup ();
	network->start ();
	add_initial_peers ();
	if (!flags.disable_legacy_bootstrap () && !flags.disable_ongoing_bootstrap ())
	{
		ongoing_bootstrap ();
	}
	if (!flags.disable_unchecked_cleanup ())
	{
		auto this_l (shared ());
		workers->push_task ([this_l] () {
			this_l->ongoing_unchecked_cleanup ();
		});
	}
	if (flags.enable_pruning ())
	{
		auto this_l (shared ());
		workers->push_task ([this_l] () {
			this_l->ongoing_ledger_pruning ();
		});
	}
	if (!flags.disable_rep_crawler ())
	{
		rep_crawler.start ();
	}
	ongoing_rep_calculation ();
	ongoing_peer_store ();
	ongoing_online_weight_calculation_queue ();
	bool tcp_enabled (false);
	if (config->tcp_incoming_connections_max > 0 && !(flags.disable_bootstrap_listener () && flags.disable_tcp_realtime ()))
	{
		tcp_listener->start ();
		tcp_enabled = true;

		if (flags.disable_udp () && network->port != tcp_listener->port)
		{
			network->port = tcp_listener->port;
		}

		logger->always_log (boost::str (boost::format ("Node started with peering port `%1%`.") % network->port));
	}

	if (!flags.disable_backup ())
	{
		backup_wallet ();
	}
	if (!flags.disable_search_pending ())
	{
		search_receivable_all ();
	}
	if (!flags.disable_wallet_bootstrap ())
	{
		// Delay to start wallet lazy bootstrap
		auto this_l (shared ());
		workers->add_timed_task (std::chrono::steady_clock::now () + std::chrono::minutes (1), [this_l] () {
			this_l->bootstrap_wallet ();
		});
	}
	// Start port mapping if external address is not defined and TCP or UDP ports are enabled
	if (config->external_address == boost::asio::ip::address_v6{}.any ().to_string () && (tcp_enabled || !flags.disable_udp ()))
	{
		port_mapping.start ();
	}
	wallets.start ();
	active.start ();
	generator.start ();
	final_generator.start ();
	backlog.start ();
	hinting.start ();
	bootstrap_server.start ();
}

void nano::node::stop ()
{
	if (!stopped.exchange (true))
	{
		logger->always_log ("Node stopping");
		// Cancels ongoing work generation tasks, which may be blocking other threads
		// No tasks may wait for work generation in I/O threads, or termination signal capturing will be unable to call node::stop()
		distributed_work.stop ();
		backlog.stop ();
		unchecked.stop ();
		block_processor.stop ();
		aggregator.stop ();
		vote_processor.stop ();
		scheduler.stop ();
		hinting.stop ();
		active.stop ();
		generator.stop ();
		final_generator.stop ();
		confirmation_height_processor.stop ();
		network->stop ();
		telemetry->stop ();
		if (websocket_server)
		{
			websocket_server->stop ();
		}
		bootstrap_server.stop ();
		bootstrap_initiator.stop ();
		tcp_listener->stop ();
		port_mapping.stop ();
		checker.stop ();
		wallets.stop ();
		stats->stop ();
		auto epoch_upgrade = epoch_upgrading.lock ();
		if (epoch_upgrade->valid ())
		{
			epoch_upgrade->wait ();
		}
		workers->stop ();
		// work pool is not stopped on purpose due to testing setup
	}
}

void nano::node::keepalive_preconfigured (std::vector<std::string> const & peers_a)
{
	for (auto i (peers_a.begin ()), n (peers_a.end ()); i != n; ++i)
	{
		// can't use `network.port` here because preconfigured peers are referenced
		// just by their address, so we rely on them listening on the default port
		//
		keepalive (*i, network_params.network.default_node_port);
	}
}

nano::block_hash nano::node::latest (nano::account const & account_a)
{
	auto const transaction (store.tx_begin_read ());
	return ledger.latest (*transaction, account_a);
}

nano::uint128_t nano::node::balance (nano::account const & account_a)
{
	auto const transaction (store.tx_begin_read ());
	return ledger.account_balance (*transaction, account_a);
}

std::shared_ptr<nano::block> nano::node::block (nano::block_hash const & hash_a)
{
	auto const transaction (store.tx_begin_read ());
	return store.block ().get (*transaction, hash_a);
}

std::pair<nano::uint128_t, nano::uint128_t> nano::node::balance_pending (nano::account const & account_a, bool only_confirmed_a)
{
	std::pair<nano::uint128_t, nano::uint128_t> result;
	auto const transaction (store.tx_begin_read ());
	result.first = ledger.account_balance (*transaction, account_a, only_confirmed_a);
	result.second = ledger.account_receivable (*transaction, account_a, only_confirmed_a);
	return result;
}

nano::uint128_t nano::node::weight (nano::account const & account_a)
{
	return ledger.weight (account_a);
}

nano::block_hash nano::node::rep_block (nano::account const & account_a)
{
	auto const transaction (store.tx_begin_read ());
	nano::account_info info;
	nano::block_hash result (0);
	if (!store.account ().get (*transaction, account_a, info))
	{
		result = ledger.representative (*transaction, info.head ());
	}
	return result;
}

nano::uint128_t nano::node::minimum_principal_weight ()
{
	return online_reps.trended () / network_params.network.principal_weight_factor;
}

void nano::node::long_inactivity_cleanup ()
{
	bool perform_cleanup = false;
	auto const transaction (store.tx_begin_write ({ tables::online_weight, tables::peers }));
	if (store.online_weight ().count (*transaction) > 0)
	{
		auto sample (store.online_weight ().rbegin (*transaction));
		auto n (store.online_weight ().end ());
		debug_assert (sample != n);
		auto const one_week_ago = static_cast<std::size_t> ((std::chrono::system_clock::now () - std::chrono::hours (7 * 24)).time_since_epoch ().count ());
		perform_cleanup = sample->first < one_week_ago;
	}
	if (perform_cleanup)
	{
		store.online_weight ().clear (*transaction);
		store.peer ().clear (*transaction);
		logger->always_log ("Removed records of peers and online weight after a long period of inactivity");
	}
}

void nano::node::ongoing_rep_calculation ()
{
	auto now (std::chrono::steady_clock::now ());
	vote_processor.calculate_weights ();
	std::weak_ptr<nano::node> node_w (shared_from_this ());
	workers->add_timed_task (now + std::chrono::minutes (10), [node_w] () {
		if (auto node_l = node_w.lock ())
		{
			node_l->ongoing_rep_calculation ();
		}
	});
}

void nano::node::ongoing_bootstrap ()
{
	auto next_wakeup = network_params.network.bootstrap_interval;
	if (warmed_up < 3)
	{
		// Re-attempt bootstrapping more aggressively on startup
		next_wakeup = std::chrono::seconds (5);
		if (!bootstrap_initiator.in_progress () && !network->empty ())
		{
			++warmed_up;
		}
	}
	if (network_params.network.is_dev_network () && flags.bootstrap_interval () != 0)
	{
		// For test purposes allow faster automatic bootstraps
		next_wakeup = std::chrono::seconds (flags.bootstrap_interval ());
		++warmed_up;
	}
	// Differential bootstrap with max age (75% of all legacy attempts)
	uint32_t frontiers_age (std::numeric_limits<uint32_t>::max ());
	auto bootstrap_weight_reached (ledger.cache.block_count () >= ledger.get_bootstrap_weight_max_blocks ());
	auto previous_bootstrap_count (stats->count (nano::stat::type::bootstrap, nano::stat::detail::initiate, nano::stat::dir::out) + stats->count (nano::stat::type::bootstrap, nano::stat::detail::initiate_legacy_age, nano::stat::dir::out));
	/*
	- Maximum value for 25% of attempts or if block count is below preconfigured value (initial bootstrap not finished)
	- Node shutdown time minus 1 hour for start attempts (warm up)
	- Default age value otherwise (1 day for live network, 1 hour for beta)
	*/
	if (bootstrap_weight_reached)
	{
		if (warmed_up < 3)
		{
			// Find last online weight sample (last active time for node)
			uint64_t last_sample_time (0);

			{
				auto tx{ store.tx_begin_read () };
				auto last_record = store.online_weight ().rbegin (*tx);
				if (last_record != store.online_weight ().end ())
				{
					last_sample_time = last_record->first;
				}
			}
			uint64_t time_since_last_sample = std::chrono::duration_cast<std::chrono::seconds> (std::chrono::system_clock::now ().time_since_epoch ()).count () - last_sample_time / std::pow (10, 9); // Nanoseconds to seconds
			if (time_since_last_sample + 60 * 60 < std::numeric_limits<uint32_t>::max ())
			{
				frontiers_age = std::max<uint32_t> (time_since_last_sample + 60 * 60, network_params.bootstrap.default_frontiers_age_seconds);
			}
		}
		else if (previous_bootstrap_count % 4 != 0)
		{
			frontiers_age = network_params.bootstrap.default_frontiers_age_seconds;
		}
	}
	// Bootstrap and schedule for next attempt
	bootstrap_initiator.bootstrap (false, boost::str (boost::format ("auto_bootstrap_%1%") % previous_bootstrap_count), frontiers_age);
	std::weak_ptr<nano::node> node_w (shared_from_this ());
	workers->add_timed_task (std::chrono::steady_clock::now () + next_wakeup, [node_w] () {
		if (auto node_l = node_w.lock ())
		{
			node_l->ongoing_bootstrap ();
		}
	});
}

void nano::node::ongoing_peer_store ()
{
	// store tcp peers
	std::vector<nano::endpoint> endpoints = network->tcp_channels->get_current_peers ();
	bool stored (false);
	if (!endpoints.empty ())
	{
		// Clear all peers then refresh with the current list of peers
		auto transaction (store.tx_begin_write ({ tables::peers }));
		store.peer ().clear (*transaction);
		for (auto const & endpoint : endpoints)
		{
			store.peer ().put (*transaction, nano::endpoint_key{ endpoint.address ().to_v6 ().to_bytes (), endpoint.port () });
		}
		stored = true;
	}

	//store udp peers
	network->udp_channels.store_all (!stored);
	std::weak_ptr<nano::node> node_w (shared_from_this ());
	workers->add_timed_task (std::chrono::steady_clock::now () + network_params.network.peer_dump_interval, [node_w] () {
		if (auto node_l = node_w.lock ())
		{
			node_l->ongoing_peer_store ();
		}
	});
}

void nano::node::backup_wallet ()
{
	auto transaction (wallets.tx_begin_read ());
	for (auto i (wallets.items.begin ()), n (wallets.items.end ()); i != n; ++i)
	{
		boost::system::error_code error_chmod;
		auto backup_path (application_path / "backup");

		boost::filesystem::create_directories (backup_path);
		nano::set_secure_perm_directory (backup_path, error_chmod);
		i->second->store.write_backup (*transaction, backup_path / (i->first.to_string () + ".json"));
	}
	auto this_l (shared ());
	workers->add_timed_task (std::chrono::steady_clock::now () + network_params.node.backup_interval, [this_l] () {
		this_l->backup_wallet ();
	});
}

void nano::node::search_receivable_all ()
{
	// Reload wallets from disk
	wallets.reload ();
	// Search pending
	wallets.search_receivable_all ();
	auto this_l (shared ());
	workers->add_timed_task (std::chrono::steady_clock::now () + network_params.node.search_pending_interval, [this_l] () {
		this_l->search_receivable_all ();
	});
}

void nano::node::bootstrap_wallet ()
{
	std::deque<nano::account> accounts;
	{
		nano::lock_guard<nano::mutex> lock{ wallets.mutex };
		auto const transaction (wallets.tx_begin_read ());
		for (auto i (wallets.items.begin ()), n (wallets.items.end ()); i != n && accounts.size () < 128; ++i)
		{
			auto & wallet (*i->second);
			nano::lock_guard<std::recursive_mutex> wallet_lock{ wallet.store.mutex };
			for (auto j (wallet.store.begin (*transaction)), m (wallet.store.end ()); j != m && accounts.size () < 128; ++j)
			{
				nano::account account (j->first);
				accounts.push_back (account);
			}
		}
	}
	if (!accounts.empty ())
	{
		bootstrap_initiator.bootstrap_wallet (accounts);
	}
}

void nano::node::unchecked_cleanup ()
{
	std::vector<nano::uint128_t> digests;
	std::deque<nano::unchecked_key> cleaning_list;
	auto const attempt (bootstrap_initiator.current_attempt ());
	const bool long_attempt (attempt != nullptr && attempt->duration ().count () > config->unchecked_cutoff_time.count ());
	// Collect old unchecked keys
	if (ledger.cache.block_count () >= ledger.get_bootstrap_weight_max_blocks () && !long_attempt)
	{
		auto const now (nano::seconds_since_epoch ());
		auto const transaction (store.tx_begin_read ());
		// Max 1M records to clean, max 2 minutes reading to prevent slow i/o systems issues
		unchecked.for_each (
		*transaction, [this, &digests, &cleaning_list, &now] (nano::unchecked_key const & key, nano::unchecked_info const & info) {
			if ((now - info.modified ()) > static_cast<uint64_t> (config->unchecked_cutoff_time.count ()))
			{
				digests.push_back (network->publish_filter->hash (info.get_block ()));
				cleaning_list.push_back (key);
			} }, [iterations = 0, count = 1024 * 1024] () mutable { return iterations++ < count; });
	}
	if (!cleaning_list.empty ())
	{
		logger->always_log (boost::str (boost::format ("Deleting %1% old unchecked blocks") % cleaning_list.size ()));
	}
	// Delete old unchecked keys in batches
	while (!cleaning_list.empty ())
	{
		std::size_t deleted_count (0);
		auto const transaction (store.tx_begin_write ({ tables::unchecked }));
		while (deleted_count++ < 2 * 1024 && !cleaning_list.empty ())
		{
			auto key (cleaning_list.front ());
			cleaning_list.pop_front ();
			if (unchecked.exists (*transaction, key))
			{
				unchecked.del (*transaction, key);
			}
		}
	}
	// Delete from the duplicate filter
	network->publish_filter->clear (digests);
}

void nano::node::ongoing_unchecked_cleanup ()
{
	unchecked_cleanup ();
	workers->add_timed_task (std::chrono::steady_clock::now () + network_params.node.unchecked_cleaning_interval, [this_l = shared ()] () {
		this_l->ongoing_unchecked_cleanup ();
	});
}

bool nano::node::collect_ledger_pruning_targets (std::deque<nano::block_hash> & pruning_targets_a, nano::account & last_account_a, uint64_t const batch_read_size_a, uint64_t const max_depth_a, uint64_t const cutoff_time_a)
{
	uint64_t read_operations (0);
	bool finish_transaction (false);
	auto const transaction (store.tx_begin_read ());
	for (auto i (store.confirmation_height ().begin (*transaction, last_account_a)), n (store.confirmation_height ().end ()); i != n && !finish_transaction;)
	{
		++read_operations;
		auto const & account (i->first);
		nano::block_hash hash (i->second.frontier ());
		uint64_t depth (0);
		while (!hash.is_zero () && depth < max_depth_a)
		{
			auto block (store.block ().get (*transaction, hash));
			if (block != nullptr)
			{
				if (block->sideband ().timestamp () > cutoff_time_a || depth == 0)
				{
					hash = block->previous ();
				}
				else
				{
					break;
				}
			}
			else
			{
				release_assert (depth != 0);
				hash = 0;
			}
			if (++depth % batch_read_size_a == 0)
			{
				transaction->refresh ();
			}
		}
		if (!hash.is_zero ())
		{
			pruning_targets_a.push_back (hash);
		}
		read_operations += depth;
		if (read_operations >= batch_read_size_a)
		{
			last_account_a = account.number () + 1;
			finish_transaction = true;
		}
		else
		{
			++i;
		}
	}
	return !finish_transaction || last_account_a.is_zero ();
}

void nano::node::ledger_pruning (uint64_t const batch_size_a, bool bootstrap_weight_reached_a, bool log_to_cout_a)
{
	uint64_t const max_depth (config->max_pruning_depth != 0 ? config->max_pruning_depth : std::numeric_limits<uint64_t>::max ());
	uint64_t const cutoff_time (bootstrap_weight_reached_a ? nano::seconds_since_epoch () - config->max_pruning_age.count () : std::numeric_limits<uint64_t>::max ());
	uint64_t pruned_count (0);
	uint64_t transaction_write_count (0);
	nano::account last_account (1); // 0 Burn account is never opened. So it can be used to break loop
	std::deque<nano::block_hash> pruning_targets;
	bool target_finished (false);
	while ((transaction_write_count != 0 || !target_finished) && !stopped)
	{
		// Search pruning targets
		while (pruning_targets.size () < batch_size_a && !target_finished && !stopped)
		{
			target_finished = collect_ledger_pruning_targets (pruning_targets, last_account, batch_size_a * 2, max_depth, cutoff_time);
		}
		// Pruning write operation
		transaction_write_count = 0;
		if (!pruning_targets.empty () && !stopped)
		{
			auto scoped_write_guard = write_database_queue.wait (nano::writer::pruning);
			auto write_transaction (store.tx_begin_write ({ tables::blocks, tables::pruned }));
			while (!pruning_targets.empty () && transaction_write_count < batch_size_a && !stopped)
			{
				auto const & pruning_hash (pruning_targets.front ());
				auto account_pruned_count (ledger.pruning_action (*write_transaction, pruning_hash, batch_size_a));
				transaction_write_count += account_pruned_count;
				pruning_targets.pop_front ();
			}
			pruned_count += transaction_write_count;
			auto log_message (boost::str (boost::format ("%1% blocks pruned") % pruned_count));
			if (!log_to_cout_a)
			{
				logger->try_log (log_message);
			}
			else
			{
				std::cout << log_message << std::endl;
			}
		}
	}
	auto const log_message (boost::str (boost::format ("Total recently pruned block count: %1%") % pruned_count));
	if (!log_to_cout_a)
	{
		logger->always_log (log_message);
	}
	else
	{
		std::cout << log_message << std::endl;
	}
}

void nano::node::ongoing_ledger_pruning ()
{
	auto bootstrap_weight_reached (ledger.cache.block_count () >= ledger.get_bootstrap_weight_max_blocks ());
	ledger_pruning (flags.block_processor_batch_size () != 0 ? flags.block_processor_batch_size () : 2 * 1024, bootstrap_weight_reached, false);
	auto const ledger_pruning_interval (bootstrap_weight_reached ? config->max_pruning_age : std::min (config->max_pruning_age, std::chrono::seconds (15 * 60)));
	auto this_l (shared ());
	workers->add_timed_task (std::chrono::steady_clock::now () + ledger_pruning_interval, [this_l] () {
		this_l->workers->push_task ([this_l] () {
			this_l->ongoing_ledger_pruning ();
		});
	});
}

int nano::node::price (nano::uint128_t const & balance_a, int amount_a)
{
	debug_assert (balance_a >= amount_a * nano::Gxrb_ratio);
	auto balance_l (balance_a);
	double result (0.0);
	for (auto i (0); i < amount_a; ++i)
	{
		balance_l -= nano::Gxrb_ratio;
		auto balance_scaled ((balance_l / nano::Mxrb_ratio).convert_to<double> ());
		auto units (balance_scaled / 1000.0);
		auto unit_price (((free_cutoff - units) / free_cutoff) * price_max);
		result += std::min (std::max (0.0, unit_price), price_max);
	}
	return static_cast<int> (result * 100.0);
}

uint64_t nano::node::default_difficulty (nano::work_version const version_a) const
{
	uint64_t result{ std::numeric_limits<uint64_t>::max () };
	switch (version_a)
	{
		case nano::work_version::work_1:
			result = network_params.work.threshold_base (version_a);
			break;
		default:
			debug_assert (false && "Invalid version specified to default_difficulty");
	}
	return result;
}

uint64_t nano::node::default_receive_difficulty (nano::work_version const version_a) const
{
	uint64_t result{ std::numeric_limits<uint64_t>::max () };
	switch (version_a)
	{
		case nano::work_version::work_1:
			result = network_params.work.get_epoch_2_receive ();
			break;
		default:
			debug_assert (false && "Invalid version specified to default_receive_difficulty");
	}
	return result;
}

uint64_t nano::node::max_work_generate_difficulty (nano::work_version const version_a) const
{
	return nano::difficulty::from_multiplier (config->max_work_generate_multiplier, default_difficulty (version_a));
}

bool nano::node::local_work_generation_enabled () const
{
	return config->work_threads > 0 || work.has_opencl ();
}

bool nano::node::work_generation_enabled () const
{
	return work_generation_enabled (config->work_peers);
}

bool nano::node::work_generation_enabled (std::vector<std::pair<std::string, uint16_t>> const & peers_a) const
{
	return !peers_a.empty () || local_work_generation_enabled ();
}

boost::optional<uint64_t> nano::node::work_generate_blocking (nano::block & block_a, uint64_t difficulty_a)
{
	auto opt_work_l (work_generate_blocking (block_a.work_version (), block_a.root (), difficulty_a, block_a.account ()));
	if (opt_work_l.is_initialized ())
	{
		block_a.block_work_set (*opt_work_l);
	}
	return opt_work_l;
}

void nano::node::work_generate (nano::work_version const version_a, nano::root const & root_a, uint64_t difficulty_a, std::function<void (boost::optional<uint64_t>)> callback_a, boost::optional<nano::account> const & account_a, bool secondary_work_peers_a)
{
	auto const & peers_l (secondary_work_peers_a ? config->secondary_work_peers : config->work_peers);
	if (distributed_work.make (version_a, root_a, peers_l, difficulty_a, callback_a, account_a))
	{
		// Error in creating the job (either stopped or work generation is not possible)
		callback_a (boost::none);
	}
}

boost::optional<uint64_t> nano::node::work_generate_blocking (nano::work_version const version_a, nano::root const & root_a, uint64_t difficulty_a, boost::optional<nano::account> const & account_a)
{
	std::promise<boost::optional<uint64_t>> promise;
	work_generate (
	version_a, root_a, difficulty_a, [&promise] (boost::optional<uint64_t> opt_work_a) {
		promise.set_value (opt_work_a);
	},
	account_a);
	return promise.get_future ().get ();
}

boost::optional<uint64_t> nano::node::work_generate_blocking (nano::block & block_a)
{
	debug_assert (network_params.network.is_dev_network ());
	return work_generate_blocking (block_a, default_difficulty (nano::work_version::work_1));
}

boost::optional<uint64_t> nano::node::work_generate_blocking (nano::root const & root_a)
{
	debug_assert (network_params.network.is_dev_network ());
	return work_generate_blocking (root_a, default_difficulty (nano::work_version::work_1));
}

boost::optional<uint64_t> nano::node::work_generate_blocking (nano::root const & root_a, uint64_t difficulty_a)
{
	debug_assert (network_params.network.is_dev_network ());
	return work_generate_blocking (nano::work_version::work_1, root_a, difficulty_a);
}

void nano::node::add_initial_peers ()
{
	if (flags.disable_add_initial_peers ())
	{
		logger->always_log ("Skipping add_initial_peers because disable_add_initial_peers is set");
		return;
	}

	auto transaction (store.tx_begin_read ());
	for (auto i (store.peer ().begin (*transaction)), n (store.peer ().end ()); i != n; ++i)
	{
		nano::endpoint endpoint (boost::asio::ip::address_v6 (i->first.address_bytes ()), i->first.port ());
		if (!network->reachout (endpoint, config->allow_local_peers))
		{
			network->tcp_channels->start_tcp (endpoint);
		}
	}
}

std::shared_ptr<nano::election> nano::node::block_confirm (std::shared_ptr<nano::block> const & block_a)
{
	scheduler.manual (block_a);
	scheduler.flush ();
	auto election = active.election (block_a->qualified_root ());
	if (election != nullptr)
	{
		election->transition_active ();
		return election;
	}
	return {};
}

bool nano::node::block_confirmed (nano::block_hash const & hash_a)
{
	auto transaction (store.tx_begin_read ());
	return ledger.block_confirmed (*transaction, hash_a);
}

bool nano::node::block_confirmed_or_being_confirmed (nano::block_hash const & hash_a)
{
	return confirmation_height_processor.is_processing_block (hash_a) || ledger.block_confirmed (*store.tx_begin_read (), hash_a);
}

void nano::node::ongoing_online_weight_calculation_queue ()
{
	std::weak_ptr<nano::node> node_w (shared_from_this ());
	workers->add_timed_task (std::chrono::steady_clock::now () + (std::chrono::seconds (network_params.node.weight_period)), [node_w] () {
		if (auto node_l = node_w.lock ())
		{
			node_l->ongoing_online_weight_calculation ();
		}
	});
}

bool nano::node::online () const
{
	return rep_crawler.total_weight () > online_reps.delta ();
}

void nano::node::ongoing_online_weight_calculation ()
{
	online_reps.sample ();
	ongoing_online_weight_calculation_queue ();
}

void nano::node::receive_confirmed (nano::transaction const & block_transaction_a, nano::block_hash const & hash_a, nano::account const & destination_a)
{
	nano::unique_lock<nano::mutex> lk{ wallets.mutex };
	auto wallets_l = wallets.get_wallets ();
	auto wallet_transaction = wallets.tx_begin_read ();
	lk.unlock ();
	for ([[maybe_unused]] auto const & [id, wallet] : wallets_l)
	{
		if (wallet->store.exists (*wallet_transaction, destination_a))
		{
			nano::account representative;
			nano::pending_info pending;
			representative = wallet->store.representative (*wallet_transaction);
			auto error (store.pending ().get (block_transaction_a, nano::pending_key (destination_a, hash_a), pending));
			if (!error)
			{
				auto amount (pending.amount.number ());
				wallet->receive_async (hash_a, representative, amount, destination_a, [] (std::shared_ptr<nano::block> const &) {});
			}
			else
			{
				if (!ledger.block_or_pruned_exists (block_transaction_a, hash_a))
				{
					logger->try_log (boost::str (boost::format ("Confirmed block is missing:  %1%") % hash_a.to_string ()));
					debug_assert (false && "Confirmed block is missing");
				}
				else
				{
					logger->try_log (boost::str (boost::format ("Block %1% has already been received") % hash_a.to_string ()));
				}
			}
		}
	}
}

void nano::node::process_confirmed_data (nano::transaction const & transaction_a, std::shared_ptr<nano::block> const & block_a, nano::block_hash const & hash_a, nano::account & account_a, nano::uint128_t & amount_a, bool & is_state_send_a, bool & is_state_epoch_a, nano::account & pending_account_a)
{
	// Faster account calculation
	account_a = block_a->account ();
	if (account_a.is_zero ())
	{
		account_a = block_a->sideband ().account ();
	}
	// Faster amount calculation
	auto previous (block_a->previous ());
	bool error (false);
	auto previous_balance (ledger.balance_safe (transaction_a, previous, error));
	auto block_balance (store.block ().balance_calculated (block_a));
	if (hash_a != ledger.constants.genesis->account ())
	{
		if (!error)
		{
			amount_a = block_balance > previous_balance ? block_balance - previous_balance : previous_balance - block_balance;
		}
		else
		{
			amount_a = 0;
		}
	}
	else
	{
		amount_a = nano::dev::constants.genesis_amount;
	}
	if (auto state = dynamic_cast<nano::state_block *> (block_a.get ()))
	{
		if (state->balance () < previous_balance)
		{
			is_state_send_a = true;
		}
		if (amount_a == 0 && network_params.ledger.epochs.is_epoch_link (state->link ()))
		{
			is_state_epoch_a = true;
		}
		pending_account_a = state->link ().as_account ();
	}
	if (auto send = dynamic_cast<nano::send_block *> (block_a.get ()))
	{
		pending_account_a = send->destination ();
	}
}

void nano::node::process_confirmed (nano::election_status const & status_a, uint64_t iteration_a)
{
<<<<<<< HEAD
	auto hash (status_a.get_winner ()->hash ());
	auto const num_iters = (config->block_processor_batch_max_time / network_params.node.process_confirmed_interval) * 4;
	std::shared_ptr<nano::block> block_l;
	{
		auto tx{ ledger.store.tx_begin_read () };
		block_l = ledger.store.block ().get (*tx, hash);
	}
	if (block_l)
=======
	auto hash (status_a.winner->hash ());
	decltype (iteration_a) const num_iters = (config.block_processor_batch_max_time / network_params.node.process_confirmed_interval) * 4;
	if (auto block_l = ledger.store.block.get (ledger.store.tx_begin_read (), hash))
>>>>>>> 0acfd548
	{
		active.recently_confirmed.put (block_l->qualified_root (), hash);
		confirmation_height_processor.add (block_l);
	}
	else if (iteration_a < num_iters)
	{
		iteration_a++;
		std::weak_ptr<nano::node> node_w (shared ());
		workers->add_timed_task (std::chrono::steady_clock::now () + network_params.node.process_confirmed_interval, [node_w, status_a, iteration_a] () {
			if (auto node_l = node_w.lock ())
			{
				node_l->process_confirmed (status_a, iteration_a);
			}
		});
	}
	else
	{
		// Do some cleanup due to this block never being processed by confirmation height processor
		active.remove_election_winner_details (hash);
	}
}

std::shared_ptr<nano::node> nano::node::shared ()
{
	return shared_from_this ();
}

int nano::node::store_version ()
{
	auto transaction (store.tx_begin_read ());
	return store.version ().get (*transaction);
}

bool nano::node::init_error () const
{
	return store.init_error () || wallets_store.init_error ();
}

bool nano::node::epoch_upgrader (nano::raw_key const & prv_a, nano::epoch epoch_a, uint64_t count_limit, uint64_t threads)
{
	bool error = stopped.load ();
	if (!error)
	{
		auto epoch_upgrade = epoch_upgrading.lock ();
		error = epoch_upgrade->valid () && epoch_upgrade->wait_for (std::chrono::seconds (0)) == std::future_status::timeout;
		if (!error)
		{
			*epoch_upgrade = std::async (std::launch::async, &nano::node::epoch_upgrader_impl, this, prv_a, epoch_a, count_limit, threads);
		}
	}
	return error;
}

void nano::node::set_bandwidth_params (std::size_t limit, double ratio)
{
	config->bandwidth_limit_burst_ratio = ratio;
	config->bandwidth_limit = limit;
	outbound_limiter.reset (limit, ratio);
	logger->always_log (boost::str (boost::format ("set_bandwidth_params(%1%, %2%)") % limit % ratio));
}

void nano::node::epoch_upgrader_impl (nano::raw_key const & prv_a, nano::epoch epoch_a, uint64_t count_limit, uint64_t threads)
{
	nano::thread_role::set (nano::thread_role::name::epoch_upgrader);
	auto upgrader_process = [] (nano::node & node_a, std::atomic<uint64_t> & counter, std::shared_ptr<nano::block> const & epoch, uint64_t difficulty, nano::public_key const & signer_a, nano::root const & root_a, nano::account const & account_a) {
		epoch->block_work_set (node_a.work_generate_blocking (nano::work_version::work_1, root_a, difficulty).value_or (0));
		bool valid_signature (!nano::validate_message (signer_a, epoch->hash (), epoch->block_signature ()));
		bool valid_work (node_a.network_params.work.difficulty (*epoch) >= difficulty);
		nano::process_result result (nano::process_result::old);
		if (valid_signature && valid_work)
		{
			result = node_a.process_local (epoch).code;
		}
		if (result == nano::process_result::progress)
		{
			++counter;
		}
		else
		{
			bool fork (result == nano::process_result::fork);
			node_a.logger->always_log (boost::str (boost::format ("Failed to upgrade account %1%. Valid signature: %2%. Valid work: %3%. Block processor fork: %4%") % account_a.to_account () % valid_signature % valid_work % fork));
		}
	};

	uint64_t const upgrade_batch_size = 1000;
	nano::block_builder builder;
	auto link (ledger.epoch_link (epoch_a));
	nano::raw_key raw_key;
	raw_key = prv_a;
	auto signer (nano::pub_key (prv_a));
	debug_assert (signer == ledger.epoch_signer (link));

	nano::mutex upgrader_mutex;
	nano::condition_variable upgrader_condition;

	class account_upgrade_item final
	{
	public:
		nano::account account{};
		uint64_t modified{ 0 };
	};
	class account_tag
	{
	};
	class modified_tag
	{
	};
	// clang-format off
	boost::multi_index_container<account_upgrade_item,
	boost::multi_index::indexed_by<
		boost::multi_index::ordered_non_unique<boost::multi_index::tag<modified_tag>,
			boost::multi_index::member<account_upgrade_item, uint64_t, &account_upgrade_item::modified>,
			std::greater<uint64_t>>,
		boost::multi_index::hashed_unique<boost::multi_index::tag<account_tag>,
			boost::multi_index::member<account_upgrade_item, nano::account, &account_upgrade_item::account>>>>
	accounts_list;
	// clang-format on

	bool finished_upgrade (false);

	while (!finished_upgrade && !stopped)
	{
		bool finished_accounts (false);
		uint64_t total_upgraded_accounts (0);
		while (!finished_accounts && count_limit != 0 && !stopped)
		{
			{
				auto transaction (store.tx_begin_read ());
				// Collect accounts to upgrade
				for (auto i (store.account ().begin (*transaction)), n (store.account ().end ()); i != n && accounts_list.size () < count_limit; ++i)
				{
					nano::account const & account (i->first);
					nano::account_info const & info (i->second);
					if (info.epoch () < epoch_a)
					{
						release_assert (nano::epochs::is_sequential (info.epoch (), epoch_a));
						accounts_list.emplace (account_upgrade_item{ account, info.modified () });
					}
				}
			}

			/* Upgrade accounts
			Repeat until accounts with previous epoch exist in latest table */
			std::atomic<uint64_t> upgraded_accounts (0);
			uint64_t workers (0);
			uint64_t attempts (0);
			for (auto i (accounts_list.get<modified_tag> ().begin ()), n (accounts_list.get<modified_tag> ().end ()); i != n && attempts < upgrade_batch_size && attempts < count_limit && !stopped; ++i)
			{
				auto transaction (store.tx_begin_read ());
				nano::account_info info;
				nano::account const & account (i->account);
				if (!store.account ().get (*transaction, account, info) && info.epoch () < epoch_a)
				{
					++attempts;
					auto difficulty (network_params.work.threshold (nano::work_version::work_1, nano::block_details (epoch_a, false, false, true)));
					nano::root root (info.head ());
					std::shared_ptr<nano::block> epoch = builder.state ()
														 .account (account)
														 .previous (info.head ())
														 .representative (info.representative ())
														 .balance (info.balance ())
														 .link (link)
														 .sign (raw_key, signer)
														 .work (0)
														 .build ();
					if (threads != 0)
					{
						{
							nano::unique_lock<nano::mutex> lock{ upgrader_mutex };
							++workers;
							while (workers > threads)
							{
								upgrader_condition.wait (lock);
							}
						}
						this->workers->push_task ([node_l = shared_from_this (), &upgrader_process, &upgrader_mutex, &upgrader_condition, &upgraded_accounts, &workers, epoch, difficulty, signer, root, account] () {
							upgrader_process (*node_l, upgraded_accounts, epoch, difficulty, signer, root, account);
							{
								nano::lock_guard<nano::mutex> lock{ upgrader_mutex };
								--workers;
							}
							upgrader_condition.notify_all ();
						});
					}
					else
					{
						upgrader_process (*this, upgraded_accounts, epoch, difficulty, signer, root, account);
					}
				}
			}
			{
				nano::unique_lock<nano::mutex> lock{ upgrader_mutex };
				while (workers > 0)
				{
					upgrader_condition.wait (lock);
				}
			}
			total_upgraded_accounts += upgraded_accounts;
			count_limit -= upgraded_accounts;

			if (!accounts_list.empty ())
			{
				logger->always_log (boost::str (boost::format ("%1% accounts were upgraded to new epoch, %2% remain...") % total_upgraded_accounts % (accounts_list.size () - upgraded_accounts)));
				accounts_list.clear ();
			}
			else
			{
				logger->always_log (boost::str (boost::format ("%1% total accounts were upgraded to new epoch") % total_upgraded_accounts));
				finished_accounts = true;
			}
		}

		// Pending blocks upgrade
		bool finished_pending (false);
		uint64_t total_upgraded_pending (0);
		while (!finished_pending && count_limit != 0 && !stopped)
		{
			std::atomic<uint64_t> upgraded_pending (0);
			uint64_t workers (0);
			uint64_t attempts (0);
			auto transaction (store.tx_begin_read ());
			for (auto i (store.pending ().begin (*transaction, nano::pending_key (1, 0))), n (store.pending ().end ()); i != n && attempts < upgrade_batch_size && attempts < count_limit && !stopped;)
			{
				bool to_next_account (false);
				nano::pending_key const & key (i->first);
				if (!store.account ().exists (*transaction, key.account))
				{
					nano::pending_info const & info (i->second);
					if (info.epoch < epoch_a)
					{
						++attempts;
						release_assert (nano::epochs::is_sequential (info.epoch, epoch_a));
						auto difficulty (network_params.work.threshold (nano::work_version::work_1, nano::block_details (epoch_a, false, false, true)));
						nano::root const & root (key.account);
						nano::account const & account (key.account);
						std::shared_ptr<nano::block> epoch = builder.state ()
															 .account (key.account)
															 .previous (0)
															 .representative (0)
															 .balance (0)
															 .link (link)
															 .sign (raw_key, signer)
															 .work (0)
															 .build ();
						if (threads != 0)
						{
							{
								nano::unique_lock<nano::mutex> lock{ upgrader_mutex };
								++workers;
								while (workers > threads)
								{
									upgrader_condition.wait (lock);
								}
							}
							this->workers->push_task ([node_l = shared_from_this (), &upgrader_process, &upgrader_mutex, &upgrader_condition, &upgraded_pending, &workers, epoch, difficulty, signer, root, account] () {
								upgrader_process (*node_l, upgraded_pending, epoch, difficulty, signer, root, account);
								{
									nano::lock_guard<nano::mutex> lock{ upgrader_mutex };
									--workers;
								}
								upgrader_condition.notify_all ();
							});
						}
						else
						{
							upgrader_process (*this, upgraded_pending, epoch, difficulty, signer, root, account);
						}
					}
				}
				else
				{
					to_next_account = true;
				}
				if (to_next_account)
				{
					// Move to next account if pending account exists or was upgraded
					if (key.account.number () == std::numeric_limits<nano::uint256_t>::max ())
					{
						break;
					}
					else
					{
						i = store.pending ().begin (*transaction, nano::pending_key (key.account.number () + 1, 0));
					}
				}
				else
				{
					// Move to next pending item
					++i;
				}
			}
			{
				nano::unique_lock<nano::mutex> lock{ upgrader_mutex };
				while (workers > 0)
				{
					upgrader_condition.wait (lock);
				}
			}

			total_upgraded_pending += upgraded_pending;
			count_limit -= upgraded_pending;

			// Repeat if some pending accounts were upgraded
			if (upgraded_pending != 0)
			{
				logger->always_log (boost::str (boost::format ("%1% unopened accounts with pending blocks were upgraded to new epoch...") % total_upgraded_pending));
			}
			else
			{
				logger->always_log (boost::str (boost::format ("%1% total unopened accounts with pending blocks were upgraded to new epoch") % total_upgraded_pending));
				finished_pending = true;
			}
		}

		finished_upgrade = (total_upgraded_accounts == 0) && (total_upgraded_pending == 0);
	}

	logger->always_log ("Epoch upgrade is completed");
}

std::pair<uint64_t, std::unordered_map<nano::account, nano::uint128_t>> nano::node::get_bootstrap_weights () const
{
	std::unordered_map<nano::account, nano::uint128_t> weights;
	uint8_t const * weight_buffer = network_params.network.is_live_network () ? nano_bootstrap_weights_live : nano_bootstrap_weights_beta;
	std::size_t weight_size = network_params.network.is_live_network () ? nano_bootstrap_weights_live_size : nano_bootstrap_weights_beta_size;
	nano::bufferstream weight_stream ((uint8_t const *)weight_buffer, weight_size);
	nano::uint128_union block_height;
	uint64_t max_blocks = 0;
	if (!nano::try_read (weight_stream, block_height))
	{
		max_blocks = nano::narrow_cast<uint64_t> (block_height.number ());
		while (true)
		{
			nano::account account;
			if (nano::try_read (weight_stream, account.bytes))
			{
				break;
			}
			nano::amount weight;
			if (nano::try_read (weight_stream, weight.bytes))
			{
				break;
			}
			weights[account] = weight.number ();
		}
	}
	return { max_blocks, weights };
}

void nano::node::bootstrap_block (const nano::block_hash & hash)
{
	// If we are running pruning node check if block was not already pruned
	if (!ledger.pruning_enabled () || !store.pruned ().exists (*store.tx_begin_read (), hash))
	{
		// We don't have the block, try to bootstrap it
		gap_cache.bootstrap_start (hash);
	}
}

/** Convenience function to easily return the confirmation height of an account. */
uint64_t nano::node::get_confirmation_height (nano::transaction const & transaction_a, nano::account & account_a)
{
	nano::confirmation_height_info info;
	store.confirmation_height ().get (transaction_a, account_a, info);
	return info.height ();
}

nano::account nano::node::get_node_id () const
{
	return node_id.pub;
};

nano::node_wrapper::node_wrapper (boost::filesystem::path const & path_a, boost::filesystem::path const & config_path_a, nano::node_flags & node_flags_a) :
	network_params{ nano::network_constants::active_network () },
	io_context (std::make_shared<boost::asio::io_context> ()),
	work{ network_params.network, 1 }
{
	boost::system::error_code error_chmod;

	/*
	 * @warning May throw a filesystem exception
	 */
	boost::filesystem::create_directories (path_a);
	nano::set_secure_perm_directory (path_a, error_chmod);
	nano::daemon_config daemon_config{ path_a, network_params };
	auto tmp_overrides{ node_flags_a.config_overrides () };
	auto error = nano::read_node_config_toml (config_path_a, daemon_config, tmp_overrides);
	node_flags_a.set_config_overrides (tmp_overrides);
	if (error)
	{
		std::cerr << "Error deserializing config file";
		if (!node_flags_a.config_overrides ().empty ())
		{
			std::cerr << " or --config option";
		}
		std::cerr << "\n"
				  << error.get_message () << std::endl;
		std::exit (1);
	}

	auto & node_config = daemon_config.node;
	node_config.peering_port = 24000;
	node_config.logging.max_size = std::numeric_limits<std::uintmax_t>::max ();
	node_config.logging.init (path_a);

	node = std::make_shared<nano::node> (*io_context, path_a, node_config, work, node_flags_a);
}

nano::node_wrapper::~node_wrapper ()
{
	node->stop ();
}

nano::inactive_node::inactive_node (boost::filesystem::path const & path_a, boost::filesystem::path const & config_path_a, nano::node_flags & node_flags_a) :
	node_wrapper (path_a, config_path_a, node_flags_a),
	node (node_wrapper.node)
{
	node_wrapper.node->active.stop ();
}

nano::inactive_node::inactive_node (boost::filesystem::path const & path_a, nano::node_flags & node_flags_a) :
	inactive_node (path_a, path_a, node_flags_a)
{
}

nano::node_flags const & nano::inactive_node_flag_defaults ()
{
	static nano::node_flags node_flags;
	node_flags.set_inactive_node (true);
	node_flags.set_read_only (true);
	auto gen_cache = node_flags.generate_cache ();
	gen_cache.enable_reps (false);
	gen_cache.enable_cemented_count (false);
	gen_cache.enable_unchecked_count (false);
	gen_cache.enable_account_count (false);
	node_flags.set_generate_cache (gen_cache);
	node_flags.set_disable_bootstrap_listener (true);
	node_flags.set_disable_tcp_realtime (true);
	return node_flags;
}

std::unique_ptr<nano::store> nano::make_store (std::shared_ptr<nano::logger_mt> logger, boost::filesystem::path const & path, nano::ledger_constants & constants, bool read_only, bool add_db_postfix, nano::txn_tracking_config const & txn_tracking_config_a, std::chrono::milliseconds block_processor_batch_max_time_a, nano::lmdb_config const & lmdb_config_a, bool backup_before_upgrade)
{
	return std::make_unique<nano::lmdb::store> (logger, add_db_postfix ? path / "data.ldb" : path, constants, txn_tracking_config_a, block_processor_batch_max_time_a, lmdb_config_a, backup_before_upgrade);
}<|MERGE_RESOLUTION|>--- conflicted
+++ resolved
@@ -1483,20 +1483,14 @@
 
 void nano::node::process_confirmed (nano::election_status const & status_a, uint64_t iteration_a)
 {
-<<<<<<< HEAD
 	auto hash (status_a.get_winner ()->hash ());
-	auto const num_iters = (config->block_processor_batch_max_time / network_params.node.process_confirmed_interval) * 4;
+	decltype (iteration_a) const num_iters = (config->block_processor_batch_max_time / network_params.node.process_confirmed_interval) * 4;
 	std::shared_ptr<nano::block> block_l;
 	{
 		auto tx{ ledger.store.tx_begin_read () };
 		block_l = ledger.store.block ().get (*tx, hash);
 	}
 	if (block_l)
-=======
-	auto hash (status_a.winner->hash ());
-	decltype (iteration_a) const num_iters = (config.block_processor_batch_max_time / network_params.node.process_confirmed_interval) * 4;
-	if (auto block_l = ledger.store.block.get (ledger.store.tx_begin_read (), hash))
->>>>>>> 0acfd548
 	{
 		active.recently_confirmed.put (block_l->qualified_root (), hash);
 		confirmation_height_processor.add (block_l);
