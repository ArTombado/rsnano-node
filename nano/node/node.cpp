--- conflicted
+++ resolved
@@ -1035,13 +1035,8 @@
 		for (auto i (wallets.items.begin ()), n (wallets.items.end ()); i != n && accounts.size () < 128; ++i)
 		{
 			auto & wallet (*i->second);
-<<<<<<< HEAD
-			nano::lock_guard<std::recursive_mutex> wallet_lock (wallet.store.mutex);
+			nano::lock_guard<std::recursive_mutex> wallet_lock{ wallet.store.mutex };
 			for (auto j (wallet.store.begin (*transaction)), m (wallet.store.end ()); j != m && accounts.size () < 128; ++j)
-=======
-			nano::lock_guard<std::recursive_mutex> wallet_lock{ wallet.store.mutex };
-			for (auto j (wallet.store.begin (transaction)), m (wallet.store.end ()); j != m && accounts.size () < 128; ++j)
->>>>>>> 7a052d44
 			{
 				nano::account account (j->first);
 				accounts.push_back (account);
