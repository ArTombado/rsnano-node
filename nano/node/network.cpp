--- conflicted
+++ resolved
@@ -124,37 +124,6 @@
 	channel_a->send (message);
 }
 
-<<<<<<< HEAD
-void nano::network::send_node_id_handshake (std::shared_ptr<nano::transport::channel> const & channel_a, std::optional<nano::uint256_union> const & cookie, std::optional<nano::uint256_union> const & respond_to)
-{
-	std::optional<nano::node_id_handshake::response_payload> response;
-	if (respond_to)
-	{
-		nano::node_id_handshake::response_payload pld{ node.node_id.pub, nano::sign_message (node.node_id.prv, node.node_id.pub, *respond_to) };
-		debug_assert (!nano::validate_message (pld.node_id, *respond_to, pld.signature));
-		response = pld;
-	}
-
-	std::optional<nano::node_id_handshake::query_payload> query;
-	if (cookie)
-	{
-		nano::node_id_handshake::query_payload pld{ *cookie };
-		query = pld;
-	}
-
-	nano::node_id_handshake message{ node.network_params.network, query, response };
-
-	node.logger->debug (nano::log::type::network, "Node ID handshake sent to: {} (query: {}, respond to: {}, signature: {})",
-	nano::util::to_str (channel_a->get_remote_endpoint ()),
-	(query ? query->cookie.to_string () : "<none>"),
-	(respond_to ? respond_to->to_string () : "<none>"),
-	(response ? response->signature.to_string () : "<none>"));
-
-	channel_a->send (message);
-}
-
-=======
->>>>>>> f0fcfecc
 void nano::network::flood_message (nano::message & message_a, nano::transport::buffer_drop_policy const drop_policy_a, float const scale_a)
 {
 	for (auto & i : tcp_channels->random_fanout (scale_a))
