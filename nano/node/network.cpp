--- conflicted
+++ resolved
@@ -22,7 +22,6 @@
 	id (nano::network_constants::active_network ()),
 	syn_cookies{ std::make_shared<nano::syn_cookies> (node_a.network_params.network.max_peers_per_ip) },
 	resolver (node_a.io_ctx),
-<<<<<<< HEAD
 	port (port_a),
 	disconnect_observer ([] () {})
 {
@@ -30,71 +29,17 @@
 
 nano::network::~network ()
 {
-	stop ();
-}
-
-void nano::network::start_threads ()
+	// All threads must be stopped before this destructor
+	debug_assert (processing_threads.empty ());
+}
+
+void nano::network::create_tcp_channels ()
 {
 	tcp_channels = std::move (std::make_shared<nano::transport::tcp_channels> (node, port, [this](nano::message const & message, std::shared_ptr<nano::transport::channel> const & channel) {
 		inbound (message, channel);
 	}));
-	auto this_l = shared_from_this ();
-	// TCP
-	for (std::size_t i = 0; i < node.config->network_threads && !node.flags.disable_tcp_realtime (); ++i)
-	{
-		auto this_l = shared_from_this ();
-		packet_processing_threads.emplace_back (nano::thread_attributes::get_default (), [this_l, i] () {
-			nano::thread_role::set (nano::thread_role::name::packet_processing);
-			try
-			{
-				this_l->tcp_channels->process_messages ();
-			}
-			catch (boost::system::error_code & ec)
-			{
-				this_l->node.logger->critical (nano::log::type::network, "Error: {}", ec.message ());
-				release_assert (false);
-			}
-			catch (std::error_code & ec)
-			{
-				this_l->node.logger->critical (nano::log::type::network, "Error: {}", ec.message ());
-				release_assert (false);
-			}
-			catch (std::runtime_error & err)
-			{
-				this_l->node.logger->critical (nano::log::type::network, "Error: {}", err.what ());
-				release_assert (false);
-			}
-			catch (std::exception & err)
-			{
-				this_l->node.logger->critical (nano::log::type::network, "Error: {}", err.what ());
-				release_assert (false);
-			}
-			catch (...)
-			{
-				this_l->node.logger->critical (nano::log::type::network, "Unknown error");
-				release_assert (false);
-			}
-		});
-	}
-}
-
-=======
-	tcp_message_manager (node_a.config.tcp_incoming_connections_max),
-	publish_filter (256 * 1024),
-	tcp_channels (node_a, [this] (nano::message const & message, std::shared_ptr<nano::transport::channel> const & channel) {
-		inbound (message, channel);
-	}),
-	port (port_a)
-{
-}
-
-nano::network::~network ()
-{
-	// All threads must be stopped before this destructor
-	debug_assert (processing_threads.empty ());
-}
-
->>>>>>> 09a94096
+}
+
 void nano::network::start ()
 {
 	if (!node.flags.disable_connection_cleanup ())
@@ -103,48 +48,30 @@
 	}
 
 	ongoing_syn_cookie_cleanup ();
-<<<<<<< HEAD
+	ongoing_keepalive ();
+
 	if (!node.flags.disable_tcp_realtime ())
 	{
 		tcp_channels->start ();
-=======
-	ongoing_keepalive ();
-
-	if (!node.flags.disable_tcp_realtime)
-	{
-		tcp_channels.start ();
-
-		for (std::size_t i = 0; i < node.config.network_threads; ++i)
+
+		for (std::size_t i = 0; i < node.config->network_threads; ++i)
 		{
 			processing_threads.emplace_back (nano::thread_attributes::get_default (), [this] () {
 				nano::thread_role::set (nano::thread_role::name::packet_processing);
 				run_processing ();
 			});
 		}
->>>>>>> 09a94096
 	}
 }
 
 void nano::network::stop ()
 {
 	stopped = true;
-
-	tcp_channels.stop ();
+	tcp_channels->stop ();
 	resolver.cancel ();
-	tcp_message_manager.stop ();
 
 	for (auto & thread : processing_threads)
 	{
-<<<<<<< HEAD
-		if (tcp_channels)
-			tcp_channels->stop ();
-		resolver.cancel ();
-		port = 0;
-		for (auto & thread : packet_processing_threads)
-		{
-			thread.join ();
-		}
-=======
 		thread.join ();
 	}
 	processing_threads.clear ();
@@ -157,28 +84,32 @@
 	try
 	{
 		// TODO: Move responsibility of packet queuing and processing to the message_processor class
-		tcp_channels.process_messages ();
+		tcp_channels->process_messages ();
 	}
 	catch (boost::system::error_code & ec)
 	{
-		node.logger.critical (nano::log::type::network, "Error: {}", ec.message ());
+		node.logger->critical (nano::log::type::network, "Error: {}", ec.message ());
 		release_assert (false);
 	}
 	catch (std::error_code & ec)
 	{
-		node.logger.critical (nano::log::type::network, "Error: {}", ec.message ());
+		node.logger->critical (nano::log::type::network, "Error: {}", ec.message ());
 		release_assert (false);
 	}
 	catch (std::runtime_error & err)
 	{
-		node.logger.critical (nano::log::type::network, "Error: {}", err.what ());
+		node.logger->critical (nano::log::type::network, "Error: {}", err.what ());
 		release_assert (false);
 	}
+	catch (std::exception & err)
+	{
+		node.logger->critical (nano::log::type::network, "Error: {}", err.what ());
+		release_assert (false);
+	}
 	catch (...)
 	{
-		node.logger.critical (nano::log::type::network, "Unknown error");
+		node.logger->critical (nano::log::type::network, "Unknown error");
 		release_assert (false);
->>>>>>> 09a94096
 	}
 }
 
