#include <nano/node/confirmation_solicitor.hpp>
#include <nano/node/election.hpp>
#include <nano/node/network.hpp>
#include <nano/node/node.hpp>

#include <boost/format.hpp>

using namespace std::chrono;

std::chrono::milliseconds nano::election::base_latency () const
{
	return node.network_params.network.is_dev_network () ? 25ms : 1000ms;
}

nano::election_vote_result::election_vote_result (bool replay_a, bool processed_a)
{
	replay = replay_a;
	processed = processed_a;
}

nano::election::election (nano::node & node_a, std::shared_ptr<nano::block> const & block_a, std::function<void (std::shared_ptr<nano::block> const &)> const & confirmation_action_a, std::function<void (nano::account const &)> const & live_vote_action_a, nano::election_behavior election_behavior_a) :
	confirmation_action (confirmation_action_a),
	live_vote_action (live_vote_action_a),
	behavior (election_behavior_a),
	node (node_a),
	status ({ block_a, 0, 0, std::chrono::duration_cast<std::chrono::milliseconds> (std::chrono::system_clock::now ().time_since_epoch ()), std::chrono::duration_values<std::chrono::milliseconds>::zero (), 0, 1, 0, nano::election_status_type::ongoing }),
	height (block_a->sideband ().height ()),
	root (block_a->root ()),
	qualified_root (block_a->qualified_root ())
{
	last_votes.emplace (nano::account::null (), nano::vote_info{ std::chrono::steady_clock::now (), 0, block_a->hash () });
	last_blocks.emplace (block_a->hash (), block_a);
	if (node.config->enable_voting && node.wallets.reps ().voting > 0)
	{
		node.active.generator.add (root, block_a->hash ());
	}
}

void nano::election::confirm_once (nano::unique_lock<nano::mutex> & lock_a, nano::election_status_type type_a)
{
	debug_assert (lock_a.owns_lock ());
	// This must be kept above the setting of election state, as dependent confirmed elections require up to date changes to election_winner_details
	nano::unique_lock<nano::mutex> election_winners_lk (node.active.election_winner_details_mutex);
	if (state_m.exchange (nano::election::state_t::confirmed) != nano::election::state_t::confirmed && (node.active.election_winner_details.count (status.winner->hash ()) == 0))
	{
		node.active.election_winner_details.emplace (status.winner->hash (), shared_from_this ());
		election_winners_lk.unlock ();
		status.election_end = std::chrono::duration_cast<std::chrono::milliseconds> (std::chrono::system_clock::now ().time_since_epoch ());
		status.election_duration = std::chrono::duration_cast<std::chrono::milliseconds> (std::chrono::steady_clock::now () - election_start);
		status.confirmation_request_count = confirmation_request_count;
		status.block_count = nano::narrow_cast<decltype (status.block_count)> (last_blocks.size ());
		status.voter_count = nano::narrow_cast<decltype (status.voter_count)> (last_votes.size ());
		status.type = type_a;
		auto const status_l = status;
		lock_a.unlock ();
		node.process_confirmed (status_l);
		node.background ([node_l = node.shared (), status_l, confirmation_action_l = confirmation_action] () {
			if (confirmation_action_l)
			{
				confirmation_action_l (status_l.winner);
			}
		});
	}
	else
	{
		lock_a.unlock ();
	}
}

bool nano::election::valid_change (nano::election::state_t expected_a, nano::election::state_t desired_a) const
{
	bool result = false;
	switch (expected_a)
	{
		case nano::election::state_t::passive:
			switch (desired_a)
			{
				case nano::election::state_t::active:
				case nano::election::state_t::confirmed:
				case nano::election::state_t::expired_unconfirmed:
					result = true;
					break;
				default:
					break;
			}
			break;
		case nano::election::state_t::active:
			switch (desired_a)
			{
				case nano::election::state_t::confirmed:
				case nano::election::state_t::expired_unconfirmed:
					result = true;
					break;
				default:
					break;
			}
			break;
		case nano::election::state_t::confirmed:
			switch (desired_a)
			{
				case nano::election::state_t::expired_confirmed:
					result = true;
					break;
				default:
					break;
			}
			break;
		case nano::election::state_t::expired_unconfirmed:
		case nano::election::state_t::expired_confirmed:
			break;
	}
	return result;
}

bool nano::election::state_change (nano::election::state_t expected_a, nano::election::state_t desired_a)
{
	bool result = true;
	if (valid_change (expected_a, desired_a))
	{
		if (state_m.compare_exchange_strong (expected_a, desired_a))
		{
			state_start = std::chrono::steady_clock::now ().time_since_epoch ();
			result = false;
		}
	}
	return result;
}

void nano::election::send_confirm_req (nano::confirmation_solicitor & solicitor_a)
{
	if ((base_latency () * 5) < (std::chrono::steady_clock::now () - last_req))
	{
		nano::lock_guard<nano::mutex> guard (mutex);
		if (!solicitor_a.add (*this))
		{
			last_req = std::chrono::steady_clock::now ();
			++confirmation_request_count;
		}
	}
}

void nano::election::transition_active ()
{
	state_change (nano::election::state_t::passive, nano::election::state_t::active);
}

bool nano::election::confirmed () const
{
	return state_m == nano::election::state_t::confirmed || state_m == nano::election::state_t::expired_confirmed;
}

bool nano::election::failed () const
{
	return state_m == nano::election::state_t::expired_unconfirmed;
}

void nano::election::broadcast_block (nano::confirmation_solicitor & solicitor_a)
{
	if (base_latency () * 15 < std::chrono::steady_clock::now () - last_block)
	{
		nano::lock_guard<nano::mutex> guard (mutex);
		if (!solicitor_a.broadcast (*this))
		{
			last_block = std::chrono::steady_clock::now ();
		}
	}
}

bool nano::election::transition_time (nano::confirmation_solicitor & solicitor_a)
{
	bool result = false;
	switch (state_m)
	{
		case nano::election::state_t::passive:
			if (base_latency () * passive_duration_factor < std::chrono::steady_clock::now ().time_since_epoch () - state_start.load ())
			{
				state_change (nano::election::state_t::passive, nano::election::state_t::active);
			}
			break;
		case nano::election::state_t::active:
			broadcast_block (solicitor_a);
			send_confirm_req (solicitor_a);
			break;
		case nano::election::state_t::confirmed:
			if (base_latency () * confirmed_duration_factor < std::chrono::steady_clock::now ().time_since_epoch () - state_start.load ())
			{
				result = true;
				state_change (nano::election::state_t::confirmed, nano::election::state_t::expired_confirmed);
			}
			break;
		case nano::election::state_t::expired_unconfirmed:
		case nano::election::state_t::expired_confirmed:
			debug_assert (false);
			break;
	}

	if (!confirmed () && time_to_live () < std::chrono::steady_clock::now () - election_start)
	{
		nano::lock_guard<nano::mutex> guard (mutex);
		// It is possible the election confirmed while acquiring the mutex
		// state_change returning true would indicate it
		if (!state_change (state_m.load (), nano::election::state_t::expired_unconfirmed))
		{
			result = true;
			if (node.config->logging.election_expiration_tally_logging ())
			{
				log_votes (tally_impl (), "Election expired: ");
			}
			status.type = nano::election_status_type::stopped;
		}
	}
	return result;
}

std::chrono::milliseconds nano::election::time_to_live () const
{
	switch (behavior)
	{
		case election_behavior::normal:
			return std::chrono::milliseconds (5 * 60 * 1000);
		case election_behavior::hinted:
			return std::chrono::milliseconds (30 * 1000);
	}
<<<<<<< HEAD
	release_assert (false);
	throw std::runtime_error ("unreachable");
=======
	return {};
}

std::chrono::seconds nano::election::cooldown_time (nano::uint128_t weight) const
{
	auto online_stake = node.online_reps.trended ();
	if (weight > online_stake / 20) // Reps with more than 5% weight
	{
		return std::chrono::seconds{ 1 };
	}
	if (weight > online_stake / 100) // Reps with more than 1% weight
	{
		return std::chrono::seconds{ 5 };
	}
	// The rest of smaller reps
	return std::chrono::seconds{ 15 };
>>>>>>> c57c4f80
}

bool nano::election::have_quorum (nano::tally_t const & tally_a) const
{
	auto i (tally_a.begin ());
	++i;
	auto second (i != tally_a.end () ? i->first : 0);
	auto delta_l (node.online_reps.delta ());
	release_assert (tally_a.begin ()->first >= second);
	bool result{ (tally_a.begin ()->first - second) >= delta_l };
	return result;
}

nano::tally_t nano::election::tally () const
{
	nano::lock_guard<nano::mutex> guard (mutex);
	return tally_impl ();
}

nano::tally_t nano::election::tally_impl () const
{
	std::unordered_map<nano::block_hash, nano::uint128_t> block_weights;
	std::unordered_map<nano::block_hash, nano::uint128_t> final_weights_l;
	for (auto const & [account, info] : last_votes)
	{
		auto rep_weight (node.ledger.weight (account));
		block_weights[info.hash] += rep_weight;
		if (info.timestamp == std::numeric_limits<uint64_t>::max ())
		{
			final_weights_l[info.hash] += rep_weight;
		}
	}
	last_tally = block_weights;
	nano::tally_t result;
	for (auto const & [hash, amount] : block_weights)
	{
		auto block (last_blocks.find (hash));
		if (block != last_blocks.end ())
		{
			result.emplace (amount, block->second);
		}
	}
	// Calculate final votes sum for winner
	if (!final_weights_l.empty () && !result.empty ())
	{
		auto winner_hash (result.begin ()->second->hash ());
		auto find_final (final_weights_l.find (winner_hash));
		if (find_final != final_weights_l.end ())
		{
			final_weight = find_final->second;
		}
	}
	return result;
}

void nano::election::confirm_if_quorum (nano::unique_lock<nano::mutex> & lock_a)
{
	debug_assert (lock_a.owns_lock ());
	auto tally_l (tally_impl ());
	debug_assert (!tally_l.empty ());
	auto winner (tally_l.begin ());
	auto block_l (winner->second);
	auto const & winner_hash_l (block_l->hash ());
	status.tally = winner->first;
	status.final_tally = final_weight;
	auto const & status_winner_hash_l (status.winner->hash ());
	nano::uint128_t sum (0);
	for (auto & i : tally_l)
	{
		sum += i.first;
	}
	if (sum >= node.online_reps.delta () && winner_hash_l != status_winner_hash_l)
	{
		status.winner = block_l;
		remove_votes (status_winner_hash_l);
		node.block_processor.force (block_l);
	}
	if (have_quorum (tally_l))
	{
		if (node.ledger.cache.final_votes_confirmation_canary.load () && !is_quorum.exchange (true) && node.config->enable_voting && node.wallets.reps ().voting > 0)
		{
			auto hash = status.winner->hash ();
			lock_a.unlock ();
			node.active.final_generator.add (root, hash);
			lock_a.lock ();
		}
		if (!node.ledger.cache.final_votes_confirmation_canary.load () || final_weight >= node.online_reps.delta ())
		{
			if (node.config->logging.vote_logging () || (node.config->logging.election_fork_tally_logging () && last_blocks.size () > 1))
			{
				log_votes (tally_l);
			}
			confirm_once (lock_a, nano::election_status_type::active_confirmed_quorum);
		}
	}
}

void nano::election::log_votes (nano::tally_t const & tally_a, std::string const & prefix_a) const
{
	std::stringstream tally;
	std::string line_end (node.config->logging.single_line_record () ? "\t" : "\n");
	tally << boost::str (boost::format ("%1%%2%Vote tally for root %3%, final weight:%4%") % prefix_a % line_end % root.to_string () % final_weight);
	for (auto i (tally_a.begin ()), n (tally_a.end ()); i != n; ++i)
	{
		tally << boost::str (boost::format ("%1%Block %2% weight %3%") % line_end % i->second->hash ().to_string () % i->first.convert_to<std::string> ());
	}
	for (auto i (last_votes.begin ()), n (last_votes.end ()); i != n; ++i)
	{
		if (i->first != nullptr)
		{
			tally << boost::str (boost::format ("%1%%2% %3% %4%") % line_end % i->first.to_account () % std::to_string (i->second.timestamp) % i->second.hash.to_string ());
		}
	}
	node.logger->try_log (tally.str ());
}

std::shared_ptr<nano::block> nano::election::find (nano::block_hash const & hash_a) const
{
	std::shared_ptr<nano::block> result;
	nano::lock_guard<nano::mutex> guard (mutex);
	if (auto existing = last_blocks.find (hash_a); existing != last_blocks.end ())
	{
		result = existing->second;
	}
	return result;
}

nano::election_vote_result nano::election::vote (nano::account const & rep, uint64_t timestamp_a, nano::block_hash const & block_hash_a)
{
	auto replay = false;
	auto weight = node.ledger.weight (rep);
	auto should_process = false;
	if (node.network_params.network.is_dev_network () || weight > node.minimum_principal_weight ())
	{
		const auto cooldown = cooldown_time (weight);

		nano::unique_lock<nano::mutex> lock (mutex);

		auto last_vote_it (last_votes.find (rep));
		if (last_vote_it == last_votes.end ())
		{
			should_process = true;
		}
		else
		{
			auto last_vote_l (last_vote_it->second);
			if (last_vote_l.timestamp < timestamp_a || (last_vote_l.timestamp == timestamp_a && last_vote_l.hash < block_hash_a))
			{
				auto max_vote = timestamp_a == std::numeric_limits<uint64_t>::max () && last_vote_l.timestamp < timestamp_a;
				auto past_cooldown = last_vote_l.time <= std::chrono::steady_clock::now () - std::chrono::seconds (cooldown);
				should_process = max_vote || past_cooldown;
			}
			else
			{
				replay = true;
			}
		}
		if (should_process)
		{
			node.stats->inc (nano::stat::type::election, nano::stat::detail::vote_new);
			last_votes[rep] = { std::chrono::steady_clock::now (), timestamp_a, block_hash_a };
			live_vote_action (rep);
			if (!confirmed ())
			{
				confirm_if_quorum (lock);
			}
		}
	}
	return nano::election_vote_result (replay, should_process);
}

bool nano::election::publish (std::shared_ptr<nano::block> const & block_a)
{
	nano::unique_lock<nano::mutex> lock (mutex);

	// Do not insert new blocks if already confirmed
	auto result (confirmed ());
	if (!result && last_blocks.size () >= max_blocks && last_blocks.find (block_a->hash ()) == last_blocks.end ())
	{
		if (!replace_by_weight (lock, block_a->hash ()))
		{
			result = true;
			node.network->publish_filter->clear (block_a);
		}
		debug_assert (lock.owns_lock ());
	}
	if (!result)
	{
		auto existing = last_blocks.find (block_a->hash ());
		if (existing == last_blocks.end ())
		{
			last_blocks.emplace (std::make_pair (block_a->hash (), block_a));
		}
		else
		{
			result = true;
			existing->second = block_a;
			if (status.winner->hash () == block_a->hash ())
			{
				status.winner = block_a;
				node.network->flood_block (block_a, nano::buffer_drop_policy::no_limiter_drop);
			}
		}
	}
	/*
	Result is true if:
	1) election is confirmed or expired
	2) given election contains 10 blocks & new block didn't receive enough votes to replace existing blocks
	3) given block in already in election & election contains less than 10 blocks (replacing block content with new)
	*/
	return result;
}

std::size_t nano::election::insert_inactive_votes_cache (nano::inactive_cache_information const & cache_a)
{
	nano::unique_lock<nano::mutex> lock (mutex);
	for (auto const & [rep, timestamp] : cache_a.voters)
	{
		auto inserted (last_votes.emplace (rep, nano::vote_info{ std::chrono::steady_clock::time_point::min (), timestamp, cache_a.hash }));
		if (inserted.second)
		{
			node.stats->inc (nano::stat::type::election, nano::stat::detail::vote_cached);
		}
	}
	if (!confirmed ())
	{
		if (!cache_a.voters.empty ())
		{
			auto delay (std::chrono::duration_cast<std::chrono::seconds> (std::chrono::steady_clock::now () - cache_a.arrival));
			if (delay > late_blocks_delay)
			{
				node.stats->inc (nano::stat::type::election, nano::stat::detail::late_block);
				node.stats->add (nano::stat::type::election, nano::stat::detail::late_block_seconds, nano::stat::dir::in, delay.count (), true);
			}
		}
		if (last_votes.size () > 1) // null account
		{
			// Even if no votes were in cache, they could be in the election
			confirm_if_quorum (lock);
		}
	}
	return cache_a.voters.size ();
}

nano::election_extended_status nano::election::current_status () const
{
	nano::lock_guard<nano::mutex> guard (mutex);
	nano::election_status status_l = status;
	status_l.confirmation_request_count = confirmation_request_count;
	status_l.block_count = nano::narrow_cast<decltype (status_l.block_count)> (last_blocks.size ());
	status_l.voter_count = nano::narrow_cast<decltype (status_l.voter_count)> (last_votes.size ());
	return nano::election_extended_status{ status_l, last_votes, tally_impl () };
}

std::shared_ptr<nano::block> nano::election::winner () const
{
	nano::lock_guard<nano::mutex> guard (mutex);
	return status.winner;
}

void nano::election::generate_votes () const
{
	if (node.config->enable_voting && node.wallets.reps ().voting > 0)
	{
		nano::unique_lock<nano::mutex> lock (mutex);
		if (confirmed () || have_quorum (tally_impl ()))
		{
			auto hash = status.winner->hash ();
			lock.unlock ();
			node.active.final_generator.add (root, hash);
			lock.lock ();
		}
		else
		{
			node.active.generator.add (root, status.winner->hash ());
		}
	}
}

void nano::election::remove_votes (nano::block_hash const & hash_a)
{
	debug_assert (!mutex.try_lock ());
	if (node.config->enable_voting && node.wallets.reps ().voting > 0)
	{
		// Remove votes from election
		auto list_generated_votes (node.history.votes (root, hash_a));
		for (auto const & vote : list_generated_votes)
		{
			last_votes.erase (vote->account ());
		}
		// Clear votes cache
		node.history.erase (root);
	}
}

void nano::election::remove_block (nano::block_hash const & hash_a)
{
	debug_assert (!mutex.try_lock ());
	if (status.winner->hash () != hash_a)
	{
		if (auto existing = last_blocks.find (hash_a); existing != last_blocks.end ())
		{
			for (auto i (last_votes.begin ()); i != last_votes.end ();)
			{
				if (i->second.hash == hash_a)
				{
					i = last_votes.erase (i);
				}
				else
				{
					++i;
				}
			}
			node.network->publish_filter->clear (existing->second);
			last_blocks.erase (hash_a);
		}
	}
}

bool nano::election::replace_by_weight (nano::unique_lock<nano::mutex> & lock_a, nano::block_hash const & hash_a)
{
	debug_assert (lock_a.owns_lock ());
	nano::block_hash replaced_block (0);
	auto winner_hash (status.winner->hash ());
	// Sort existing blocks tally
	std::vector<std::pair<nano::block_hash, nano::uint128_t>> sorted;
	sorted.reserve (last_tally.size ());
	std::copy (last_tally.begin (), last_tally.end (), std::back_inserter (sorted));
	lock_a.unlock ();
	// Sort in ascending order
	std::sort (sorted.begin (), sorted.end (), [] (auto const & left, auto const & right) { return left.second < right.second; });
	// Replace if lowest tally is below inactive cache new block weight
	auto inactive_existing (node.active.find_inactive_votes_cache (hash_a));
	auto inactive_tally (inactive_existing.status.tally);
	if (inactive_tally > 0 && sorted.size () < max_blocks)
	{
		// If count of tally items is less than 10, remove any block without tally
		for (auto const & [hash, block] : blocks ())
		{
			if (std::find_if (sorted.begin (), sorted.end (), [&hash = hash] (auto const & item_a) { return item_a.first == hash; }) == sorted.end () && hash != winner_hash)
			{
				replaced_block = hash;
				break;
			}
		}
	}
	else if (inactive_tally > 0 && inactive_tally > sorted.front ().second)
	{
		if (sorted.front ().first != winner_hash)
		{
			replaced_block = sorted.front ().first;
		}
		else if (inactive_tally > sorted[1].second)
		{
			// Avoid removing winner
			replaced_block = sorted[1].first;
		}
	}

	bool replaced (false);
	if (!replaced_block.is_zero ())
	{
		node.active.erase_hash (replaced_block);
		lock_a.lock ();
		remove_block (replaced_block);
		replaced = true;
	}
	else
	{
		lock_a.lock ();
	}
	return replaced;
}

void nano::election::force_confirm (nano::election_status_type type_a)
{
	release_assert (node.network_params.network.is_dev_network ());
	nano::unique_lock<nano::mutex> lock (mutex);
	confirm_once (lock, type_a);
}

std::unordered_map<nano::block_hash, std::shared_ptr<nano::block>> nano::election::blocks () const
{
	nano::lock_guard<nano::mutex> guard (mutex);
	return last_blocks;
}

std::unordered_map<nano::account, nano::vote_info> nano::election::votes () const
{
	nano::lock_guard<nano::mutex> guard (mutex);
	return last_votes;
}

std::vector<nano::vote_with_weight_info> nano::election::votes_with_weight () const
{
	std::multimap<nano::uint128_t, nano::vote_with_weight_info, std::greater<nano::uint128_t>> sorted_votes;
	std::vector<nano::vote_with_weight_info> result;
	auto votes_l (votes ());
	for (auto const & vote_l : votes_l)
	{
		if (vote_l.first != nullptr)
		{
			auto amount (node.ledger.cache.rep_weights.representation_get (vote_l.first));
			nano::vote_with_weight_info vote_info{ vote_l.first, vote_l.second.time, vote_l.second.timestamp, vote_l.second.hash, amount };
			sorted_votes.emplace (std::move (amount), vote_info);
		}
	}
	result.reserve (sorted_votes.size ());
	std::transform (sorted_votes.begin (), sorted_votes.end (), std::back_inserter (result), [] (auto const & entry) { return entry.second; });
	return result;
}<|MERGE_RESOLUTION|>--- conflicted
+++ resolved
@@ -221,10 +221,6 @@
 		case election_behavior::hinted:
 			return std::chrono::milliseconds (30 * 1000);
 	}
-<<<<<<< HEAD
-	release_assert (false);
-	throw std::runtime_error ("unreachable");
-=======
 	return {};
 }
 
@@ -241,7 +237,6 @@
 	}
 	// The rest of smaller reps
 	return std::chrono::seconds{ 15 };
->>>>>>> c57c4f80
 }
 
 bool nano::election::have_quorum (nano::tally_t const & tally_a) const
