--- conflicted
+++ resolved
@@ -51,32 +51,10 @@
 {
 }
 
-<<<<<<< HEAD
 nano::transport::channel::~channel ()
 {
 	rsnano::rsn_channel_destroy (handle);
 }
-=======
-void nano::transport::channel::send (nano::message & message_a, std::function<void (boost::system::error_code const &, std::size_t)> const & callback_a, nano::buffer_drop_policy drop_policy_a, nano::bandwidth_limit_type limiter_type)
-{
-	auto buffer (message_a.to_shared_const_buffer ());
-	auto detail = nano::to_stat_detail (message_a.header.type);
-	auto is_droppable_by_limiter = drop_policy_a == nano::buffer_drop_policy::limiter;
-	auto should_pass (node.outbound_limiter.should_pass (buffer.size (), limiter_type));
-	if (!is_droppable_by_limiter || should_pass)
-	{
-		send_buffer (buffer, callback_a, drop_policy_a);
-		node.stats.inc (nano::stat::type::message, detail, nano::stat::dir::out);
-	}
-	else
-	{
-		if (callback_a)
-		{
-			node.background ([callback_a] () {
-				callback_a (boost::system::errc::make_error_code (boost::system::errc::not_supported), 0);
-			});
-		}
->>>>>>> dd70d9a1
 
 bool nano::transport::channel::is_temporary () const
 {
@@ -264,48 +242,4 @@
 		}
 	}
 	return result;
-<<<<<<< HEAD
-}
-
-using namespace std::chrono_literals;
-
-nano::bandwidth_limiter::bandwidth_limiter (double const limit_burst_ratio_a, std::size_t const limit_a)
-{
-	handle = rsnano::rsn_bandwidth_limiter_create (limit_burst_ratio_a, limit_a);
-}
-
-nano::bandwidth_limiter::bandwidth_limiter (rsnano::BandwidthLimiterHandle * handle_a) :
-	handle{ handle_a }
-{
-}
-
-nano::bandwidth_limiter::bandwidth_limiter (nano::bandwidth_limiter && other_a) :
-	handle{ other_a.handle }
-{
-	other_a.handle = nullptr;
-}
-
-nano::bandwidth_limiter::~bandwidth_limiter ()
-{
-	if (handle)
-		rsnano::rsn_bandwidth_limiter_destroy (handle);
-}
-
-bool nano::bandwidth_limiter::should_drop (std::size_t const & message_size_a)
-{
-	int32_t result;
-	auto should = rsnano::rsn_bandwidth_limiter_should_drop (handle, message_size_a, &result);
-	if (result < 0)
-	{
-		throw std::runtime_error ("should_drop failed");
-	}
-
-	return should;
-}
-
-void nano::bandwidth_limiter::reset (double const limit_burst_ratio_a, std::size_t const limit_a)
-{
-	rsnano::rsn_bandwidth_limiter_reset (handle, limit_burst_ratio_a, limit_a);
-=======
->>>>>>> dd70d9a1
 }