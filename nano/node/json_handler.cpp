#include <nano/lib/blocks.hpp>
#include <nano/lib/config.hpp>
#include <nano/lib/json_error_response.hpp>
#include <nano/lib/timer.hpp>
#include <nano/node/active_transactions.hpp>
#include <nano/node/bootstrap/bootstrap_lazy.hpp>
#include <nano/node/bootstrap_ascending/service.hpp>
#include <nano/node/common.hpp>
#include <nano/node/election.hpp>
#include <nano/node/json_handler.hpp>
#include <nano/node/node.hpp>
#include <nano/node/node_rpc_config.hpp>
#include <nano/node/telemetry.hpp>
#include <nano/node/wallet.hpp>
#include <nano/secure/ledger.hpp>

#include <boost/property_tree/json_parser.hpp>
#include <boost/property_tree/ptree.hpp>

#include <algorithm>
#include <chrono>
#include <vector>

namespace
{
void construct_json (nano::container_info_component * component, boost::property_tree::ptree & parent);
using ipc_json_handler_no_arg_func_map = std::unordered_map<std::string, std::function<void (nano::json_handler *)>>;
ipc_json_handler_no_arg_func_map create_ipc_json_handler_no_arg_func_map ();
auto ipc_json_handler_no_arg_funcs = create_ipc_json_handler_no_arg_func_map ();
bool block_confirmed (nano::node & node, nano::store::transaction & transaction, nano::block_hash const & hash, bool include_active, bool include_only_confirmed);
char const * epoch_as_string (nano::epoch);
}

nano::json_handler::json_handler (nano::node & node_a, nano::node_rpc_config const & node_rpc_config_a, std::string const & body_a, std::function<void (std::string const &)> const & response_a, std::function<void ()> stop_callback_a) :
	body (body_a),
	node (node_a),
	response (response_a),
	stop_callback (stop_callback_a),
	node_rpc_config (node_rpc_config_a)
{
}

std::function<void ()> nano::json_handler::create_worker_task (std::function<void (std::shared_ptr<nano::json_handler> const &)> const & action_a)
{
	return [rpc_l = shared_from_this (), action_a] () {
		try
		{
			action_a (rpc_l);
		}
		catch (std::runtime_error const &)
		{
			json_error_response (rpc_l->response, "Unable to parse JSON");
		}
		catch (...)
		{
			json_error_response (rpc_l->response, "Internal server error in RPC");
		}
	};
}

void nano::json_handler::process_request (bool unsafe_a)
{
	try
	{
		std::stringstream istream (body);
		boost::property_tree::read_json (istream, request);
		if (node_rpc_config.request_callback)
		{
			debug_assert (node.network_params.network.is_dev_network ());
			node_rpc_config.request_callback (request);
		}
		action = request.get<std::string> ("action");
		auto no_arg_func_iter = ipc_json_handler_no_arg_funcs.find (action);
		if (no_arg_func_iter != ipc_json_handler_no_arg_funcs.cend ())
		{
			// First try the map of options with no arguments
			no_arg_func_iter->second (this);
		}
		else
		{
			// Try the rest of the options
			if (action == "wallet_seed")
			{
				if (unsafe_a || node.network_params.network.is_dev_network ())
				{
					wallet_seed ();
				}
				else
				{
					json_error_response (response, "Unsafe RPC not allowed");
				}
			}
			else if (action == "chain")
			{
				chain ();
			}
			else if (action == "successors")
			{
				chain (true);
			}
			else if (action == "history")
			{
				response_l.put ("deprecated", "1");
				request.put ("head", request.get<std::string> ("hash"));
				account_history ();
			}
			else if (action == "knano_from_raw" || action == "krai_from_raw")
			{
				mnano_from_raw (nano::kxrb_ratio);
			}
			else if (action == "knano_to_raw" || action == "krai_to_raw")
			{
				mnano_to_raw (nano::kxrb_ratio);
			}
			else if (action == "rai_from_raw")
			{
				mnano_from_raw (nano::xrb_ratio);
			}
			else if (action == "rai_to_raw")
			{
				mnano_to_raw (nano::xrb_ratio);
			}
			else if (action == "mnano_from_raw" || action == "mrai_from_raw")
			{
				mnano_from_raw ();
			}
			else if (action == "mnano_to_raw" || action == "mrai_to_raw")
			{
				mnano_to_raw ();
			}
			else if (action == "nano_to_raw")
			{
				nano_to_raw ();
			}
			else if (action == "raw_to_nano")
			{
				raw_to_nano ();
			}
			else if (action == "password_valid")
			{
				password_valid ();
			}
			else if (action == "wallet_locked")
			{
				password_valid (true);
			}
			else
			{
				json_error_response (response, "Unknown command");
			}
		}
	}
	catch (std::runtime_error const &)
	{
		json_error_response (response, "Unable to parse JSON");
	}
	catch (...)
	{
		json_error_response (response, "Internal server error in RPC");
	}
}

void nano::json_handler::response_errors ()
{
	if (!ec && response_l.empty ())
	{
		// Return an error code if no response data was given
		ec = nano::error_rpc::empty_response;
	}
	if (ec)
	{
		boost::property_tree::ptree response_error;
		response_error.put ("error", ec.message ());
		std::stringstream ostream;
		boost::property_tree::write_json (ostream, response_error);
		response (ostream.str ());
	}
	else
	{
		std::stringstream ostream;
		boost::property_tree::write_json (ostream, response_l);
		response (ostream.str ());
	}
}

nano::wallet_id nano::json_handler::get_wallet_id ()
{
	if (!ec)
	{
		std::string wallet_text (request.get<std::string> ("wallet"));
		nano::wallet_id wallet;
		if (!wallet.decode_hex (wallet_text))
		{
			if (node.wallets.wallet_exists (wallet))
			{
				return wallet;
			}
			else
			{
				ec = nano::error_common::wallet_not_found;
			}
		}
		else
		{
			ec = nano::error_common::bad_wallet_number;
		}
	}
	return nano::wallet_id{};
}

nano::account nano::json_handler::account_impl (std::string account_text, std::error_code ec_a)
{
	nano::account result{};
	if (!ec)
	{
		if (account_text.empty ())
		{
			account_text = request.get<std::string> ("account");
		}
		if (result.decode_account (account_text))
		{
			ec = ec_a;
		}
		else if (account_text[3] == '-' || account_text[4] == '-')
		{
			// nano- and xrb- prefixes are deprecated
			response_l.put ("deprecated_account_format", "1");
		}
	}
	return result;
}

nano::account_info nano::json_handler::account_info_impl (store::transaction const & transaction_a, nano::account const & account_a)
{
	nano::account_info result;
	if (!ec)
	{
		auto info = node.ledger.any ().account_get (transaction_a, account_a);
		if (!info)
		{
			ec = nano::error_common::account_not_found;
			node.bootstrap_initiator.bootstrap_lazy (account_a, false, account_a.to_account ());
		}
		else
		{
			result = *info;
		}
	}
	return result;
}

nano::amount nano::json_handler::amount_impl ()
{
	nano::amount result (0);
	if (!ec)
	{
		std::string amount_text (request.get<std::string> ("amount"));
		if (result.decode_dec (amount_text))
		{
			ec = nano::error_common::invalid_amount;
		}
	}
	return result;
}

std::shared_ptr<nano::block> nano::json_handler::block_impl (bool signature_work_required)
{
	bool const json_block_l = request.get<bool> ("json_block", false);
	std::shared_ptr<nano::block> result{ nullptr };
	if (!ec)
	{
		boost::property_tree::ptree block_l;
		if (json_block_l)
		{
			block_l = request.get_child ("block");
		}
		else
		{
			std::string block_text (request.get<std::string> ("block"));
			std::stringstream block_stream (block_text);
			try
			{
				boost::property_tree::read_json (block_stream, block_l);
			}
			catch (...)
			{
				ec = nano::error_blocks::invalid_block;
			}
		}
		if (!ec)
		{
			if (!signature_work_required)
			{
				block_l.put ("signature", "0");
				block_l.put ("work", "0");
			}
			result = nano::deserialize_block_json (block_l);
			if (result == nullptr)
			{
				ec = nano::error_blocks::invalid_block;
			}
		}
	}
	return result;
}

nano::block_hash nano::json_handler::hash_impl (std::string search_text)
{
	nano::block_hash result (0);
	if (!ec)
	{
		std::string hash_text (request.get<std::string> (search_text));
		if (result.decode_hex (hash_text))
		{
			ec = nano::error_blocks::invalid_block_hash;
		}
	}
	return result;
}

nano::amount nano::json_handler::threshold_optional_impl ()
{
	nano::amount result (0);
	boost::optional<std::string> threshold_text (request.get_optional<std::string> ("threshold"));
	if (!ec && threshold_text.is_initialized ())
	{
		if (result.decode_dec (threshold_text.get ()))
		{
			ec = nano::error_common::bad_threshold;
		}
	}
	return result;
}

uint64_t nano::json_handler::work_optional_impl ()
{
	uint64_t result (0);
	boost::optional<std::string> work_text (request.get_optional<std::string> ("work"));
	if (!ec && work_text.is_initialized ())
	{
		if (nano::from_string_hex (work_text.get (), result))
		{
			ec = nano::error_common::bad_work_format;
		}
	}
	return result;
}

uint64_t nano::json_handler::difficulty_optional_impl (nano::work_version const version_a)
{
	auto difficulty (node.default_difficulty (version_a));
	boost::optional<std::string> difficulty_text (request.get_optional<std::string> ("difficulty"));
	if (!ec && difficulty_text.is_initialized ())
	{
		if (nano::from_string_hex (difficulty_text.get (), difficulty))
		{
			ec = nano::error_rpc::bad_difficulty_format;
		}
	}
	return difficulty;
}

uint64_t nano::json_handler::difficulty_ledger (nano::block const & block_a)
{
	nano::block_details details (nano::epoch::epoch_0, false, false, false);
	bool details_found (false);
	auto transaction (node.store.tx_begin_read ());
	// Previous block find
	std::shared_ptr<nano::block> block_previous (nullptr);
	auto previous (block_a.previous ());
	if (!previous.is_zero ())
	{
		block_previous = node.ledger.any ().block_get (*transaction, previous);
	}
	// Send check
	if (block_previous != nullptr)
	{
		auto is_send = node.ledger.any ().block_balance (*transaction, previous) > block_a.balance_field ().value ().number ();
		details = nano::block_details (nano::epoch::epoch_0, is_send, false, false);
		details_found = true;
	}
	// Epoch check
	if (block_previous != nullptr)
	{
		auto epoch = block_previous->sideband ().details ().epoch ();
		details = nano::block_details (epoch, details.is_send (), details.is_receive (), details.is_epoch ());
	}
	auto link = block_a.link_field ();
	if (link && !details.is_send ())
	{
		auto block_link (node.ledger.any ().block_get (*transaction, link.value ().as_block_hash ()));
		auto account = block_a.account_field ().value (); // Link is non-zero therefore it's a state block and has an account field;
		if (block_link != nullptr && node.ledger.pending_info (*transaction, nano::pending_key{ account, link.value ().as_block_hash () }))
		{
			auto epoch = std::max (details.epoch (), block_link->sideband ().details ().epoch ());
			details = nano::block_details (epoch, details.is_send (), true, details.is_epoch ());
			details_found = true;
		}
	}
	return details_found ? node.network_params.work.threshold (block_a.work_version (), details) : node.default_difficulty (block_a.work_version ());
}

double nano::json_handler::multiplier_optional_impl (nano::work_version const version_a, uint64_t & difficulty)
{
	double multiplier (1.);
	boost::optional<std::string> multiplier_text (request.get_optional<std::string> ("multiplier"));
	if (!ec && multiplier_text.is_initialized ())
	{
		auto success = boost::conversion::try_lexical_convert<double> (multiplier_text.get (), multiplier);
		if (success && multiplier > 0.)
		{
			difficulty = nano::difficulty::from_multiplier (multiplier, node.default_difficulty (version_a));
		}
		else
		{
			ec = nano::error_rpc::bad_multiplier_format;
		}
	}
	return multiplier;
}

nano::work_version nano::json_handler::work_version_optional_impl (nano::work_version const default_a)
{
	nano::work_version result = default_a;
	boost::optional<std::string> version_text (request.get_optional<std::string> ("version"));
	if (!ec && version_text.is_initialized ())
	{
		if (*version_text == nano::to_string (nano::work_version::work_1))
		{
			result = nano::work_version::work_1;
		}
		else
		{
			ec = nano::error_rpc::bad_work_version;
		}
	}
	return result;
}

namespace
{
bool decode_unsigned (std::string const & text, uint64_t & number)
{
	bool result;
	std::size_t end;
	try
	{
		number = std::stoull (text, &end);
		result = false;
	}
	catch (std::invalid_argument const &)
	{
		result = true;
	}
	catch (std::out_of_range const &)
	{
		result = true;
	}
	result = result || end != text.size ();
	return result;
}
}

uint64_t nano::json_handler::count_impl ()
{
	uint64_t result (0);
	if (!ec)
	{
		std::string count_text (request.get<std::string> ("count"));
		if (decode_unsigned (count_text, result) || result == 0)
		{
			ec = nano::error_common::invalid_count;
		}
	}
	return result;
}

uint64_t nano::json_handler::count_optional_impl (uint64_t result)
{
	boost::optional<std::string> count_text (request.get_optional<std::string> ("count"));
	if (!ec && count_text.is_initialized ())
	{
		if (decode_unsigned (count_text.get (), result))
		{
			ec = nano::error_common::invalid_count;
		}
	}
	return result;
}

uint64_t nano::json_handler::offset_optional_impl (uint64_t result)
{
	boost::optional<std::string> offset_text (request.get_optional<std::string> ("offset"));
	if (!ec && offset_text.is_initialized ())
	{
		if (decode_unsigned (offset_text.get (), result))
		{
			ec = nano::error_rpc::invalid_offset;
		}
	}
	return result;
}

void nano::json_handler::account_balance ()
{
	auto account (account_impl ());
	if (!ec)
	{
		bool const include_only_confirmed = request.get<bool> ("include_only_confirmed", true);
		auto balance (node.balance_pending (account, include_only_confirmed));
		response_l.put ("balance", balance.first.convert_to<std::string> ());
		response_l.put ("pending", balance.second.convert_to<std::string> ());
		response_l.put ("receivable", balance.second.convert_to<std::string> ());
	}
	response_errors ();
}

void nano::json_handler::account_block_count ()
{
	auto account (account_impl ());
	if (!ec)
	{
		auto transaction (node.store.tx_begin_read ());
		auto info (account_info_impl (*transaction, account));
		if (!ec)
		{
			response_l.put ("block_count", std::to_string (info.block_count ()));
		}
	}
	response_errors ();
}

void nano::json_handler::account_create ()
{
	node.workers->push_task (create_worker_task ([] (std::shared_ptr<nano::json_handler> const & rpc_l) {
		auto wallet_id (rpc_l->get_wallet_id ());
		if (!rpc_l->ec)
		{
			bool const generate_work = rpc_l->request.get<bool> ("work", true);
			nano::account new_key;
			auto index_text (rpc_l->request.get_optional<std::string> ("index"));
			if (index_text.is_initialized ())
			{
				uint64_t index;
				if (decode_unsigned (index_text.get (), index) || index > static_cast<uint64_t> (std::numeric_limits<uint32_t>::max ()))
				{
					rpc_l->ec = nano::error_common::invalid_index;
				}
				else
				{
					auto error = rpc_l->node.wallets.deterministic_insert (wallet_id, static_cast<uint32_t> (index), generate_work, new_key);
					rpc_l->set_error (error);
				}
			}
			else
			{
				auto error = rpc_l->node.wallets.deterministic_insert (wallet_id, generate_work, new_key);
				rpc_l->set_error (error);
			}

			if (!rpc_l->ec)
			{
				rpc_l->response_l.put ("account", new_key.to_account ());
			}
		}
		rpc_l->response_errors ();
	}));
}

void nano::json_handler::account_get ()
{
	std::string key_text (request.get<std::string> ("key"));
	nano::public_key pub;
	if (!pub.decode_hex (key_text))
	{
		response_l.put ("account", pub.to_account ());
	}
	else
	{
		ec = nano::error_common::bad_public_key;
	}
	response_errors ();
}

void nano::json_handler::account_info ()
{
	auto account (account_impl ());
	if (!ec)
	{
		bool const representative = request.get<bool> ("representative", false);
		bool const weight = request.get<bool> ("weight", false);
		bool const pending = request.get<bool> ("pending", false);
		bool const receivable = request.get<bool> ("receivable", pending);
		bool const include_confirmed = request.get<bool> ("include_confirmed", false);
		auto transaction (node.store.tx_begin_read ());
		auto info (account_info_impl (*transaction, account));
		nano::confirmation_height_info confirmation_height_info;
		node.store.confirmation_height ().get (*transaction, account, confirmation_height_info);
		if (!ec)
		{
			response_l.put ("frontier", info.head ().to_string ());
			response_l.put ("open_block", info.open_block ().to_string ());
			response_l.put ("representative_block", node.ledger.representative (*transaction, info.head ()).to_string ());
			nano::amount balance_l (info.balance ());
			std::string balance;
			balance_l.encode_dec (balance);

			response_l.put ("balance", balance);

			nano::amount confirmed_balance_l;
			if (include_confirmed)
			{
				if (info.block_count () != confirmation_height_info.height ())
				{
					confirmed_balance_l = node.ledger.any ().block_balance (*transaction, confirmation_height_info.frontier ()).value_or (0);
				}
				else
				{
					// block_height and confirmed height are the same, so can just reuse balance
					confirmed_balance_l = balance_l;
				}
				std::string confirmed_balance;
				confirmed_balance_l.encode_dec (confirmed_balance);
				response_l.put ("confirmed_balance", confirmed_balance);
			}

			response_l.put ("modified_timestamp", std::to_string (info.modified ()));
			response_l.put ("block_count", std::to_string (info.block_count ()));
			response_l.put ("account_version", epoch_as_string (info.epoch ()));
			auto confirmed_frontier = confirmation_height_info.frontier ().to_string ();
			if (include_confirmed)
			{
				response_l.put ("confirmed_height", std::to_string (confirmation_height_info.height ()));
				response_l.put ("confirmed_frontier", confirmed_frontier);
			}
			else
			{
				// For backwards compatibility purposes
				response_l.put ("confirmation_height", std::to_string (confirmation_height_info.height ()));
				response_l.put ("confirmation_height_frontier", confirmed_frontier);
			}

			std::shared_ptr<nano::block> confirmed_frontier_block;
			if (include_confirmed && confirmation_height_info.height () > 0)
			{
				confirmed_frontier_block = node.ledger.any ().block_get (*transaction, confirmation_height_info.frontier ());
			}

			if (representative)
			{
				response_l.put ("representative", info.representative ().to_account ());
				if (include_confirmed)
				{
					nano::account confirmed_representative{};
					if (confirmed_frontier_block)
					{
						confirmed_representative = confirmed_frontier_block->representative_field ().value_or (0);
						if (confirmed_representative.is_zero ())
						{
							confirmed_representative = node.ledger.any ().block_get (*transaction, node.ledger.representative (*transaction, confirmation_height_info.frontier ()))->representative_field ().value ();
						}
					}

					response_l.put ("confirmed_representative", confirmed_representative.to_account ());
				}
			}
			if (weight)
			{
				auto account_weight (node.ledger.weight_exact (*transaction, account));
				response_l.put ("weight", account_weight.convert_to<std::string> ());
			}
			if (receivable)
			{
				auto account_receivable = node.ledger.account_receivable (*transaction, account);
				response_l.put ("pending", account_receivable.convert_to<std::string> ());
				response_l.put ("receivable", account_receivable.convert_to<std::string> ());

				if (include_confirmed)
				{
					auto account_receivable = node.ledger.account_receivable (*transaction, account, true);
					response_l.put ("confirmed_pending", account_receivable.convert_to<std::string> ());
					response_l.put ("confirmed_receivable", account_receivable.convert_to<std::string> ());
				}
			}
		}
	}
	response_errors ();
}

void nano::json_handler::account_key ()
{
	auto account (account_impl ());
	if (!ec)
	{
		response_l.put ("key", account.to_string ());
	}
	response_errors ();
}

void nano::json_handler::account_list ()
{
	auto wallet_id{ get_wallet_id () };
	if (!ec)
	{
		std::vector<nano::account> accounts;
		auto error = node.wallets.get_accounts (wallet_id, accounts);
		if (error == nano::wallets_error::none)
		{
			boost::property_tree::ptree accounts_json;
			for (const auto & account : accounts)
			{
				boost::property_tree::ptree entry;
				entry.put ("", account.to_account ());
				accounts_json.push_back (std::make_pair ("", entry));
			}
			response_l.add_child ("accounts", accounts_json);
		}
		else
		{
			set_error (error);
		}
	}
	response_errors ();
}

void nano::json_handler::account_move ()
{
	node.workers->push_task (create_worker_task ([] (std::shared_ptr<nano::json_handler> const & rpc_l) {
		auto wallet_id{ rpc_l->get_wallet_id () };
		if (!rpc_l->ec)
		{
			std::string source_text (rpc_l->request.get<std::string> ("source"));
			auto accounts_text (rpc_l->request.get_child ("accounts"));
			nano::wallet_id source;
			if (!source.decode_hex (source_text))
			{
				if (rpc_l->node.wallets.wallet_exists (source))
				{
					std::vector<nano::public_key> accounts;
					for (auto i (accounts_text.begin ()), n (accounts_text.end ()); i != n; ++i)
					{
						auto account (rpc_l->account_impl (i->second.get<std::string> ("")));
						accounts.push_back (account);
					}

					auto error{ rpc_l->node.wallets.move_accounts (source, wallet_id, accounts) };
					rpc_l->response_l.put ("moved", error ? "0" : "1");
				}
				else
				{
					rpc_l->ec = nano::error_rpc::source_not_found;
				}
			}
			else
			{
				rpc_l->ec = nano::error_rpc::bad_source;
			}
		}
		rpc_l->response_errors ();
	}));
}

void nano::json_handler::account_remove ()
{
	node.workers->push_task (create_worker_task ([] (std::shared_ptr<nano::json_handler> const & rpc_l) {
		auto wallet_id (rpc_l->get_wallet_id ());
		auto account (rpc_l->account_impl ());
		if (!rpc_l->ec)
		{
			auto error = rpc_l->node.wallets.remove_account (wallet_id, account);
			if (error == nano::wallets_error::none)
			{
				rpc_l->response_l.put ("removed", "1");
			}
			rpc_l->set_error (error);
		}

		rpc_l->response_errors ();
	}));
}

void nano::json_handler::account_representative ()
{
	auto account (account_impl ());
	if (!ec)
	{
		auto transaction (node.store.tx_begin_read ());
		auto info (account_info_impl (*transaction, account));
		if (!ec)
		{
			response_l.put ("representative", info.representative ().to_account ());
		}
	}
	response_errors ();
}

void nano::json_handler::account_representative_set ()
{
	node.workers->push_task (create_worker_task ([work_generation_enabled = node.work_generation_enabled ()] (std::shared_ptr<nano::json_handler> const & rpc_l) {
		auto wallet_id (rpc_l->get_wallet_id ());
		auto account (rpc_l->account_impl ());
		std::string representative_text (rpc_l->request.get<std::string> ("representative"));
		auto representative (rpc_l->account_impl (representative_text, nano::error_rpc::bad_representative_number));
		if (!rpc_l->ec)
		{
			auto work (rpc_l->work_optional_impl ());
			if (!rpc_l->ec && work)
			{
				auto block_transaction (rpc_l->node.store.tx_begin_read ());
				auto info (rpc_l->account_info_impl (*block_transaction, account));
				if (!rpc_l->ec)
				{
					nano::block_details details (info.epoch (), false, false, false);
					if (rpc_l->node.network_params.work.difficulty (nano::work_version::work_1, info.head (), work) < rpc_l->node.network_params.work.threshold (nano::work_version::work_1, details))
					{
						rpc_l->ec = nano::error_common::invalid_work;
					}
				}
			}
			else if (!rpc_l->ec) // work == 0
			{
				if (!work_generation_enabled)
				{
					rpc_l->ec = nano::error_common::disabled_work_generation;
				}
			}
			if (!rpc_l->ec)
			{
				bool generate_work (work == 0); // Disable work generation if "work" option is provided
				auto response_a (rpc_l->response);
				auto response_data (std::make_shared<boost::property_tree::ptree> (rpc_l->response_l));
				auto error = rpc_l->node.wallets.change_async (
				wallet_id, account, representative, [response_a, response_data] (std::shared_ptr<nano::block> const & block) {
					if (block != nullptr)
					{
						response_data->put ("block", block->hash ().to_string ());
						std::stringstream ostream;
						boost::property_tree::write_json (ostream, *response_data);
						response_a (ostream.str ());
					}
					else
					{
						json_error_response (response_a, "Error generating block");
					}
				},
				work, generate_work);

				rpc_l->set_error (error);
			}
		}
		// Because of change_async
		if (rpc_l->ec)
		{
			rpc_l->response_errors ();
		}
	}));
}

void nano::json_handler::account_weight ()
{
	auto account (account_impl ());
	if (!ec)
	{
		auto balance (node.weight (account));
		response_l.put ("weight", balance.convert_to<std::string> ());
	}
	response_errors ();
}

void nano::json_handler::accounts_balances ()
{
	boost::property_tree::ptree balances;
	boost::property_tree::ptree errors;
	auto transaction = node.store.tx_begin_read ();
	for (auto & account_from_request : request.get_child ("accounts"))
	{
		boost::property_tree::ptree entry;
		auto account = account_impl (account_from_request.second.data ());
		if (!ec)
		{
			bool const include_only_confirmed = request.get<bool> ("include_only_confirmed", true);
			auto balance = node.balance_pending (account, include_only_confirmed);
			entry.put ("balance", balance.first.convert_to<std::string> ());
			entry.put ("pending", balance.second.convert_to<std::string> ());
			entry.put ("receivable", balance.second.convert_to<std::string> ());
			balances.put_child (account_from_request.second.data (), entry);
			continue;
		}
		debug_assert (ec);
		errors.put (account_from_request.second.data (), ec.message ());
		ec = {};
	}
	if (!balances.empty ())
	{
		response_l.add_child ("balances", balances);
	}
	if (!errors.empty ())
	{
		response_l.add_child ("errors", errors);
	}
	response_errors ();
}

void nano::json_handler::accounts_representatives ()
{
	boost::property_tree::ptree representatives;
	boost::property_tree::ptree errors;
	auto transaction = node.store.tx_begin_read ();
	for (auto & account_from_request : request.get_child ("accounts"))
	{
		auto account = account_impl (account_from_request.second.data ());
		if (!ec)
		{
			auto info = account_info_impl (*transaction, account);
			if (!ec)
			{
				representatives.put (account_from_request.second.data (), info.representative ().to_account ());
				continue;
			}
		}
		debug_assert (ec);
		errors.put (account_from_request.second.data (), ec.message ());
		ec = {};
	}
	if (!representatives.empty ())
	{
		response_l.add_child ("representatives", representatives);
	}
	if (!errors.empty ())
	{
		response_l.add_child ("errors", errors);
	}
	response_errors ();
}

void nano::json_handler::accounts_create ()
{
	node.workers->push_task (create_worker_task ([] (std::shared_ptr<nano::json_handler> const & rpc_l) {
		auto wallet_id (rpc_l->get_wallet_id ());
		auto count (rpc_l->count_impl ());
		if (!rpc_l->ec)
		{
			bool const generate_work = rpc_l->request.get<bool> ("work", false);
			boost::property_tree::ptree accounts;
			for (auto i (0); accounts.size () < count; ++i)
			{
				nano::account new_key;
				auto error = rpc_l->node.wallets.deterministic_insert (wallet_id, generate_work, new_key);
				if (error != nano::wallets_error::none)
				{
					rpc_l->set_error (error);
					break;
				}
				boost::property_tree::ptree entry;
				entry.put ("", new_key.to_account ());
				accounts.push_back (std::make_pair ("", entry));
			}
			rpc_l->response_l.add_child ("accounts", accounts);
		}
		rpc_l->response_errors ();
	}));
}

void nano::json_handler::accounts_frontiers ()
{
	boost::property_tree::ptree frontiers;
	boost::property_tree::ptree errors;
	auto transaction = node.store.tx_begin_read ();
	for (auto & account_from_request : request.get_child ("accounts"))
	{
		auto account = account_impl (account_from_request.second.data ());
		if (!ec)
		{
			auto latest = node.ledger.any ().account_head (*transaction, account);
			if (!latest.is_zero ())
			{
				frontiers.put (account.to_account (), latest.to_string ());
				continue;
			}
			else
			{
				ec = nano::error_common::account_not_found;
			}
		}
		debug_assert (ec);
		errors.put (account_from_request.second.data (), ec.message ());
		ec = {};
	}
	if (!frontiers.empty ())
	{
		response_l.add_child ("frontiers", frontiers);
	}
	if (!errors.empty ())
	{
		response_l.add_child ("errors", errors);
	}
	response_errors ();
}

void nano::json_handler::accounts_pending ()
{
	response_l.put ("deprecated", "1");
	accounts_receivable ();
}

void nano::json_handler::accounts_receivable ()
{
	auto count (count_optional_impl ());
	auto threshold (threshold_optional_impl ());
	bool const source = request.get<bool> ("source", false);
	bool const include_active = request.get<bool> ("include_active", false);
	bool const include_only_confirmed = request.get<bool> ("include_only_confirmed", true);
	bool const sorting = request.get<bool> ("sorting", false);
	auto simple (threshold.is_zero () && !source && !sorting); // if simple, response is a list of hashes for each account
	boost::property_tree::ptree pending;
	auto transaction = node.store.tx_begin_read ();
	for (auto & accounts : request.get_child ("accounts"))
	{
		auto account (account_impl (accounts.second.data ()));
		if (!ec)
		{
			boost::property_tree::ptree peers_l;
			for (auto current = node.ledger.receivable_upper_bound (*transaction, account, 0); !current.is_end () && peers_l.size () < count; ++current)
			{
				auto const & [key, info] = *current;
				if (include_only_confirmed && !node.ledger.confirmed ().block_exists (*transaction, key.hash))
				{
					continue;
				}
				if (simple)
				{
					boost::property_tree::ptree entry;
					entry.put ("", key.hash.to_string ());
					peers_l.push_back (std::make_pair ("", entry));
					continue;
				}
				if (info.amount.number () < threshold.number ())
				{
					continue;
				}

				if (source)
				{
					boost::property_tree::ptree pending_tree;
					pending_tree.put ("amount", info.amount.number ().template convert_to<std::string> ());
					pending_tree.put ("source", info.source.to_account ());
					peers_l.add_child (key.hash.to_string (), pending_tree);
				}
				else
				{
					peers_l.put (key.hash.to_string (), info.amount.number ().template convert_to<std::string> ());
				}
			}
			if (sorting && !simple)
			{
				if (source)
				{
					peers_l.sort ([] (auto const & child1, auto const & child2) -> bool {
						return child1.second.template get<nano::uint128_t> ("amount") > child2.second.template get<nano::uint128_t> ("amount");
					});
				}
				else
				{
					peers_l.sort ([] (auto const & child1, auto const & child2) -> bool {
						return child1.second.template get<nano::uint128_t> ("") > child2.second.template get<nano::uint128_t> ("");
					});
				}
			}
			if (!peers_l.empty ())
			{
				pending.add_child (account.to_account (), peers_l);
			}
		}
	}
	response_l.add_child ("blocks", pending);
	response_errors ();
}

void nano::json_handler::active_difficulty ()
{
	auto include_trend (request.get<bool> ("include_trend", false));
	auto const multiplier_active = 1.0;
	auto const default_difficulty (node.default_difficulty (nano::work_version::work_1));
	auto const default_receive_difficulty (node.default_receive_difficulty (nano::work_version::work_1));
	auto const receive_current_denormalized (node.network_params.work.denormalized_multiplier (multiplier_active, node.network_params.work.get_epoch_2_receive ()));
	response_l.put ("deprecated", "1");
	response_l.put ("network_minimum", nano::to_string_hex (default_difficulty));
	response_l.put ("network_receive_minimum", nano::to_string_hex (default_receive_difficulty));
	response_l.put ("network_current", nano::to_string_hex (nano::difficulty::from_multiplier (multiplier_active, default_difficulty)));
	response_l.put ("network_receive_current", nano::to_string_hex (nano::difficulty::from_multiplier (receive_current_denormalized, default_receive_difficulty)));
	response_l.put ("multiplier", 1.0);
	if (include_trend)
	{
		boost::property_tree::ptree difficulty_trend_l;

		// To keep this RPC backwards-compatible
		boost::property_tree::ptree entry;
		entry.put ("", "1.000000000000000");
		difficulty_trend_l.push_back (std::make_pair ("", entry));

		response_l.add_child ("difficulty_trend", difficulty_trend_l);
	}
	response_errors ();
}

void nano::json_handler::available_supply ()
{
	auto genesis_balance (node.balance (node.network_params.ledger.genesis->account_field ().value ())); // Cold storage genesis
	auto landing_balance (node.balance (nano::account ("059F68AAB29DE0D3A27443625C7EA9CDDB6517A8B76FE37727EF6A4D76832AD5"))); // Active unavailable account
	auto faucet_balance (node.balance (nano::account ("8E319CE6F3025E5B2DF66DA7AB1467FE48F1679C13DD43BFDB29FA2E9FC40D3B"))); // Faucet account
	auto burned_balance ((node.balance_pending (nano::account{}, false)).second); // Burning 0 account
	auto available (nano::dev::constants.genesis_amount - genesis_balance - landing_balance - faucet_balance - burned_balance);
	response_l.put ("available", available.convert_to<std::string> ());
	response_errors ();
}

void nano::json_handler::block_info ()
{
	auto hash (hash_impl ());
	if (!ec)
	{
		auto transaction (node.store.tx_begin_read ());
		auto block (node.ledger.any ().block_get (*transaction, hash));
		if (block != nullptr)
		{
			auto account = block->account ();
			response_l.put ("block_account", account.to_account ());
			auto amount = node.ledger.any().block_amount (*transaction, hash);
			if (amount)
			{
				response_l.put ("amount", amount.value ().number().convert_to<std::string> ());
			}
			auto balance = node.ledger.any ().block_balance (*transaction, hash);
			response_l.put ("balance", balance.value ().number ().convert_to<std::string> ());
			response_l.put ("height", std::to_string (block->sideband ().height ()));
			response_l.put ("local_timestamp", std::to_string (block->sideband ().timestamp ()));
			response_l.put ("successor", block->sideband ().successor ().to_string ());
			auto confirmed (node.ledger.confirmed ().block_exists (*transaction, hash));
			response_l.put ("confirmed", confirmed);

			bool json_block_l = request.get<bool> ("json_block", false);
			if (json_block_l)
			{
				boost::property_tree::ptree block_node_l;
				block->serialize_json (block_node_l);
				response_l.add_child ("contents", block_node_l);
			}
			else
			{
				std::string contents;
				block->serialize_json (contents);
				response_l.put ("contents", contents);
			}
			if (block->type () == nano::block_type::state)
			{
				auto subtype (nano::state_subtype (block->sideband ().details ()));
				response_l.put ("subtype", subtype);
			}
		}
		else
		{
			ec = nano::error_blocks::not_found;
		}
	}
	response_errors ();
}

void nano::json_handler::block_confirm ()
{
	auto hash (hash_impl ());
	if (!ec)
	{
		auto transaction (node.store.tx_begin_read ());
		auto block_l (node.ledger.any ().block_get (*transaction, hash));
		if (block_l != nullptr)
		{
			if (!node.ledger.confirmed ().block_exists (*transaction, hash))
			{
				// Start new confirmation for unconfirmed (or not being confirmed) block
				if (!node.confirming_set.exists (hash))
				{
					node.start_election (std::move (block_l));
				}
			}
			else
			{
				// Add record in confirmation history for confirmed block
				nano::election_status status{};
				status.set_winner (block_l);
				status.set_election_end (std::chrono::duration_cast<std::chrono::milliseconds> (std::chrono::system_clock::now ().time_since_epoch ()));
				status.set_block_count (1);
				status.set_election_status_type (nano::election_status_type::active_confirmation_height);
				node.active.insert_recently_cemented (status);
			}
			response_l.put ("started", "1");
		}
		else
		{
			ec = nano::error_blocks::not_found;
		}
	}
	response_errors ();
}

void nano::json_handler::blocks ()
{
	bool const json_block_l = request.get<bool> ("json_block", false);
	boost::property_tree::ptree blocks;
	auto transaction (node.store.tx_begin_read ());
	for (boost::property_tree::ptree::value_type & hashes : request.get_child ("hashes"))
	{
		if (!ec)
		{
			std::string hash_text = hashes.second.data ();
			nano::block_hash hash;
			if (!hash.decode_hex (hash_text))
			{
				auto block (node.ledger.any ().block_get (*transaction, hash));
				if (block != nullptr)
				{
					if (json_block_l)
					{
						boost::property_tree::ptree block_node_l;
						block->serialize_json (block_node_l);
						blocks.add_child (hash_text, block_node_l);
					}
					else
					{
						std::string contents;
						block->serialize_json (contents);
						blocks.put (hash_text, contents);
					}
				}
				else
				{
					ec = nano::error_blocks::not_found;
				}
			}
			else
			{
				ec = nano::error_blocks::bad_hash_number;
			}
		}
	}
	response_l.add_child ("blocks", blocks);
	response_errors ();
}

void nano::json_handler::blocks_info ()
{
	bool const pending = request.get<bool> ("pending", false);
	bool const receivable = request.get<bool> ("receivable", pending);
	bool const receive_hash = request.get<bool> ("receive_hash", false);
	bool const source = request.get<bool> ("source", false);
	bool const json_block_l = request.get<bool> ("json_block", false);
	bool const include_not_found = request.get<bool> ("include_not_found", false);

	boost::property_tree::ptree blocks;
	boost::property_tree::ptree blocks_not_found;
	auto transaction (node.store.tx_begin_read ());
	for (boost::property_tree::ptree::value_type & hashes : request.get_child ("hashes"))
	{
		if (!ec)
		{
			std::string hash_text = hashes.second.data ();
			nano::block_hash hash;
			if (!hash.decode_hex (hash_text))
			{
				auto block (node.ledger.any ().block_get (*transaction, hash));
				if (block != nullptr)
				{
					boost::property_tree::ptree entry;
					auto account = block->account ();
					entry.put ("block_account", account.to_account ());
					auto amount (node.ledger.any().block_amount (*transaction, hash));
					if (amount)
					{
						entry.put ("amount", amount.value ().number().convert_to<std::string> ());
					}
					auto balance = block->balance ();
					entry.put ("balance", balance.number ().convert_to<std::string> ());
					entry.put ("height", std::to_string (block->sideband ().height ()));
					entry.put ("local_timestamp", std::to_string (block->sideband ().timestamp ()));
					entry.put ("successor", block->sideband ().successor ().to_string ());
					auto confirmed (node.ledger.confirmed ().block_exists (*transaction, hash));
					entry.put ("confirmed", confirmed);

					if (json_block_l)
					{
						boost::property_tree::ptree block_node_l;
						block->serialize_json (block_node_l);
						entry.add_child ("contents", block_node_l);
					}
					else
					{
						std::string contents;
						block->serialize_json (contents);
						entry.put ("contents", contents);
					}
					if (block->type () == nano::block_type::state)
					{
						auto subtype (nano::state_subtype (block->sideband ().details ()));
						entry.put ("subtype", subtype);
					}
					if (receivable || receive_hash)
					{
						if (!block->is_send ())
						{
							if (receivable)
							{
								entry.put ("pending", "0");
								entry.put ("receivable", "0");
							}
							if (receive_hash)
							{
								entry.put ("receive_hash", nano::block_hash (0).to_string ());
							}
						}
						else if (node.ledger.pending_info (*transaction, nano::pending_key{ block->destination (), hash }))
						{
							if (receivable)
							{
								entry.put ("pending", "1");
								entry.put ("receivable", "1");
							}
							if (receive_hash)
							{
								entry.put ("receive_hash", nano::block_hash (0).to_string ());
							}
						}
						else
						{
							if (receivable)
							{
								entry.put ("pending", "0");
								entry.put ("receivable", "0");
							}
							if (receive_hash)
							{
								std::shared_ptr<nano::block> receive_block = node.ledger.find_receive_block_by_send_hash (*transaction, block->destination (), hash);
								std::string receive_hash = receive_block ? receive_block->hash ().to_string () : nano::block_hash (0).to_string ();
								entry.put ("receive_hash", receive_hash);
							}
						}
					}
					if (source)
					{
						if (!block->is_receive () || !node.ledger.any ().block_exists (*transaction, block->source ()))
						{
							entry.put ("source_account", "0");
						}
						else
						{
							auto block_a = node.ledger.any ().block_get (*transaction, block->source ());
							release_assert (block_a);
							entry.put ("source_account", block_a->account ().to_account ());
						}
					}
					blocks.push_back (std::make_pair (hash_text, entry));
				}
				else if (include_not_found)
				{
					boost::property_tree::ptree entry;
					entry.put ("", hash_text);
					blocks_not_found.push_back (std::make_pair ("", entry));
				}
				else
				{
					ec = nano::error_blocks::not_found;
				}
			}
			else
			{
				ec = nano::error_blocks::bad_hash_number;
			}
		}
	}
	if (!ec)
	{
		response_l.add_child ("blocks", blocks);
		if (include_not_found)
		{
			response_l.add_child ("blocks_not_found", blocks_not_found);
		}
	}
	response_errors ();
}

void nano::json_handler::block_account ()
{
	auto hash (hash_impl ());
	if (!ec)
	{
		auto transaction (node.store.tx_begin_read ());
		auto block = node.ledger.any ().block_get (*transaction, hash);
		if (block)
		{
			response_l.put ("account", block->account ().to_account ());
		}
		else
		{
			ec = nano::error_blocks::not_found;
		}
	}
	response_errors ();
}

void nano::json_handler::block_count ()
{
	response_l.put ("count", std::to_string (node.ledger.block_count ()));
	response_l.put ("unchecked", std::to_string (node.unchecked.count ()));
	response_l.put ("cemented", std::to_string (node.ledger.cemented_count ()));
	if (node.flags.enable_pruning ())
	{
		response_l.put ("full", std::to_string (node.ledger.block_count () - node.ledger.pruned_count ()));
		response_l.put ("pruned", std::to_string (node.ledger.pruned_count ()));
	}
	response_errors ();
}

void nano::json_handler::set_error (nano::wallets_error const & error)
{
	switch (error)
	{
		case nano::wallets_error::none:
			break;
		case nano::wallets_error::wallet_not_found:
			ec = nano::error_common::wallet_not_found;
			break;
		case nano::wallets_error::wallet_locked:
			ec = nano::error_common::wallet_locked;
			break;
		case nano::wallets_error::account_not_found:
			ec = nano::error_common::account_not_found_wallet;
			break;
		case nano::wallets_error::bad_public_key:
			ec = nano::error_common::bad_public_key;
			break;
		default:
			ec = nano::error_common::generic;
			break;
	}
}

void nano::json_handler::block_create ()
{
	std::string type (request.get<std::string> ("type"));
	nano::wallet_id wallet_id (0);
	// Default to work_1 if not specified
	auto work_version (work_version_optional_impl (nano::work_version::work_1));
	auto difficulty_l (difficulty_optional_impl (work_version));
	boost::optional<std::string> wallet_text (request.get_optional<std::string> ("wallet"));
	if (!ec && wallet_text.is_initialized ())
	{
		if (wallet_id.decode_hex (wallet_text.get ()))
		{
			ec = nano::error_common::bad_wallet_number;
		}
	}
	nano::account account{};
	boost::optional<std::string> account_text (request.get_optional<std::string> ("account"));
	if (!ec && account_text.is_initialized ())
	{
		account = account_impl (account_text.get ());
	}
	nano::account representative{};
	boost::optional<std::string> representative_text (request.get_optional<std::string> ("representative"));
	if (!ec && representative_text.is_initialized ())
	{
		representative = account_impl (representative_text.get (), nano::error_rpc::bad_representative_number);
	}
	nano::account destination{};
	boost::optional<std::string> destination_text (request.get_optional<std::string> ("destination"));
	if (!ec && destination_text.is_initialized ())
	{
		destination = account_impl (destination_text.get (), nano::error_rpc::bad_destination);
	}
	nano::block_hash source (0);
	boost::optional<std::string> source_text (request.get_optional<std::string> ("source"));
	if (!ec && source_text.is_initialized ())
	{
		if (source.decode_hex (source_text.get ()))
		{
			ec = nano::error_rpc::bad_source;
		}
	}
	nano::amount amount (0);
	boost::optional<std::string> amount_text (request.get_optional<std::string> ("amount"));
	if (!ec && amount_text.is_initialized ())
	{
		if (amount.decode_dec (amount_text.get ()))
		{
			ec = nano::error_common::invalid_amount;
		}
	}
	auto work (work_optional_impl ());
	nano::raw_key prv;
	prv.clear ();
	nano::block_hash previous (0);
	nano::amount balance (0);
	if (work == 0 && !node.work_generation_enabled ())
	{
		ec = nano::error_common::disabled_work_generation;
	}
	if (!ec && wallet_id != 0 && account != 0)
	{
		auto error = node.wallets.fetch (wallet_id, account, prv);
		if (error == nano::wallets_error::none)
		{
<<<<<<< HEAD
			auto block_transaction (node.store.tx_begin_read ());
			previous = node.ledger.any ().account_head (*block_transaction, account);
			balance = node.ledger.account_balance (*block_transaction, account);
=======
			auto transaction = node.wallets.tx_begin_read ();
			auto block_transaction = node.ledger.tx_begin_read ();
			wallet_locked_impl (transaction, existing->second);
			wallet_account_impl (transaction, existing->second, account);
			if (!ec)
			{
				existing->second->store.fetch (transaction, account, prv);
				previous = node.ledger.any.account_head (block_transaction, account);
				balance = node.ledger.any.account_balance (block_transaction, account).value_or (0);
			}
		}
		else
		{
			ec = nano::error_common::wallet_not_found;
>>>>>>> 0b47ae0f
		}
		set_error (error);
	}
	boost::optional<std::string> key_text (request.get_optional<std::string> ("key"));
	if (!ec && key_text.is_initialized ())
	{
		if (prv.decode_hex (key_text.get ()))
		{
			ec = nano::error_common::bad_private_key;
		}
	}
	boost::optional<std::string> previous_text (request.get_optional<std::string> ("previous"));
	if (!ec && previous_text.is_initialized ())
	{
		if (previous.decode_hex (previous_text.get ()))
		{
			ec = nano::error_rpc::bad_previous;
		}
	}
	boost::optional<std::string> balance_text (request.get_optional<std::string> ("balance"));
	if (!ec && balance_text.is_initialized ())
	{
		if (balance.decode_dec (balance_text.get ()))
		{
			ec = nano::error_rpc::invalid_balance;
		}
	}
	nano::link link (0);
	boost::optional<std::string> link_text (request.get_optional<std::string> ("link"));
	if (!ec && link_text.is_initialized ())
	{
		if (link.decode_account (link_text.get ()))
		{
			if (link.decode_hex (link_text.get ()))
			{
				ec = nano::error_rpc::bad_link;
			}
		}
	}
	else
	{
		// Retrieve link from source or destination
		if (source.is_zero ())
		{
			link = destination;
		}
		else
		{
			link = source;
		}
	}
	if (!ec)
	{
		auto rpc_l (shared_from_this ());
		// Serializes the block contents to the RPC response
		auto block_response_put_l = [rpc_l, this] (nano::block const & block_a) {
			boost::property_tree::ptree response_l;
			response_l.put ("hash", block_a.hash ().to_string ());
			response_l.put ("difficulty", nano::to_string_hex (rpc_l->node.network_params.work.difficulty (block_a)));
			bool json_block_l = request.get<bool> ("json_block", false);
			if (json_block_l)
			{
				boost::property_tree::ptree block_node_l;
				block_a.serialize_json (block_node_l);
				response_l.add_child ("block", block_node_l);
			}
			else
			{
				std::string contents;
				block_a.serialize_json (contents);
				response_l.put ("block", contents);
			}
			std::stringstream ostream;
			boost::property_tree::write_json (ostream, response_l);
			rpc_l->response (ostream.str ());
		};
		// Wrapper from argument to lambda capture, to extend the block's scope
		auto get_callback_l = [rpc_l, block_response_put_l] (std::shared_ptr<nano::block> const & block_a) {
			// Callback upon work generation success or failure
			return [block_a, rpc_l, block_response_put_l] (std::optional<uint64_t> const & work_a) {
				if (block_a != nullptr)
				{
					if (work_a.has_value ())
					{
						block_a->block_work_set (*work_a);
						block_response_put_l (*block_a);
					}
					else
					{
						rpc_l->ec = nano::error_common::failure_work_generation;
					}
				}
				else
				{
					rpc_l->ec = nano::error_common::generic;
				}
				if (rpc_l->ec)
				{
					rpc_l->response_errors ();
				}
			};
		};
		if (prv != 0)
		{
			nano::account pub (nano::pub_key (prv));
			// Fetching account balance & previous for send blocks (if aren't given directly)
			if (!previous_text.is_initialized () && !balance_text.is_initialized ())
			{
<<<<<<< HEAD
				auto transaction (node.store.tx_begin_read ());
				previous = node.ledger.any ().account_head (*transaction, pub);
				balance = node.ledger.account_balance (*transaction, pub);
=======
				auto transaction = node.ledger.tx_begin_read ();
				previous = node.ledger.any.account_head (transaction, pub);
				balance = node.ledger.any.account_balance (transaction, pub).value_or (0);
>>>>>>> 0b47ae0f
			}
			// Double check current balance if previous block is specified
			else if (previous_text.is_initialized () && balance_text.is_initialized () && type == "send")
			{
				auto transaction (node.store.tx_begin_read ());
				if (node.ledger.any ().block_exists (*transaction, previous) && node.ledger.any ().block_balance (*transaction, previous) != balance.number ())
				{
					ec = nano::error_rpc::block_create_balance_mismatch;
				}
			}
			// Check for incorrect account key
			if (!ec && account_text.is_initialized ())
			{
				if (account != pub)
				{
					ec = nano::error_rpc::block_create_public_key_mismatch;
				}
			}
			nano::block_builder builder_l;
			std::shared_ptr<nano::block> block_l{ nullptr };
			nano::root root_l;
			std::error_code ec_build;
			if (type == "state")
			{
				if (previous_text.is_initialized () && !representative.is_zero () && (!link.is_zero () || link_text.is_initialized ()))
				{
					block_l = builder_l.state ()
							  .account (pub)
							  .previous (previous)
							  .representative (representative)
							  .balance (balance)
							  .link (link)
							  .sign (prv, pub)
							  .build (ec_build);
					if (previous.is_zero ())
					{
						root_l = pub;
					}
					else
					{
						root_l = previous;
					}
				}
				else
				{
					ec = nano::error_rpc::block_create_requirements_state;
				}
			}
			else if (type == "open")
			{
				if (representative != 0 && source != 0)
				{
					block_l = builder_l.open ()
							  .account (pub)
							  .source (source)
							  .representative (representative)
							  .sign (prv, pub)
							  .build (ec_build);
					root_l = pub;
				}
				else
				{
					ec = nano::error_rpc::block_create_requirements_open;
				}
			}
			else if (type == "receive")
			{
				if (source != 0 && previous != 0)
				{
					block_l = builder_l.receive ()
							  .previous (previous)
							  .source (source)
							  .sign (prv, pub)
							  .build (ec_build);
					root_l = previous;
				}
				else
				{
					ec = nano::error_rpc::block_create_requirements_receive;
				}
			}
			else if (type == "change")
			{
				if (representative != 0 && previous != 0)
				{
					block_l = builder_l.change ()
							  .previous (previous)
							  .representative (representative)
							  .sign (prv, pub)
							  .build (ec_build);
					root_l = previous;
				}
				else
				{
					ec = nano::error_rpc::block_create_requirements_change;
				}
			}
			else if (type == "send")
			{
				if (destination != 0 && previous != 0 && balance != 0 && amount != 0)
				{
					if (balance.number () >= amount.number ())
					{
						block_l = builder_l.send ()
								  .previous (previous)
								  .destination (destination)
								  .balance (balance.number () - amount.number ())
								  .sign (prv, pub)
								  .build (ec_build);
						root_l = previous;
					}
					else
					{
						ec = nano::error_common::insufficient_balance;
					}
				}
				else
				{
					ec = nano::error_rpc::block_create_requirements_send;
				}
			}
			else
			{
				ec = nano::error_blocks::invalid_type;
			}
			if (!ec && (!ec_build || ec_build == nano::error_common::missing_work))
			{
				if (work == 0)
				{
					// Difficulty calculation
					if (request.count ("difficulty") == 0)
					{
						difficulty_l = difficulty_ledger (*block_l);
					}
					node.work_generate (work_version, root_l, difficulty_l, get_callback_l (block_l), nano::account (pub));
				}
				else
				{
					block_l->block_work_set (work);
					block_response_put_l (*block_l);
				}
			}
		}
		else
		{
			ec = nano::error_rpc::block_create_key_required;
		}
	}
	// Because of callback
	if (ec)
	{
		response_errors ();
	}
}

void nano::json_handler::block_hash ()
{
	auto block (block_impl (true));

	if (!ec)
	{
		response_l.put ("hash", block->hash ().to_string ());
	}
	response_errors ();
}

void nano::json_handler::bootstrap ()
{
	std::string address_text = request.get<std::string> ("address");
	std::string port_text = request.get<std::string> ("port");
	boost::system::error_code address_ec;
	auto address (boost::asio::ip::make_address_v6 (address_text, address_ec));
	if (!address_ec)
	{
		uint16_t port;
		if (!nano::parse_port (port_text, port))
		{
			if (!node.flags.disable_legacy_bootstrap ())
			{
				std::string bootstrap_id (request.get<std::string> ("id", ""));
				node.bootstrap_initiator.bootstrap (nano::endpoint (address, port), true, bootstrap_id);
				response_l.put ("success", "");
			}
			else
			{
				ec = nano::error_rpc::disabled_bootstrap_legacy;
			}
		}
		else
		{
			ec = nano::error_common::invalid_port;
		}
	}
	else
	{
		ec = nano::error_common::invalid_ip_address;
	}
	response_errors ();
}

void nano::json_handler::bootstrap_any ()
{
	bool const force = request.get<bool> ("force", false);
	if (!node.flags.disable_legacy_bootstrap ())
	{
		nano::account start_account{};
		boost::optional<std::string> account_text (request.get_optional<std::string> ("account"));
		if (account_text.is_initialized ())
		{
			start_account = account_impl (account_text.get ());
		}
		std::string bootstrap_id (request.get<std::string> ("id", ""));
		node.bootstrap_initiator.bootstrap (force, bootstrap_id, std::numeric_limits<uint32_t>::max (), start_account);
		response_l.put ("success", "");
	}
	else
	{
		ec = nano::error_rpc::disabled_bootstrap_legacy;
	}
	response_errors ();
}

void nano::json_handler::bootstrap_lazy ()
{
	auto hash (hash_impl ());
	bool const force = request.get<bool> ("force", false);
	if (!ec)
	{
		if (!node.flags.disable_lazy_bootstrap ())
		{
			auto existed (node.bootstrap_initiator.current_lazy_attempt () != nullptr);
			std::string bootstrap_id (request.get<std::string> ("id", ""));
			auto key_inserted (node.bootstrap_initiator.bootstrap_lazy (hash, force, bootstrap_id));
			bool started = !existed && key_inserted;
			response_l.put ("started", started ? "1" : "0");
			response_l.put ("key_inserted", key_inserted ? "1" : "0");
		}
		else
		{
			ec = nano::error_rpc::disabled_bootstrap_lazy;
		}
	}
	response_errors ();
}

/*
 * @warning This is an internal/diagnostic RPC, do not rely on its interface being stable
 */
void nano::json_handler::bootstrap_status ()
{
	auto attempts_count (node.bootstrap_initiator.attempts.size ());
	response_l.put ("bootstrap_threads", std::to_string (node.config->bootstrap_initiator_threads));
	response_l.put ("running_attempts_count", std::to_string (attempts_count));
	response_l.put ("total_attempts_count", std::to_string (node.bootstrap_initiator.attempts.total_attempts ()));
	boost::property_tree::ptree connections;
	node.bootstrap_initiator.connections->bootstrap_status (connections, attempts_count);
	response_l.add_child ("connections", connections);
	response_l.add_child ("attempts", node.bootstrap_initiator.attempts.attempts_information ());
	response_errors ();
}

void nano::json_handler::chain (bool successors)
{
	successors = successors != request.get<bool> ("reverse", false);
	auto hash (hash_impl ("block"));
	auto count (count_impl ());
	auto offset (offset_optional_impl (0));
	if (!ec)
	{
		boost::property_tree::ptree blocks;
		auto transaction (node.store.tx_begin_read ());
		while (!hash.is_zero () && blocks.size () < count)
		{
			auto block_l (node.ledger.any ().block_get (*transaction, hash));
			if (block_l != nullptr)
			{
				if (offset > 0)
				{
					--offset;
				}
				else
				{
					boost::property_tree::ptree entry;
					entry.put ("", hash.to_string ());
					blocks.push_back (std::make_pair ("", entry));
				}
				hash = successors ? node.ledger.successor (*transaction, hash).value_or (0) : block_l->previous ();
			}
			else
			{
				hash.clear ();
			}
		}
		response_l.add_child ("blocks", blocks);
	}
	response_errors ();
}

void nano::json_handler::confirmation_active ()
{
	uint64_t announcements (0);
	uint64_t confirmed (0);
	boost::optional<std::string> announcements_text (request.get_optional<std::string> ("announcements"));
	if (announcements_text.is_initialized ())
	{
		announcements = strtoul (announcements_text.get ().c_str (), NULL, 10);
	}
	boost::property_tree::ptree elections;
	auto active_elections = node.active.list_active ();
	for (auto const & election : active_elections)
	{
		if (election->get_confirmation_request_count () >= announcements)
		{
			if (!node.active.confirmed (*election))
			{
				boost::property_tree::ptree entry;
				entry.put ("", election->qualified_root ().to_string ());
				elections.push_back (std::make_pair ("", entry));
			}
			else
			{
				++confirmed;
			}
		}
	}
	response_l.add_child ("confirmations", elections);
	response_l.put ("unconfirmed", elections.size ());
	response_l.put ("confirmed", confirmed);
	response_errors ();
}

void nano::json_handler::election_statistics ()
{
	auto active_elections = node.active.list_active ();
	unsigned normal_count = 0;
	unsigned hinted_count = 0;
	unsigned optimistic_count = 0;
	unsigned total_count = 0;
	std::chrono::milliseconds total_age{ 0 };
	std::chrono::milliseconds max_age{ 0 };

	for (auto const & election : active_elections)
	{
		total_count++;
		auto age = election->age ();
		total_age += age;
		if (age > max_age)
		{
			max_age = age;
		}
		switch (election->behavior ())
		{
			case election_behavior::normal:
				normal_count++;
				break;
			case election_behavior::hinted:
				hinted_count++;
				break;
			case election_behavior::optimistic:
				optimistic_count++;
				break;
		}
	}
	auto average_election_age = std::chrono::milliseconds{ total_count ? total_age.count () / total_count : 0 };

	auto utilization_percentage = (static_cast<double> (total_count * 100) / node.config->active_elections_size);
	std::stringstream stream_utilization, stream_average_age;
	stream_utilization << std::fixed << std::setprecision (2) << utilization_percentage;

	response_l.put ("normal", normal_count);
	response_l.put ("hinted", hinted_count);
	response_l.put ("optimistic", optimistic_count);
	response_l.put ("total", total_count);
	response_l.put ("aec_utilization_percentage", stream_utilization.str ());
	response_l.put ("max_election_age", max_age.count ());
	response_l.put ("average_election_age", average_election_age.count ());

	response_errors ();
}

void nano::json_handler::confirmation_history ()
{
	boost::property_tree::ptree elections;
	boost::property_tree::ptree confirmation_stats;
	std::chrono::milliseconds running_total (0);
	nano::block_hash hash (0);
	boost::optional<std::string> hash_text (request.get_optional<std::string> ("hash"));
	if (hash_text.is_initialized ())
	{
		hash = hash_impl ();
	}
	if (!ec)
	{
		for (auto const & status : node.active.recently_cemented_list ())
		{
			if (hash.is_zero () || status.get_winner ()->hash () == hash)
			{
				boost::property_tree::ptree election;
				election.put ("hash", status.get_winner ()->hash ().to_string ());
				election.put ("duration", status.get_election_duration ().count ());
				election.put ("time", status.get_election_end ().count ());
				election.put ("tally", status.get_tally ().to_string_dec ());
				election.add ("final", status.get_final_tally ().to_string_dec ());
				election.put ("blocks", std::to_string (status.get_block_count ()));
				election.put ("voters", std::to_string (status.get_voter_count ()));
				election.put ("request_count", std::to_string (status.get_confirmation_request_count ()));
				elections.push_back (std::make_pair ("", election));
			}
			running_total += status.get_election_duration ();
		}
	}
	confirmation_stats.put ("count", elections.size ());
	if (elections.size () >= 1)
	{
		confirmation_stats.put ("average", (running_total.count ()) / elections.size ());
	}
	response_l.add_child ("confirmation_stats", confirmation_stats);
	response_l.add_child ("confirmations", elections);
	response_errors ();
}

void nano::json_handler::confirmation_info ()
{
	bool const representatives = request.get<bool> ("representatives", false);
	bool const contents = request.get<bool> ("contents", true);
	bool const json_block_l = request.get<bool> ("json_block", false);
	std::string root_text (request.get<std::string> ("root"));
	nano::qualified_root root;
	if (!root.decode_hex (root_text))
	{
		auto election (node.active.election (root));
		if (election != nullptr && !node.active.confirmed (*election))
		{
			auto info = node.active.current_status (*election);
			response_l.put ("announcements", std::to_string (info.status.get_confirmation_request_count ()));
			response_l.put ("voters", std::to_string (info.votes.size ()));
			response_l.put ("last_winner", info.status.get_winner ()->hash ().to_string ());
			nano::uint128_t total (0);
			boost::property_tree::ptree blocks;
			for (auto const & [tally, block] : info.tally)
			{
				boost::property_tree::ptree entry;
				entry.put ("tally", tally.convert_to<std::string> ());
				total += tally;
				if (contents)
				{
					if (json_block_l)
					{
						boost::property_tree::ptree block_node_l;
						block->serialize_json (block_node_l);
						entry.add_child ("contents", block_node_l);
					}
					else
					{
						std::string contents;
						block->serialize_json (contents);
						entry.put ("contents", contents);
					}
				}
				if (representatives)
				{
					std::multimap<nano::uint128_t, nano::account, std::greater<nano::uint128_t>> representatives;
					for (auto const & [representative, vote] : info.votes)
					{
						if (block->hash () == vote.get_hash ())
						{
							auto amount (node.ledger.cache.rep_weights ().representation_get (representative));
							representatives.emplace (std::move (amount), representative);
						}
					}
					boost::property_tree::ptree representatives_list;
					for (auto const & [amount, representative] : representatives)
					{
						representatives_list.put (representative.to_account (), amount.convert_to<std::string> ());
					}
					entry.add_child ("representatives", representatives_list);
				}
				blocks.add_child ((block->hash ()).to_string (), entry);
			}
			response_l.put ("total_tally", total.convert_to<std::string> ());
			response_l.put ("final_tally", info.status.get_final_tally ().to_string_dec ());
			response_l.add_child ("blocks", blocks);
		}
		else
		{
			ec = nano::error_rpc::confirmation_not_found;
		}
	}
	else
	{
		ec = nano::error_rpc::invalid_root;
	}
	response_errors ();
}

void nano::json_handler::confirmation_quorum ()
{
	response_l.put ("quorum_delta", node.online_reps.delta ().convert_to<std::string> ());
	response_l.put ("online_weight_quorum_percent", std::to_string (nano::online_reps::online_weight_quorum ()));
	response_l.put ("online_weight_minimum", node.config->online_weight_minimum.to_string_dec ());
	response_l.put ("online_stake_total", node.online_reps.online ().convert_to<std::string> ());
	response_l.put ("trended_stake_total", node.online_reps.trended ().convert_to<std::string> ());
	response_l.put ("peers_stake_total", node.representative_register.total_weight ().convert_to<std::string> ());
	if (request.get<bool> ("peer_details", false))
	{
		boost::property_tree::ptree peers;
		for (auto & peer : node.representative_register.representatives ())
		{
			boost::property_tree::ptree peer_node;
			peer_node.put ("account", peer.get_account ().to_account ());
			peer_node.put ("ip", peer.get_channel ()->to_string ());
			peer_node.put ("weight", nano::amount{ node.ledger.weight (peer.get_account ()) }.to_string_dec ());
			peers.push_back (std::make_pair ("", peer_node));
		}
		response_l.add_child ("peers", peers);
	}
	response_errors ();
}

void nano::json_handler::database_txn_tracker ()
{
	boost::property_tree::ptree json;

	if (node.config->diagnostics_config.txn_tracking.enable)
	{
		unsigned min_read_time_milliseconds = 0;
		boost::optional<std::string> min_read_time_text (request.get_optional<std::string> ("min_read_time"));
		if (min_read_time_text.is_initialized ())
		{
			auto success = boost::conversion::try_lexical_convert<unsigned> (*min_read_time_text, min_read_time_milliseconds);
			if (!success)
			{
				ec = nano::error_common::invalid_amount;
			}
		}

		unsigned min_write_time_milliseconds = 0;
		if (!ec)
		{
			boost::optional<std::string> min_write_time_text (request.get_optional<std::string> ("min_write_time"));
			if (min_write_time_text.is_initialized ())
			{
				auto success = boost::conversion::try_lexical_convert<unsigned> (*min_write_time_text, min_write_time_milliseconds);
				if (!success)
				{
					ec = nano::error_common::invalid_amount;
				}
			}
		}

		if (!ec)
		{
			node.store.serialize_mdb_tracker (json, std::chrono::milliseconds (min_read_time_milliseconds), std::chrono::milliseconds (min_write_time_milliseconds));
			response_l.put_child ("txn_tracking", json);
		}
	}
	else
	{
		ec = nano::error_common::tracking_not_enabled;
	}

	response_errors ();
}

void nano::json_handler::delegators ()
{
	auto representative (account_impl ());
	auto count (count_optional_impl (1024));
	auto threshold (threshold_optional_impl ());
	auto start_account_text (request.get_optional<std::string> ("start"));

	nano::account start_account{};
	if (!ec && start_account_text.is_initialized ())
	{
		start_account = account_impl (start_account_text.get ());
	}

	if (!ec)
	{
		auto transaction (node.store.tx_begin_read ());
		boost::property_tree::ptree delegators;
		for (auto i (node.store.account ().begin (*transaction, start_account.number () + 1)), n (node.store.account ().end ()); i != n && delegators.size () < count; ++i)
		{
			nano::account_info const & info (i->second);
			if (info.representative () == representative)
			{
				if (info.balance ().number () >= threshold.number ())
				{
					std::string balance;
					nano::uint128_union (info.balance ()).encode_dec (balance);
					nano::account const & delegator (i->first);
					delegators.put (delegator.to_account (), balance);
				}
			}
		}
		response_l.add_child ("delegators", delegators);
	}
	response_errors ();
}

void nano::json_handler::delegators_count ()
{
	auto account (account_impl ());
	if (!ec)
	{
		uint64_t count (0);
		auto transaction (node.store.tx_begin_read ());
		for (auto i (node.store.account ().begin (*transaction)), n (node.store.account ().end ()); i != n; ++i)
		{
			nano::account_info const & info (i->second);
			if (info.representative () == account)
			{
				++count;
			}
		}
		response_l.put ("count", std::to_string (count));
	}
	response_errors ();
}

void nano::json_handler::deterministic_key ()
{
	std::string seed_text (request.get<std::string> ("seed"));
	std::string index_text (request.get<std::string> ("index"));
	nano::raw_key seed;
	if (!seed.decode_hex (seed_text))
	{
		try
		{
			uint32_t index (std::stoul (index_text));
			nano::raw_key prv = nano::deterministic_key (seed, index);
			nano::public_key pub (nano::pub_key (prv));
			response_l.put ("private", prv.to_string ());
			response_l.put ("public", pub.to_string ());
			response_l.put ("account", pub.to_account ());
		}
		catch (std::logic_error const &)
		{
			ec = nano::error_common::invalid_index;
		}
	}
	else
	{
		ec = nano::error_common::bad_seed;
	}
	response_errors ();
}

void nano::json_handler::frontiers ()
{
	auto start (account_impl ());
	auto count (count_impl ());
	if (!ec)
	{
		boost::property_tree::ptree frontiers;
		auto transaction (node.store.tx_begin_read ());
		for (auto i (node.store.account ().begin (*transaction, start)), n (node.store.account ().end ()); i != n && frontiers.size () < count; ++i)
		{
			frontiers.put (i->first.to_account (), i->second.head ().to_string ());
		}
		response_l.add_child ("frontiers", frontiers);
	}
	response_errors ();
}

void nano::json_handler::account_count ()
{
	auto size (node.ledger.account_count ());
	response_l.put ("count", std::to_string (size));
	response_errors ();
}

namespace
{
class history_visitor : public nano::block_visitor
{
public:
	history_visitor (nano::json_handler & handler_a, bool raw_a, nano::store::transaction & transaction_a, boost::property_tree::ptree & tree_a, nano::block_hash const & hash_a, std::vector<nano::public_key> const & accounts_filter_a) :
		handler (handler_a),
		raw (raw_a),
		transaction (transaction_a),
		tree (tree_a),
		hash (hash_a),
		accounts_filter (accounts_filter_a)
	{
	}
	virtual ~history_visitor () = default;
	void send_block (nano::send_block const & block_a)
	{
		if (should_ignore_account (block_a.destination_field ().value ()))
		{
			return;
		}
		tree.put ("type", "send");
		auto account (block_a.destination_field ().value ().to_account ());
		tree.put ("account", account);
		auto amount = handler.node.ledger.any().block_amount (transaction, hash);
		if (amount)
		{
			tree.put ("amount", amount.value ().number().convert_to<std::string> ());
		}
		if (raw)
		{
			tree.put ("destination", account);
			tree.put ("balance", block_a.balance ().to_string_dec ());
			tree.put ("previous", block_a.previous ().to_string ());
		}
	}
	void receive_block (nano::receive_block const & block_a)
	{
		tree.put ("type", "receive");
		auto amount = handler.node.ledger.any().block_amount (transaction, hash);
		if (amount)
		{
			auto source_account = handler.node.ledger.any().block_account (transaction, block_a.source_field ().value ());
			if (source_account)
			{
				tree.put ("account", source_account.value ().to_account ());
			}
			tree.put ("amount", amount.value ().number().convert_to<std::string> ());
		}
		if (raw)
		{
			tree.put ("source", block_a.source_field ().value ().to_string ());
			tree.put ("previous", block_a.previous ().to_string ());
		}
	}
	void open_block (nano::open_block const & block_a)
	{
		if (raw)
		{
			tree.put ("type", "open");
			tree.put ("representative", block_a.representative_field ().value ().to_account ());
			tree.put ("source", block_a.source_field ().value ().to_string ());
			tree.put ("opened", block_a.account ().to_account ());
		}
		else
		{
			// Report opens as a receive
			tree.put ("type", "receive");
		}
		if (block_a.source () != handler.node.ledger.constants.genesis->account_field ())
		{
			auto amount = handler.node.ledger.any().block_amount (transaction, hash);
			if (amount)
			{
				auto source_account (handler.node.ledger.any().block_account (transaction, block_a.source_field ().value ()));
				if (source_account)
				{
					tree.put ("account", source_account.value ().to_account ());
				}
				tree.put ("amount", amount.value ().number().convert_to<std::string> ());
			}
		}
		else
		{
			tree.put ("account", handler.node.ledger.constants.genesis->account_field ().value ().to_account ());
			tree.put ("amount", nano::dev::constants.genesis_amount.convert_to<std::string> ());
		}
	}
	void change_block (nano::change_block const & block_a)
	{
		if (raw && accounts_filter.empty ())
		{
			tree.put ("type", "change");
			tree.put ("representative", block_a.representative_field ().value ().to_account ());
			tree.put ("previous", block_a.previous ().to_string ());
		}
	}
	void state_block (nano::state_block const & block_a)
	{
		if (raw)
		{
			tree.put ("type", "state");
			tree.put ("representative", block_a.representative_field ().value ().to_account ());
			tree.put ("link", block_a.link_field ().value ().to_string ());
			tree.put ("balance", block_a.balance ().to_string_dec ());
			tree.put ("previous", block_a.previous ().to_string ());
		}
		auto balance (block_a.balance ().number ());
		auto previous_balance = handler.node.ledger.any ().block_balance (transaction, block_a.previous ());
		if (!previous_balance)
		{
			if (raw)
			{
				tree.put ("subtype", "unknown");
			}
			else
			{
				tree.put ("type", "unknown");
			}
		}
		else if (balance < previous_balance.value ().number ())
		{
			if (should_ignore_account (block_a.link_field ().value ().as_account ()))
			{
				tree.clear ();
				return;
			}
			if (raw)
			{
				tree.put ("subtype", "send");
			}
			else
			{
				tree.put ("type", "send");
			}
			tree.put ("account", block_a.link_field ().value ().to_account ());
			tree.put ("amount", (previous_balance.value ().number () - balance).convert_to<std::string> ());
		}
		else
		{
			if (block_a.link_field ().value ().is_zero ())
			{
				if (raw && accounts_filter.empty ())
				{
					tree.put ("subtype", "change");
				}
			}
			else if (balance == previous_balance.value ().number () && handler.node.ledger.is_epoch_link (block_a.link_field ().value ()))
			{
				if (raw && accounts_filter.empty ())
				{
					tree.put ("subtype", "epoch");
					tree.put ("account", handler.node.ledger.epoch_signer (block_a.link_field ().value ()).to_account ());
				}
			}
			else
			{
				auto source_account = handler.node.ledger.any().block_account (transaction, block_a.link_field ().value ().as_block_hash ());
				if (source_account && should_ignore_account (source_account.value ()))
				{
					tree.clear ();
					return;
				}
				if (raw)
				{
					tree.put ("subtype", "receive");
				}
				else
				{
					tree.put ("type", "receive");
				}
				if (source_account)
				{
					tree.put ("account", source_account.value ().to_account ());
				}
				tree.put ("amount", (balance - previous_balance.value ().number ()).convert_to<std::string> ());
			}
		}
	}
	bool should_ignore_account (nano::public_key const & account)
	{
		bool ignore (false);
		if (!accounts_filter.empty ())
		{
			if (std::find (accounts_filter.begin (), accounts_filter.end (), account) == accounts_filter.end ())
			{
				ignore = true;
			}
		}
		return ignore;
	}
	nano::json_handler & handler;
	bool raw;
	nano::store::transaction & transaction;
	boost::property_tree::ptree & tree;
	nano::block_hash const & hash;
	std::vector<nano::public_key> const & accounts_filter;
};
}

void nano::json_handler::account_history ()
{
	std::vector<nano::public_key> accounts_to_filter;
	auto const accounts_filter_node = request.get_child_optional ("account_filter");
	if (accounts_filter_node.is_initialized ())
	{
		for (auto & a : (*accounts_filter_node))
		{
			auto account (account_impl (a.second.get<std::string> ("")));
			if (!ec)
			{
				accounts_to_filter.push_back (account);
			}
			else
			{
				break;
			}
		}
	}
	nano::account account;
	nano::block_hash hash;
	bool reverse (request.get_optional<bool> ("reverse") == true);
	auto head_str (request.get_optional<std::string> ("head"));
	auto transaction (node.store.tx_begin_read ());
	auto count (count_impl ());
	auto offset (offset_optional_impl (0));
	if (head_str)
	{
		if (!hash.decode_hex (*head_str))
		{
			if (node.ledger.any ().block_exists (*transaction, hash))
			{
				account = node.ledger.any().block_account (*transaction, hash).value ();
			}
			else
			{
				ec = nano::error_blocks::not_found;
			}
		}
		else
		{
			ec = nano::error_blocks::bad_hash_number;
		}
	}
	else
	{
		account = account_impl ();
		if (!ec)
		{
			if (reverse)
			{
				auto info (account_info_impl (*transaction, account));
				if (!ec)
				{
					hash = info.open_block ();
				}
			}
			else
			{
				hash = node.ledger.any ().account_head (*transaction, account);
			}
		}
	}
	if (!ec)
	{
		boost::property_tree::ptree history;
		bool output_raw (request.get_optional<bool> ("raw") == true);
		response_l.put ("account", account.to_account ());
		auto block (node.ledger.any ().block_get (*transaction, hash));
		while (block != nullptr && count > 0)
		{
			if (offset > 0)
			{
				--offset;
			}
			else
			{
				boost::property_tree::ptree entry;
				history_visitor visitor (*this, output_raw, *transaction, entry, hash, accounts_to_filter);
				block->visit (visitor);
				if (!entry.empty ())
				{
					entry.put ("local_timestamp", std::to_string (block->sideband ().timestamp ()));
					entry.put ("height", std::to_string (block->sideband ().height ()));
					entry.put ("hash", hash.to_string ());
					entry.put ("confirmed", node.ledger.confirmed ().block_exists (*transaction, hash));
					if (output_raw)
					{
						entry.put ("work", nano::to_string_hex (block->block_work ()));
						entry.put ("signature", block->block_signature ().to_string ());
					}
					history.push_back (std::make_pair ("", entry));
					--count;
				}
			}
			hash = reverse ? node.ledger.successor (*transaction, hash).value_or (0) : block->previous ();
			block = node.ledger.any ().block_get (*transaction, hash);
		}
		response_l.add_child ("history", history);
		if (!hash.is_zero ())
		{
			response_l.put (reverse ? "next" : "previous", hash.to_string ());
		}
	}
	response_errors ();
}

void nano::json_handler::keepalive ()
{
	if (!ec)
	{
		std::string address_text (request.get<std::string> ("address"));
		std::string port_text (request.get<std::string> ("port"));
		uint16_t port;
		if (!nano::parse_port (port_text, port))
		{
			node.keepalive (address_text, port);
			response_l.put ("started", "1");
		}
		else
		{
			ec = nano::error_common::invalid_port;
		}
	}
	response_errors ();
}

void nano::json_handler::key_create ()
{
	nano::keypair pair;
	response_l.put ("private", pair.prv.to_string ());
	response_l.put ("public", pair.pub.to_string ());
	response_l.put ("account", pair.pub.to_account ());
	response_errors ();
}

void nano::json_handler::key_expand ()
{
	std::string key_text (request.get<std::string> ("key"));
	nano::raw_key prv;
	if (!prv.decode_hex (key_text))
	{
		nano::public_key pub (nano::pub_key (prv));
		response_l.put ("private", prv.to_string ());
		response_l.put ("public", pub.to_string ());
		response_l.put ("account", pub.to_account ());
	}
	else
	{
		ec = nano::error_common::bad_private_key;
	}
	response_errors ();
}

void nano::json_handler::ledger ()
{
	auto count (count_optional_impl ());
	auto threshold (threshold_optional_impl ());
	if (!ec)
	{
		nano::account start{};
		boost::optional<std::string> account_text (request.get_optional<std::string> ("account"));
		if (account_text.is_initialized ())
		{
			start = account_impl (account_text.get ());
		}
		uint64_t modified_since (0);
		boost::optional<std::string> modified_since_text (request.get_optional<std::string> ("modified_since"));
		if (modified_since_text.is_initialized ())
		{
			if (decode_unsigned (modified_since_text.get (), modified_since))
			{
				ec = nano::error_rpc::invalid_timestamp;
			}
		}
		bool const sorting = request.get<bool> ("sorting", false);
		bool const representative = request.get<bool> ("representative", false);
		bool const weight = request.get<bool> ("weight", false);
		bool const pending = request.get<bool> ("pending", false);
		bool const receivable = request.get<bool> ("receivable", pending);
		boost::property_tree::ptree accounts;
		auto transaction (node.store.tx_begin_read ());
		if (!ec && !sorting) // Simple
		{
			for (auto i (node.store.account ().begin (*transaction, start)), n (node.store.account ().end ()); i != n && accounts.size () < count; ++i)
			{
				nano::account_info const & info (i->second);
				if (info.modified () >= modified_since && (receivable || info.balance ().number () >= threshold.number ()))
				{
					nano::account const & account (i->first);
					boost::property_tree::ptree response_a;
					if (receivable)
					{
						auto account_receivable = node.ledger.account_receivable (*transaction, account);
						if (info.balance ().number () + account_receivable < threshold.number ())
						{
							continue;
						}
						response_a.put ("pending", account_receivable.convert_to<std::string> ());
						response_a.put ("receivable", account_receivable.convert_to<std::string> ());
					}
					response_a.put ("frontier", info.head ().to_string ());
					response_a.put ("open_block", info.open_block ().to_string ());
					response_a.put ("representative_block", node.ledger.representative (*transaction, info.head ()).to_string ());
					std::string balance;
					nano::uint128_union (info.balance ()).encode_dec (balance);
					response_a.put ("balance", balance);
					response_a.put ("modified_timestamp", std::to_string (info.modified ()));
					response_a.put ("block_count", std::to_string (info.block_count ()));
					if (representative)
					{
						response_a.put ("representative", info.representative ().to_account ());
					}
					if (weight)
					{
						auto account_weight (node.ledger.weight_exact (*transaction, account));
						response_a.put ("weight", account_weight.convert_to<std::string> ());
					}
					accounts.push_back (std::make_pair (account.to_account (), response_a));
				}
			}
		}
		else if (!ec) // Sorting
		{
			std::vector<std::pair<nano::uint128_union, nano::account>> ledger_l;
			for (auto i (node.store.account ().begin (*transaction, start)), n (node.store.account ().end ()); i != n; ++i)
			{
				nano::account_info const & info (i->second);
				nano::uint128_union balance (info.balance ());
				if (info.modified () >= modified_since)
				{
					ledger_l.emplace_back (balance, i->first);
				}
			}
			std::sort (ledger_l.begin (), ledger_l.end ());
			std::reverse (ledger_l.begin (), ledger_l.end ());
			nano::account_info info;
			for (auto i (ledger_l.begin ()), n (ledger_l.end ()); i != n && accounts.size () < count; ++i)
			{
				node.store.account ().get (*transaction, i->second, info);
				if (receivable || info.balance ().number () >= threshold.number ())
				{
					nano::account const & account (i->second);
					boost::property_tree::ptree response_a;
					if (receivable)
					{
						auto account_receivable = node.ledger.account_receivable (*transaction, account);
						if (info.balance ().number () + account_receivable < threshold.number ())
						{
							continue;
						}
						response_a.put ("pending", account_receivable.convert_to<std::string> ());
						response_a.put ("receivable", account_receivable.convert_to<std::string> ());
					}
					response_a.put ("frontier", info.head ().to_string ());
					response_a.put ("open_block", info.open_block ().to_string ());
					response_a.put ("representative_block", node.ledger.representative (*transaction, info.head ()).to_string ());
					std::string balance;
					(i->first).encode_dec (balance);
					response_a.put ("balance", balance);
					response_a.put ("modified_timestamp", std::to_string (info.modified ()));
					response_a.put ("block_count", std::to_string (info.block_count ()));
					if (representative)
					{
						response_a.put ("representative", info.representative ().to_account ());
					}
					if (weight)
					{
						auto account_weight (node.ledger.weight_exact (*transaction, account));
						response_a.put ("weight", account_weight.convert_to<std::string> ());
					}
					accounts.push_back (std::make_pair (account.to_account (), response_a));
				}
			}
		}
		response_l.add_child ("accounts", accounts);
	}
	response_errors ();
}

void nano::json_handler::mnano_from_raw (nano::uint128_t ratio)
{
	auto amount (amount_impl ());
	response_l.put ("deprecated", "1");
	if (!ec)
	{
		auto result (amount.number () / ratio);
		response_l.put ("amount", result.convert_to<std::string> ());
	}
	response_errors ();
}

void nano::json_handler::mnano_to_raw (nano::uint128_t ratio)
{
	auto amount (amount_impl ());
	response_l.put ("deprecated", "1");
	if (!ec)
	{
		auto result (amount.number () * ratio);
		if (result > amount.number ())
		{
			response_l.put ("amount", result.convert_to<std::string> ());
		}
		else
		{
			ec = nano::error_common::invalid_amount_big;
		}
	}
	response_errors ();
}

void nano::json_handler::nano_to_raw ()
{
	auto amount (amount_impl ());
	if (!ec)
	{
		auto result (amount.number () * nano::Mxrb_ratio);
		if (result > amount.number ())
		{
			response_l.put ("amount", result.convert_to<std::string> ());
		}
		else
		{
			ec = nano::error_common::invalid_amount_big;
		}
	}
	response_errors ();
}

void nano::json_handler::raw_to_nano ()
{
	auto amount (amount_impl ());
	if (!ec)
	{
		auto result (amount.number () / nano::Mxrb_ratio);
		response_l.put ("amount", result.convert_to<std::string> ());
	}
	response_errors ();
}

/*
 * @warning This is an internal/diagnostic RPC, do not rely on its interface being stable
 */
void nano::json_handler::node_id ()
{
	if (!ec)
	{
		response_l.put ("public", node.node_id.pub.to_string ());
		response_l.put ("as_account", node.node_id.pub.to_account ());
		response_l.put ("node_id", node.node_id.pub.to_node_id ());
	}
	response_errors ();
}

/*
 * @warning This is an internal/diagnostic RPC, do not rely on its interface being stable
 */
void nano::json_handler::node_id_delete ()
{
	response_l.put ("deprecated", "1");
	response_errors ();
}

void nano::json_handler::password_change ()
{
	node.workers->push_task (create_worker_task ([] (std::shared_ptr<nano::json_handler> const & rpc_l) {
		auto wallet_id (rpc_l->get_wallet_id ());
		if (!rpc_l->ec)
		{
			std::string password_text (rpc_l->request.get<std::string> ("password"));

			auto error = rpc_l->node.wallets.rekey (wallet_id, password_text);
			rpc_l->response_l.put ("changed", error == nano::wallets_error::none ? "1" : "0");
			rpc_l->set_error (error);
			if (error == nano::wallets_error::none)
			{
				rpc_l->node.logger->warn (nano::log::type::rpc, "Wallet password changed");
			}
		}
		rpc_l->response_errors ();
	}));
}

void nano::json_handler::password_enter ()
{
	node.workers->push_task (create_worker_task ([&wallets = node.wallets] (std::shared_ptr<nano::json_handler> const & rpc_l) {
		auto wallet_id{ rpc_l->get_wallet_id () };
		if (!rpc_l->ec)
		{
			std::string password_text (rpc_l->request.get<std::string> ("password"));
			auto error = wallets.enter_password (wallet_id, password_text);
			if (error == nano::wallets_error::none)
			{
				rpc_l->response_l.put ("valid", "1");
			}
			else if (error == nano::wallets_error::invalid_password)
			{
				rpc_l->response_l.put ("valid", "0");
			}
			else
			{
				rpc_l->set_error (error);
			}
		}
		rpc_l->response_errors ();
	}));
}

void nano::json_handler::password_valid (bool wallet_locked)
{
	auto wallet_id (get_wallet_id ());
	if (!ec)
	{
		bool valid = false;
		auto error = node.wallets.valid_password (wallet_id, valid);
		if (error == nano::wallets_error::none)
		{
			if (!wallet_locked)
			{
				response_l.put ("valid", valid ? "1" : "0");
			}
			else
			{
				response_l.put ("locked", valid ? "0" : "1");
			}
		}
		else
		{
			set_error (error);
		}
	}
	response_errors ();
}

void nano::json_handler::peers ()
{
	boost::property_tree::ptree peers_l;
	bool const peer_details = request.get<bool> ("peer_details", false);
	auto peers_list (node.network->tcp_channels->list (std::numeric_limits<std::size_t>::max ()));
	std::sort (peers_list.begin (), peers_list.end (), [] (auto const & lhs, auto const & rhs) {
		return lhs->get_remote_endpoint () < rhs->get_remote_endpoint ();
	});
	for (auto i (peers_list.begin ()), n (peers_list.end ()); i != n; ++i)
	{
		std::stringstream text;
		auto channel (*i);
		text << channel->to_string ();
		if (peer_details)
		{
			boost::property_tree::ptree pending_tree;
			pending_tree.put ("protocol_version", std::to_string (channel->get_network_version ()));
			auto node_id_l (channel->get_node_id_optional ());
			if (node_id_l.is_initialized ())
			{
				pending_tree.put ("node_id", node_id_l.get ().to_node_id ());
			}
			else
			{
				pending_tree.put ("node_id", "");
			}
			debug_assert (channel->get_type () == nano::transport::transport_type::tcp);
			pending_tree.put ("type", "tcp");
			peers_l.push_back (boost::property_tree::ptree::value_type (text.str (), pending_tree));
		}
		else
		{
			peers_l.push_back (boost::property_tree::ptree::value_type (text.str (), boost::property_tree::ptree (std::to_string (channel->get_network_version ()))));
		}
	}
	response_l.add_child ("peers", peers_l);
	response_errors ();
}

void nano::json_handler::pending ()
{
	response_l.put ("deprecated", "1");
	receivable ();
}

void nano::json_handler::receivable ()
{
	auto account (account_impl ());
	auto count (count_optional_impl ());
	auto offset (offset_optional_impl (0));
	auto threshold (threshold_optional_impl ());
	bool const source = request.get<bool> ("source", false);
	bool const min_version = request.get<bool> ("min_version", false);
	bool const include_active = request.get<bool> ("include_active", false);
	bool const include_only_confirmed = request.get<bool> ("include_only_confirmed", true);
	bool const sorting = request.get<bool> ("sorting", false);
	auto simple (threshold.is_zero () && !source && !min_version && !sorting); // if simple, response is a list of hashes
	bool const should_sort = sorting && !simple;
	if (!ec)
	{
		auto offset_counter = offset;
		boost::property_tree::ptree peers_l;
		auto transaction = node.store.tx_begin_read ();
		// The ptree container is used if there are any children nodes (e.g source/min_version) otherwise the amount container is used.
		std::vector<std::pair<std::string, boost::property_tree::ptree>> hash_ptree_pairs;
		std::vector<std::pair<std::string, nano::uint128_t>> hash_amount_pairs;
		for (auto current = node.ledger.receivable_upper_bound (*transaction, account, 0); !current.is_end () && (should_sort || peers_l.size () < count); ++current)
		{
			auto const & [key, info] = *current;
			if (include_only_confirmed && !node.ledger.confirmed ().block_exists (*transaction, key.hash))
			{
				continue;
			}
			if (!should_sort && offset_counter > 0)
			{
				--offset_counter;
				continue;
			}

			if (simple)
			{
				boost::property_tree::ptree entry;
				entry.put ("", key.hash.to_string ());
				peers_l.push_back (std::make_pair ("", entry));
				continue;
			}
			if (info.amount.number () < threshold.number ())
			{
				continue;
			}
			if (source || min_version)
			{
				boost::property_tree::ptree pending_tree;
				pending_tree.put ("amount", info.amount.number ().convert_to<std::string> ());
				if (source)
				{
					pending_tree.put ("source", info.source.to_account ());
				}
				if (min_version)
				{
					pending_tree.put ("min_version", epoch_as_string (info.epoch));
				}

				if (should_sort)
				{
					hash_ptree_pairs.emplace_back (key.hash.to_string (), pending_tree);
				}
				else
				{
					peers_l.add_child (key.hash.to_string (), pending_tree);
				}
			}
			else
			{
				if (should_sort)
				{
					hash_amount_pairs.emplace_back (key.hash.to_string (), info.amount.number ());
				}
				else
				{
					peers_l.put (key.hash.to_string (), info.amount.number ().convert_to<std::string> ());
				}
			}
		}
		if (should_sort)
		{
			if (source || min_version)
			{
				std::stable_sort (hash_ptree_pairs.begin (), hash_ptree_pairs.end (), [] (auto const & lhs, auto const & rhs) {
					return lhs.second.template get<nano::uint128_t> ("amount") > rhs.second.template get<nano::uint128_t> ("amount");
				});
				for (auto i = offset, j = offset + count; i < hash_ptree_pairs.size () && i < j; ++i)
				{
					peers_l.add_child (hash_ptree_pairs[i].first, hash_ptree_pairs[i].second);
				}
			}
			else
			{
				std::stable_sort (hash_amount_pairs.begin (), hash_amount_pairs.end (), [] (auto const & lhs, auto const & rhs) {
					return lhs.second > rhs.second;
				});

				for (auto i = offset, j = offset + count; i < hash_amount_pairs.size () && i < j; ++i)
				{
					peers_l.put (hash_amount_pairs[i].first, hash_amount_pairs[i].second.convert_to<std::string> ());
				}
			}
		}
		response_l.add_child ("blocks", peers_l);
	}
	response_errors ();
}

void nano::json_handler::pending_exists ()
{
	response_l.put ("deprecated", "1");
	receivable_exists ();
}

void nano::json_handler::receivable_exists ()
{
	auto hash (hash_impl ());
	bool const include_active = request.get<bool> ("include_active", false);
	bool const include_only_confirmed = request.get<bool> ("include_only_confirmed", true);
	if (!ec)
	{
		auto transaction (node.store.tx_begin_read ());
		auto block (node.ledger.any ().block_get (*transaction, hash));
		if (block != nullptr)
		{
			auto exists (false);
			if (block->is_send ())
			{
				exists = node.ledger.pending_info (*transaction, nano::pending_key{ block->destination (), hash }).has_value ();
			}
			exists = exists && (block_confirmed (node, *transaction, block->hash (), include_active, include_only_confirmed));
			response_l.put ("exists", exists ? "1" : "0");
		}
		else
		{
			ec = nano::error_blocks::not_found;
		}
	}
	response_errors ();
}

void nano::json_handler::process ()
{
	node.workers->push_task (create_worker_task ([] (std::shared_ptr<nano::json_handler> const & rpc_l) {
		bool const is_async = rpc_l->request.get<bool> ("async", false);
		auto block (rpc_l->block_impl (true));

		// State blocks subtype check
		if (!rpc_l->ec && block->type () == nano::block_type::state)
		{
			std::string subtype_text (rpc_l->request.get<std::string> ("subtype", ""));
			if (!subtype_text.empty ())
			{
				std::shared_ptr<nano::state_block> block_state (std::static_pointer_cast<nano::state_block> (block));
				auto transaction (rpc_l->node.store.tx_begin_read ());
				if (!block_state->previous ().is_zero () && !rpc_l->node.ledger.any ().block_exists (*transaction, block_state->previous ()))
				{
					rpc_l->ec = nano::error_process::gap_previous;
				}
				else
				{
<<<<<<< HEAD
					auto balance (rpc_l->node.ledger.account_balance (*transaction, block_state->account_field ().value ()));
=======
					auto balance (rpc_l->node.ledger.any.account_balance (transaction, block_state->hashables.account).value_or (0).number ());
>>>>>>> 0b47ae0f
					if (subtype_text == "send")
					{
						if (balance <= block_state->balance_field ().value ().number ())
						{
							rpc_l->ec = nano::error_rpc::invalid_subtype_balance;
						}
						// Send with previous == 0 fails balance check. No previous != 0 check required
					}
					else if (subtype_text == "receive")
					{
						if (balance > block_state->balance_field ().value ().number ())
						{
							rpc_l->ec = nano::error_rpc::invalid_subtype_balance;
						}
						// Receive can be point to open block. No previous != 0 check required
					}
					else if (subtype_text == "open")
					{
						if (!block_state->previous ().is_zero ())
						{
							rpc_l->ec = nano::error_rpc::invalid_subtype_previous;
						}
					}
					else if (subtype_text == "change")
					{
						if (balance != block_state->balance_field ().value ().number ())
						{
							rpc_l->ec = nano::error_rpc::invalid_subtype_balance;
						}
						else if (block_state->previous ().is_zero ())
						{
							rpc_l->ec = nano::error_rpc::invalid_subtype_previous;
						}
					}
					else if (subtype_text == "epoch")
					{
						if (balance != block_state->balance_field ().value ().number ())
						{
							rpc_l->ec = nano::error_rpc::invalid_subtype_balance;
						}
						else if (!rpc_l->node.ledger.is_epoch_link (block_state->link_field ().value ()))
						{
							rpc_l->ec = nano::error_rpc::invalid_subtype_epoch_link;
						}
					}
					else
					{
						rpc_l->ec = nano::error_rpc::invalid_subtype;
					}
				}
			}
		}
		if (!rpc_l->ec)
		{
			if (!rpc_l->node.network_params.work.validate_entry (*block))
			{
				if (!is_async)
				{
					auto result_maybe = rpc_l->node.process_local (block);
					if (!result_maybe)
					{
						rpc_l->ec = nano::error_rpc::stopped;
					}
					else
					{
						auto const & result = result_maybe.value ();
						switch (result)
						{
							case nano::block_status::progress:
							{
								rpc_l->response_l.put ("hash", block->hash ().to_string ());
								break;
							}
							case nano::block_status::gap_previous:
							{
								rpc_l->ec = nano::error_process::gap_previous;
								break;
							}
							case nano::block_status::gap_source:
							{
								rpc_l->ec = nano::error_process::gap_source;
								break;
							}
							case nano::block_status::old:
							{
								rpc_l->ec = nano::error_process::old;
								break;
							}
							case nano::block_status::bad_signature:
							{
								rpc_l->ec = nano::error_process::bad_signature;
								break;
							}
							case nano::block_status::negative_spend:
							{
								// TODO once we get RPC versioning, this should be changed to "negative spend"
								rpc_l->ec = nano::error_process::negative_spend;
								break;
							}
							case nano::block_status::balance_mismatch:
							{
								rpc_l->ec = nano::error_process::balance_mismatch;
								break;
							}
							case nano::block_status::unreceivable:
							{
								rpc_l->ec = nano::error_process::unreceivable;
								break;
							}
							case nano::block_status::block_position:
							{
								rpc_l->ec = nano::error_process::block_position;
								break;
							}
							case nano::block_status::gap_epoch_open_pending:
							{
								rpc_l->ec = nano::error_process::gap_epoch_open_pending;
								break;
							}
							case nano::block_status::fork:
							{
								bool const force = rpc_l->request.get<bool> ("force", false);
								if (force)
								{
									rpc_l->node.active.erase (*block);
									rpc_l->node.block_processor.force (block);
									rpc_l->response_l.put ("hash", block->hash ().to_string ());
								}
								else
								{
									rpc_l->ec = nano::error_process::fork;
								}
								break;
							}
							case nano::block_status::insufficient_work:
							{
								rpc_l->ec = nano::error_process::insufficient_work;
								break;
							}
							case nano::block_status::opened_burn_account:
								rpc_l->ec = nano::error_process::opened_burn_account;
								break;
							default:
							{
								rpc_l->ec = nano::error_process::other;
								break;
							}
						}
					}
				}
				else
				{
					if (block->type () == nano::block_type::state)
					{
						rpc_l->node.process_local_async (block);
						rpc_l->response_l.put ("started", "1");
					}
					else
					{
						rpc_l->ec = nano::error_common::is_not_state_block;
					}
				}
			}
			else
			{
				rpc_l->ec = nano::error_blocks::work_low;
			}
		}
		rpc_l->response_errors ();
	}));
}

void nano::json_handler::pruned_exists ()
{
	auto hash (hash_impl ());
	if (!ec)
	{
		auto transaction (node.store.tx_begin_read ());
		if (node.ledger.pruning_enabled ())
		{
			auto exists (node.store.pruned ().exists (*transaction, hash));
			response_l.put ("exists", exists ? "1" : "0");
		}
		else
		{
			ec = nano::error_rpc::pruning_disabled;
		}
	}
	response_errors ();
}

void nano::json_handler::receive ()
{
	auto wallet_id{ get_wallet_id () };
	auto account (account_impl ());
	auto hash (hash_impl ("block"));
	if (!ec)
	{
		auto block_transaction (node.store.tx_begin_read ());
		if (node.ledger.confirmed ().block_exists_or_pruned (*block_transaction, hash))
		{
			auto pending_info = node.ledger.pending_info (*block_transaction, nano::pending_key (account, hash));
			if (pending_info)
			{
				auto work (work_optional_impl ());
				if (!ec && work)
				{
					nano::root head;
					nano::epoch epoch = pending_info->epoch;
					auto info = node.ledger.any ().account_get (*block_transaction, account);
					if (info)
					{
						head = info->head ();
						// When receiving, epoch version is the higher between the previous and the source blocks
						epoch = std::max (info->epoch (), epoch);
					}
					else
					{
						head = account;
					}
					nano::block_details details (epoch, false, true, false);
					if (node.network_params.work.difficulty (nano::work_version::work_1, head, work) < node.network_params.work.threshold (nano::work_version::work_1, details))
					{
						ec = nano::error_common::invalid_work;
					}
				}
				else if (!ec) // && work == 0
				{
					if (!node.work_generation_enabled ())
					{
						ec = nano::error_common::disabled_work_generation;
					}
				}
				if (!ec)
				{
					// Representative is only used by receive_action when opening accounts
					// Set a wallet default representative for new accounts
					nano::account representative;
					auto error = node.wallets.get_representative (wallet_id, representative);
					set_error (error);
					if (error == nano::wallets_error::none)
					{
						bool generate_work (work == 0); // Disable work generation if "work" option is provided
						auto response_a (response);
						error = node.wallets.receive_async (
						wallet_id,
						hash, representative, nano::dev::constants.genesis_amount, account, [response_a] (std::shared_ptr<nano::block> const & block_a) {
							if (block_a != nullptr)
							{
								boost::property_tree::ptree response_l;
								response_l.put ("block", block_a->hash ().to_string ());
								std::stringstream ostream;
								boost::property_tree::write_json (ostream, response_l);
								response_a (ostream.str ());
							}
							else
							{
								json_error_response (response_a, "Error generating block");
							}
						},
						work, generate_work);
					}
				}
			}
			else
			{
				ec = nano::error_process::unreceivable;
			}
		}
		else
		{
			ec = nano::error_blocks::not_found;
		}
	}
	// Because of receive_async
	if (ec)
	{
		response_errors ();
	}
}

void nano::json_handler::receive_minimum ()
{
	if (!ec)
	{
		response_l.put ("amount", node.config->receive_minimum.to_string_dec ());
	}
	response_errors ();
}

void nano::json_handler::receive_minimum_set ()
{
	auto amount (amount_impl ());
	if (!ec)
	{
		node.config->receive_minimum = amount;
		response_l.put ("success", "");
	}
	response_errors ();
}

void nano::json_handler::representatives ()
{
	auto count (count_optional_impl ());
	if (!ec)
	{
		bool const sorting = request.get<bool> ("sorting", false);
		boost::property_tree::ptree representatives;
		auto rep_amounts = node.ledger.cache.rep_weights ().get_rep_amounts ();
		if (!sorting) // Simple
		{
			std::map<nano::account, nano::uint128_t> ordered (rep_amounts.begin (), rep_amounts.end ());
			for (auto & rep_amount : rep_amounts)
			{
				auto const & account (rep_amount.first);
				auto const & amount (rep_amount.second);
				representatives.put (account.to_account (), amount.convert_to<std::string> ());

				if (representatives.size () > count)
				{
					break;
				}
			}
		}
		else // Sorting
		{
			std::vector<std::pair<nano::uint128_t, std::string>> representation;

			for (auto & rep_amount : rep_amounts)
			{
				auto const & account (rep_amount.first);
				auto const & amount (rep_amount.second);
				representation.emplace_back (amount, account.to_account ());
			}
			std::sort (representation.begin (), representation.end ());
			std::reverse (representation.begin (), representation.end ());
			for (auto i (representation.begin ()), n (representation.end ()); i != n && representatives.size () < count; ++i)
			{
				representatives.put (i->second, (i->first).convert_to<std::string> ());
			}
		}
		response_l.add_child ("representatives", representatives);
	}
	response_errors ();
}

void nano::json_handler::representatives_online ()
{
	auto const accounts_node = request.get_child_optional ("accounts");
	bool const weight = request.get<bool> ("weight", false);
	std::vector<nano::public_key> accounts_to_filter;
	if (accounts_node.is_initialized ())
	{
		for (auto & a : (*accounts_node))
		{
			auto account (account_impl (a.second.get<std::string> ("")));
			if (!ec)
			{
				accounts_to_filter.push_back (account);
			}
			else
			{
				break;
			}
		}
	}
	if (!ec)
	{
		boost::property_tree::ptree representatives;
		auto reps (node.online_reps.list ());
		for (auto & i : reps)
		{
			if (accounts_node.is_initialized ())
			{
				if (accounts_to_filter.empty ())
				{
					break;
				}
				auto found_acc = std::find (accounts_to_filter.begin (), accounts_to_filter.end (), i);
				if (found_acc == accounts_to_filter.end ())
				{
					continue;
				}
				else
				{
					accounts_to_filter.erase (found_acc);
				}
			}
			if (weight)
			{
				boost::property_tree::ptree weight_node;
				auto account_weight (node.ledger.weight (i));
				weight_node.put ("weight", account_weight.convert_to<std::string> ());
				representatives.add_child (i.to_account (), weight_node);
			}
			else
			{
				boost::property_tree::ptree entry;
				entry.put ("", i.to_account ());
				representatives.push_back (std::make_pair ("", entry));
			}
		}
		response_l.add_child ("representatives", representatives);
	}
	response_errors ();
}

void nano::json_handler::republish ()
{
	auto count (count_optional_impl (1024U));
	uint64_t sources (0);
	uint64_t destinations (0);
	boost::optional<std::string> sources_text (request.get_optional<std::string> ("sources"));
	if (!ec && sources_text.is_initialized ())
	{
		if (decode_unsigned (sources_text.get (), sources))
		{
			ec = nano::error_rpc::invalid_sources;
		}
	}
	boost::optional<std::string> destinations_text (request.get_optional<std::string> ("destinations"));
	if (!ec && destinations_text.is_initialized ())
	{
		if (decode_unsigned (destinations_text.get (), destinations))
		{
			ec = nano::error_rpc::invalid_destinations;
		}
	}
	auto hash (hash_impl ());
	if (!ec)
	{
		boost::property_tree::ptree blocks;
		auto transaction (node.store.tx_begin_read ());
		auto block (node.ledger.any ().block_get (*transaction, hash));
		if (block != nullptr)
		{
			std::deque<std::shared_ptr<nano::block>> republish_bundle;
			for (auto i (0); !hash.is_zero () && i < count; ++i)
			{
				block = node.ledger.any ().block_get (*transaction, hash);
				if (sources != 0) // Republish source chain
				{
					nano::block_hash source = block->source_field ().value_or (block->link_field ().value_or (0).as_block_hash ());
					auto block_a (node.ledger.any ().block_get (*transaction, source));
					std::vector<nano::block_hash> hashes;
					while (block_a != nullptr && hashes.size () < sources)
					{
						hashes.push_back (source);
						source = block_a->previous ();
						block_a = node.ledger.any ().block_get (*transaction, source);
					}
					std::reverse (hashes.begin (), hashes.end ());
					for (auto & hash_l : hashes)
					{
						block_a = node.ledger.any ().block_get (*transaction, hash_l);
						republish_bundle.push_back (std::move (block_a));
						boost::property_tree::ptree entry_l;
						entry_l.put ("", hash_l.to_string ());
						blocks.push_back (std::make_pair ("", entry_l));
					}
				}
				republish_bundle.push_back (std::move (block)); // Republish block
				boost::property_tree::ptree entry;
				entry.put ("", hash.to_string ());
				blocks.push_back (std::make_pair ("", entry));
				if (destinations != 0) // Republish destination chain
				{
					auto block_b (node.ledger.any ().block_get (*transaction, hash));
					auto destination = block_b->destination ();
					if (!destination.is_zero ())
					{
						if (!node.ledger.pending_info (*transaction, nano::pending_key{ destination, hash }))
						{
							nano::block_hash previous (node.ledger.any ().account_head (*transaction, destination));
							auto block_d (node.ledger.any ().block_get (*transaction, previous));
							nano::block_hash source;
							std::vector<nano::block_hash> hashes;
							while (block_d != nullptr && hash != source)
							{
								hashes.push_back (previous);
								source = block_d->source_field ().value_or (block_d->is_send () ? 0 : block_d->link_field ().value_or (0).as_block_hash ());
								previous = block_d->previous ();
								block_d = node.ledger.any ().block_get (*transaction, previous);
							}
							std::reverse (hashes.begin (), hashes.end ());
							if (hashes.size () > destinations)
							{
								hashes.resize (destinations);
							}
							for (auto & hash_l : hashes)
							{
								block_d = node.ledger.any ().block_get (*transaction, hash_l);
								republish_bundle.push_back (std::move (block_d));
								boost::property_tree::ptree entry_l;
								entry_l.put ("", hash_l.to_string ());
								blocks.push_back (std::make_pair ("", entry_l));
							}
						}
					}
				}
				hash = node.ledger.successor (*transaction, hash).value_or (0);
			}
			node.network->flood_block_many (std::move (republish_bundle), nullptr, 25);
			response_l.put ("success", ""); // obsolete
			response_l.add_child ("blocks", blocks);
		}
		else
		{
			ec = nano::error_blocks::not_found;
		}
	}
	response_errors ();
}

void nano::json_handler::search_pending ()
{
	response_l.put ("deprecated", "1");
	search_receivable ();
}

void nano::json_handler::search_receivable ()
{
	auto wallet_id (get_wallet_id ());
	if (!ec)
	{
		auto error = node.wallets.search_receivable (wallet_id);
		if (error == wallets_error::none)
		{
			response_l.put ("started", true);
		}
		else if (error == wallets_error::wallet_locked)
		{
			response_l.put ("started", false);
		}
		else
		{
			set_error (error);
		}
	}
	response_errors ();
}

void nano::json_handler::search_pending_all ()
{
	response_l.put ("deprecated", "1");
	search_receivable_all ();
}

void nano::json_handler::search_receivable_all ()
{
	if (!ec)
	{
		node.wallets.search_receivable_all ();
		response_l.put ("success", "");
	}
	response_errors ();
}

void nano::json_handler::send ()
{
	auto wallet_id (get_wallet_id ());
	auto amount (amount_impl ());
	// Sending 0 amount is invalid with state blocks
	if (!ec && amount.is_zero ())
	{
		ec = nano::error_common::invalid_amount;
	}
	std::string source_text (request.get<std::string> ("source"));
	auto source (account_impl (source_text, nano::error_rpc::bad_source));
	std::string destination_text (request.get<std::string> ("destination"));
	auto destination (account_impl (destination_text, nano::error_rpc::bad_destination));
	if (!ec)
	{
		auto work (work_optional_impl ());
		nano::uint128_t balance (0);
		if (!ec && work == 0 && !node.work_generation_enabled ())
		{
			ec = nano::error_common::disabled_work_generation;
		}
		if (!ec)
		{
			auto block_transaction (node.store.tx_begin_read ());
			auto info (account_info_impl (*block_transaction, source));
			if (!ec)
			{
				balance = (info.balance ()).number ();
			}
			if (!ec && work)
			{
				nano::block_details details (info.epoch (), true, false, false);
				if (node.network_params.work.difficulty (nano::work_version::work_1, info.head (), work) < node.network_params.work.threshold (nano::work_version::work_1, details))
				{
					ec = nano::error_common::invalid_work;
				}
			}
		}
		if (!ec)
		{
			bool generate_work (work == 0); // Disable work generation if "work" option is provided
			boost::optional<std::string> send_id (request.get_optional<std::string> ("id"));
			auto response_a (response);
			auto response_data (std::make_shared<boost::property_tree::ptree> (response_l));
			auto error = node.wallets.send_async (
			wallet_id, source, destination, amount.number (), [balance, amount, response_a, response_data] (std::shared_ptr<nano::block> const & block_a) {
				if (block_a != nullptr)
				{
					response_data->put ("block", block_a->hash ().to_string ());
					std::stringstream ostream;
					boost::property_tree::write_json (ostream, *response_data);
					response_a (ostream.str ());
				}
				else
				{
					if (balance >= amount.number ())
					{
						json_error_response (response_a, "Error generating block");
					}
					else
					{
						std::error_code ec (nano::error_common::insufficient_balance);
						json_error_response (response_a, ec.message ());
					}
				}
			},
			work, generate_work, send_id);

			set_error (error);
		}
	}
	// Because of send_async
	if (ec)
	{
		response_errors ();
	}
}

void nano::json_handler::sign ()
{
	bool const json_block_l = request.get<bool> ("json_block", false);
	// Retrieving hash
	nano::block_hash hash (0);
	boost::optional<std::string> hash_text (request.get_optional<std::string> ("hash"));
	if (hash_text.is_initialized ())
	{
		hash = hash_impl ();
	}
	// Retrieving block
	std::shared_ptr<nano::block> block;
	if (!ec && request.count ("block"))
	{
		block = block_impl (true);
		if (block != nullptr)
		{
			hash = block->hash ();
		}
	}

	// Hash or block are not initialized
	if (!ec && hash.is_zero ())
	{
		ec = nano::error_blocks::invalid_block;
	}
	// Hash is initialized without config permission
	else if (!ec && !hash.is_zero () && block == nullptr && !node_rpc_config.enable_sign_hash)
	{
		ec = nano::error_rpc::sign_hash_disabled;
	}
	if (!ec)
	{
		nano::raw_key prv;
		prv.clear ();
		// Retrieving private key from request
		boost::optional<std::string> key_text (request.get_optional<std::string> ("key"));
		if (key_text.is_initialized ())
		{
			if (prv.decode_hex (key_text.get ()))
			{
				ec = nano::error_common::bad_private_key;
			}
		}
		else
		{
			// Retrieving private key from wallet
			boost::optional<std::string> account_text (request.get_optional<std::string> ("account"));
			boost::optional<std::string> wallet_text (request.get_optional<std::string> ("wallet"));
			if (wallet_text.is_initialized () && account_text.is_initialized ())
			{
				auto account (account_impl ());
				auto wallet_id (get_wallet_id ());
				if (!ec)
				{
					auto error = node.wallets.fetch (wallet_id, account, prv);
					set_error (error);
				}
			}
		}
		// Signing
		if (prv != 0)
		{
			nano::public_key pub (nano::pub_key (prv));
			nano::signature signature (nano::sign_message (prv, pub, hash));
			response_l.put ("signature", signature.to_string ());
			if (block != nullptr)
			{
				block->signature_set (signature);

				if (json_block_l)
				{
					boost::property_tree::ptree block_node_l;
					block->serialize_json (block_node_l);
					response_l.add_child ("block", block_node_l);
				}
				else
				{
					std::string contents;
					block->serialize_json (contents);
					response_l.put ("block", contents);
				}
			}
		}
		else
		{
			ec = nano::error_rpc::block_create_key_required;
		}
	}
	response_errors ();
}

void nano::json_handler::stats ()
{
	auto sink = node.stats->log_sink_json ();
	std::string type (request.get<std::string> ("type", ""));
	bool use_sink = false;
	if (type == "counters")
	{
		node.stats->log_counters (*sink);
		use_sink = true;
	}
	else if (type == "objects")
	{
		construct_json (collect_container_info (node, "node").get (), response_l);
	}
	else if (type == "samples")
	{
		node.stats->log_samples (*sink);
		use_sink = true;
	}
	else if (type == "database")
	{
		node.store.serialize_memory_stats (response_l);
	}
	else
	{
		ec = nano::error_rpc::invalid_missing_type;
	}
	if (!ec && use_sink)
	{
		auto stat_tree_l (*static_cast<boost::property_tree::ptree *> (sink->to_object ()));
		stat_tree_l.put ("stat_duration_seconds", node.stats->last_reset ().count ());
		std::stringstream ostream;
		boost::property_tree::write_json (ostream, stat_tree_l);
		response (ostream.str ());
	}
	else
	{
		response_errors ();
	}
}

void nano::json_handler::stats_clear ()
{
	node.stats->clear ();
	response_l.put ("success", "");
	std::stringstream ostream;
	boost::property_tree::write_json (ostream, response_l);
	response (ostream.str ());
}

void nano::json_handler::stop ()
{
	response_l.put ("success", "");
	response_errors ();
	if (!ec)
	{
		stop_callback ();
	}
}

void nano::json_handler::telemetry ()
{
	auto address_text (request.get_optional<std::string> ("address"));
	auto port_text (request.get_optional<std::string> ("port"));

	if (address_text.is_initialized () || port_text.is_initialized ())
	{
		// Check both are specified
		nano::endpoint endpoint{};
		if (address_text.is_initialized () && port_text.is_initialized ())
		{
			uint16_t port;
			if (!nano::parse_port (*port_text, port))
			{
				boost::asio::ip::address address;
				if (!nano::parse_address (*address_text, address))
				{
					endpoint = { address, port };

					if (address.is_loopback () && port == node.network->endpoint ().port ())
					{
						// Requesting telemetry metrics locally
						auto telemetry_data = node.local_telemetry ();

						nano::jsonconfig config_l;
						auto const should_ignore_identification_metrics = false;
						auto err = telemetry_data.serialize_json (config_l, should_ignore_identification_metrics);
						auto const & ptree = config_l.get_tree ();

						if (!err)
						{
							response_l.insert (response_l.begin (), ptree.begin (), ptree.end ());
						}

						response_errors ();
						return;
					}
				}
				else
				{
					ec = nano::error_common::invalid_ip_address;
				}
			}
			else
			{
				ec = nano::error_common::invalid_port;
			}
		}
		else
		{
			ec = nano::error_rpc::requires_port_and_address;
		}

		if (!ec)
		{
			auto maybe_telemetry = node.telemetry->get_telemetry (nano::transport::map_endpoint_to_v6 (endpoint));
			if (maybe_telemetry)
			{
				auto telemetry = *maybe_telemetry;
				nano::jsonconfig config_l;
				auto const should_ignore_identification_metrics = false;
				auto err = telemetry.serialize_json (config_l, should_ignore_identification_metrics);
				auto const & ptree = config_l.get_tree ();

				if (!err)
				{
					response_l.insert (response_l.begin (), ptree.begin (), ptree.end ());
				}
				else
				{
					ec = nano::error_rpc::generic;
				}
			}
			else
			{
				ec = nano::error_rpc::peer_not_found;
			}

			response_errors ();
		}
		else
		{
			response_errors ();
		}
	}
	else
	{
		// By default, consolidated (average or mode) telemetry metrics are returned,
		// setting "raw" to true returns metrics from all nodes requested.
		auto raw = request.get_optional<bool> ("raw");
		auto output_raw = raw.value_or (false);

		auto telemetry_responses = node.telemetry->get_all_telemetries ();
		if (output_raw)
		{
			boost::property_tree::ptree metrics;
			for (auto & telemetry_metrics : telemetry_responses)
			{
				nano::jsonconfig config_l;
				auto const should_ignore_identification_metrics = false;
				auto err = telemetry_metrics.second.serialize_json (config_l, should_ignore_identification_metrics);
				config_l.put ("address", telemetry_metrics.first.address ());
				config_l.put ("port", telemetry_metrics.first.port ());
				if (!err)
				{
					metrics.push_back (std::make_pair ("", config_l.get_tree ()));
				}
				else
				{
					ec = nano::error_rpc::generic;
				}
			}

			response_l.put_child ("metrics", metrics);
		}
		else
		{
			nano::jsonconfig config_l;
			std::vector<nano::telemetry_data> telemetry_datas;
			telemetry_datas.reserve (telemetry_responses.size ());
			std::transform (telemetry_responses.begin (), telemetry_responses.end (), std::back_inserter (telemetry_datas), [] (auto const & endpoint_telemetry_data) {
				return endpoint_telemetry_data.second;
			});

			auto average_telemetry_metrics = nano::consolidate_telemetry_data (telemetry_datas);
			// Don't add node_id/signature in consolidated metrics
			auto const should_ignore_identification_metrics = true;
			auto err = average_telemetry_metrics.serialize_json (config_l, should_ignore_identification_metrics);
			auto const & ptree = config_l.get_tree ();

			if (!err)
			{
				response_l.insert (response_l.begin (), ptree.begin (), ptree.end ());
			}
			else
			{
				ec = nano::error_rpc::generic;
			}
		}

		response_errors ();
	}
}

void nano::json_handler::unchecked ()
{
	bool const json_block_l = request.get<bool> ("json_block", false);
	auto count (count_optional_impl ());
	if (!ec)
	{
		boost::property_tree::ptree unchecked;
		node.unchecked.for_each (
		[&unchecked, &json_block_l] (nano::unchecked_key const & key, nano::unchecked_info const & info) {
			auto block = info.get_block ();
			if (json_block_l)
			{
				boost::property_tree::ptree block_node_l;
				block->serialize_json (block_node_l);
				unchecked.add_child (block->hash ().to_string (), block_node_l);
			}
			else
			{
				std::string contents;
				block->serialize_json (contents);
				unchecked.put (block->hash ().to_string (), contents);
			} }, [iterations = 0, count = count] () mutable { return iterations++ < count; });
		response_l.add_child ("blocks", unchecked);
	}
	response_errors ();
}

void nano::json_handler::unchecked_clear ()
{
	node.workers->push_task (create_worker_task ([] (std::shared_ptr<nano::json_handler> const & rpc_l) {
		rpc_l->node.unchecked.clear ();
		rpc_l->response_l.put ("success", "");
		rpc_l->response_errors ();
	}));
}

void nano::json_handler::unchecked_get ()
{
	bool const json_block_l = request.get<bool> ("json_block", false);
	auto hash (hash_impl ());
	if (!ec)
	{
		bool done = false;
		node.unchecked.for_each (
		[&] (nano::unchecked_key const & key, nano::unchecked_info const & info) {
			if (key.hash == hash)
			{
				response_l.put ("modified_timestamp", std::to_string (info.modified ()));

				auto block = info.get_block ();
				if (json_block_l)
				{
					boost::property_tree::ptree block_node_l;
					block->serialize_json (block_node_l);
					response_l.add_child ("contents", block_node_l);
				}
				else
				{
					std::string contents;
					block->serialize_json (contents);
					response_l.put ("contents", contents);
				}
				done = true;
			} }, [&] () { return !done; });
		if (response_l.empty ())
		{
			ec = nano::error_blocks::not_found;
		}
	}
	response_errors ();
}

void nano::json_handler::unchecked_keys ()
{
	bool const json_block_l = request.get<bool> ("json_block", false);
	auto count (count_optional_impl ());
	nano::block_hash key (0);
	boost::optional<std::string> hash_text (request.get_optional<std::string> ("key"));
	if (!ec && hash_text.is_initialized ())
	{
		if (key.decode_hex (hash_text.get ()))
		{
			ec = nano::error_rpc::bad_key;
		}
	}
	if (!ec)
	{
		boost::property_tree::ptree unchecked;
		node.unchecked.for_each (
		key,
		[&unchecked, json_block_l] (nano::unchecked_key const & key, nano::unchecked_info const & info) {
			boost::property_tree::ptree entry;
			auto block = info.get_block ();
			entry.put ("key", key.key ().to_string ());
			entry.put ("hash", block->hash ().to_string ());
			entry.put ("modified_timestamp", std::to_string (info.modified ()));
			if (json_block_l)
			{
				boost::property_tree::ptree block_node_l;
				block->serialize_json (block_node_l);
				entry.add_child ("contents", block_node_l);
			}
			else
			{
				std::string contents;
				block->serialize_json (contents);
				entry.put ("contents", contents);
			}
			unchecked.push_back (std::make_pair ("", entry)); }, [&unchecked, &count] () { return unchecked.size () < count; });
		response_l.add_child ("unchecked", unchecked);
	}
	response_errors ();
}

void nano::json_handler::unopened ()
{
	auto count (count_optional_impl ());
	auto threshold (threshold_optional_impl ());
	nano::account start{ 1 }; // exclude burn account by default
	boost::optional<std::string> account_text (request.get_optional<std::string> ("account"));
	if (account_text.is_initialized ())
	{
		start = account_impl (account_text.get ());
	}
	if (!ec)
	{
		auto transaction = node.store.tx_begin_read ();
		auto & ledger = node.ledger;
		boost::property_tree::ptree accounts;
		for (auto iterator = ledger.receivable_lower_bound (*transaction, start); !iterator.is_end () && accounts.size () < count;)
		{
			auto const & [key, info] = *iterator;
			nano::account account = key.account;
			if (!node.store.account ().exists (*transaction, account))
			{
				nano::uint128_t current_account_sum{ 0 };
				while (!iterator.is_end ())
				{
					auto const & [key, info] = *iterator;
					current_account_sum += info.amount.number ();
					++iterator;
				}
				if (current_account_sum >= threshold.number ())
				{
					accounts.put (account.to_account (), current_account_sum.convert_to<std::string> ());
				}
			}
			iterator = ledger.receivable_upper_bound (*transaction, account);
		}
		response_l.add_child ("accounts", accounts);
	}
	response_errors ();
}

void nano::json_handler::uptime ()
{
	response_l.put ("seconds", std::chrono::duration_cast<std::chrono::seconds> (std::chrono::steady_clock::now () - node.startup_time).count ());
	response_errors ();
}

void nano::json_handler::version ()
{
	response_l.put ("rpc_version", "1");
	response_l.put ("store_version", std::to_string (node.store_version ()));
	response_l.put ("protocol_version", std::to_string (node.network_params.network.protocol_version));
	response_l.put ("node_vendor", boost::str (boost::format ("RsNano %1%") % NANO_VERSION_STRING));
	response_l.put ("store_vendor", node.store.vendor_get ());
	response_l.put ("network", node.network_params.network.get_current_network_as_string ());
	response_l.put ("network_identifier", node.network_params.ledger.genesis->hash ().to_string ());
	response_l.put ("build_info", BUILD_INFO);
	response_errors ();
}

void nano::json_handler::validate_account_number ()
{
	auto account (account_impl ());
	(void)account;
	response_l.put ("valid", ec ? "0" : "1");
	ec = std::error_code (); // error is just invalid account
	response_errors ();
}

void nano::json_handler::wallet_add ()
{
	node.workers->push_task (create_worker_task ([] (std::shared_ptr<nano::json_handler> const & rpc_l) {
		auto wallet_id (rpc_l->get_wallet_id ());
		if (!rpc_l->ec)
		{
			std::string key_text (rpc_l->request.get<std::string> ("key"));
			nano::raw_key key;
			if (!key.decode_hex (key_text))
			{
				bool const generate_work = rpc_l->request.get<bool> ("work", true);
				nano::public_key pub;
				auto error = rpc_l->node.wallets.insert_adhoc (wallet_id, key, generate_work, pub);
				if (error == nano::wallets_error::none)
				{
					rpc_l->response_l.put ("account", pub.to_account ());
				}
				else
				{
					rpc_l->set_error (error);
				}
			}
			else
			{
				rpc_l->ec = nano::error_common::bad_private_key;
			}
		}
		rpc_l->response_errors ();
	}));
}

void nano::json_handler::wallet_add_watch ()
{
	node.workers->push_task (create_worker_task ([] (std::shared_ptr<nano::json_handler> const & rpc_l) {
		auto wallet_id (rpc_l->get_wallet_id ());
		if (!rpc_l->ec)
		{
			std::vector<nano::account> accounts;
			for (auto & accs : rpc_l->request.get_child ("accounts"))
			{
				auto account (rpc_l->account_impl (accs.second.data ()));
				if (!rpc_l->ec)
				{
					accounts.push_back (account);
				}
			}

			if (!rpc_l->ec)
			{
				auto error = rpc_l->node.wallets.insert_watch (wallet_id, accounts);
				if (error == nano::wallets_error::none)
				{
					rpc_l->response_l.put ("success", "");
				}
				else
				{
					rpc_l->set_error (error);
				}
			}
		}
		rpc_l->response_errors ();
	}));
}

void nano::json_handler::wallet_info ()
{
	auto wallet_id (get_wallet_id ());
	if (!ec)
	{
		std::vector<std::pair<nano::account, nano::raw_key>> accounts;
		auto error = node.wallets.decrypt (wallet_id, accounts);
		set_error (error);
		if (error == nano::wallets_error::none)
		{
			nano::uint128_t balance (0);
			nano::uint128_t receivable (0);
			uint64_t count (0);
			uint64_t block_count (0);
			uint64_t cemented_block_count (0);
			uint64_t deterministic_count (0);
			uint64_t adhoc_count (0);
			auto block_transaction (node.store.tx_begin_read ());

			for (const auto & [account, priv] : accounts)
			{
				auto account_info = node.ledger.any ().account_get (*block_transaction, account);
				if (account_info)
				{
					block_count += account_info->block_count ();
					balance += account_info->balance ().number ();
				}

				nano::confirmation_height_info confirmation_info{};
				if (!node.store.confirmation_height ().get (*block_transaction, account, confirmation_info))
				{
					cemented_block_count += confirmation_info.height ();
				}

				receivable += node.ledger.account_receivable (*block_transaction, account);

				nano::key_type key_type = node.wallets.key_type (wallet_id, account);
				if (key_type == nano::key_type::deterministic)
				{
					deterministic_count++;
				}
				else if (key_type == nano::key_type::adhoc)
				{
					adhoc_count++;
				}

				++count;
			}

			uint32_t deterministic_index;
			(void)node.wallets.deterministic_index_get (wallet_id, deterministic_index);
			response_l.put ("balance", balance.convert_to<std::string> ());
			response_l.put ("pending", receivable.convert_to<std::string> ());
			response_l.put ("receivable", receivable.convert_to<std::string> ());
			response_l.put ("accounts_count", std::to_string (count));
			response_l.put ("accounts_block_count", std::to_string (block_count));
			response_l.put ("accounts_cemented_block_count", std::to_string (cemented_block_count));
			response_l.put ("deterministic_count", std::to_string (deterministic_count));
			response_l.put ("adhoc_count", std::to_string (adhoc_count));
			response_l.put ("deterministic_index", std::to_string (deterministic_index));
		}
	}

	response_errors ();
}

void nano::json_handler::wallet_balances ()
{
	auto wallet_id (get_wallet_id ());
	auto threshold (threshold_optional_impl ());
	if (!ec)
	{
		boost::property_tree::ptree balances;
		auto block_transaction (node.store.tx_begin_read ());
		std::vector<nano::account> accounts;
		auto error = node.wallets.get_accounts (wallet_id, accounts);
		if (error == nano::wallets_error::none)
		{
<<<<<<< HEAD
			for (const auto & account : accounts)
=======
			nano::account const & account (i->first);
			nano::uint128_t balance = node.ledger.any.account_balance (block_transaction, account).value_or (0).number ();
			if (balance >= threshold.number ())
>>>>>>> 0b47ae0f
			{
				nano::uint128_t balance = node.ledger.account_balance (*block_transaction, account);
				if (balance >= threshold.number ())
				{
					boost::property_tree::ptree entry;
					nano::uint128_t receivable = node.ledger.account_receivable (*block_transaction, account);
					entry.put ("balance", balance.convert_to<std::string> ());
					entry.put ("pending", receivable.convert_to<std::string> ());
					entry.put ("receivable", receivable.convert_to<std::string> ());
					balances.push_back (std::make_pair (account.to_account (), entry));
				}
			}
			response_l.add_child ("balances", balances);
		}
		else
		{
			set_error (error);
		}
	}
	response_errors ();
}

void nano::json_handler::wallet_change_seed ()
{
	node.workers->push_task (create_worker_task ([] (std::shared_ptr<nano::json_handler> const & rpc_l) {
		auto wallet_id (rpc_l->get_wallet_id ());
		if (!rpc_l->ec)
		{
			std::string seed_text (rpc_l->request.get<std::string> ("seed"));
			nano::raw_key seed;
			if (!seed.decode_hex (seed_text))
			{
				auto count (static_cast<uint32_t> (rpc_l->count_optional_impl (0)));

				uint32_t restored_count = 0;
				nano::account first_account;

				auto error = rpc_l->node.wallets.change_seed (wallet_id, seed, count, first_account, restored_count);
				if (error == nano::wallets_error::none)
				{
					rpc_l->response_l.put ("success", "");
					rpc_l->response_l.put ("last_restored_account", first_account.to_account ());
					debug_assert (restored_count > 0);
					rpc_l->response_l.put ("restored_count", std::to_string (restored_count));
				}
				else
				{
					rpc_l->set_error (error);
				}
			}
			else
			{
				rpc_l->ec = nano::error_common::bad_seed;
			}
		}
		rpc_l->response_errors ();
	}));
}

void nano::json_handler::wallet_contains ()
{
	auto account (account_impl ());
	auto wallet_id (get_wallet_id ());
	if (!ec)
	{
		std::vector<nano::account> accounts;
		auto error = node.wallets.get_accounts (wallet_id, accounts);
		if (error == nano::wallets_error::none)
		{
			bool exists = std::find (accounts.begin (), accounts.end (), account) != accounts.end ();
			response_l.put ("exists", exists ? "1" : "0");
		}
	}
	response_errors ();
}

void nano::json_handler::wallet_create ()
{
	node.workers->push_task (create_worker_task ([] (std::shared_ptr<nano::json_handler> const & rpc_l) {
		nano::raw_key seed;
		auto seed_text (rpc_l->request.get_optional<std::string> ("seed"));
		if (seed_text.is_initialized () && seed.decode_hex (seed_text.get ()))
		{
			rpc_l->ec = nano::error_common::bad_seed;
		}
		if (!rpc_l->ec)
		{
			auto wallet_id = random_wallet_id ();
			rpc_l->node.wallets.create (wallet_id);
			if (rpc_l->node.wallets.wallet_exists (wallet_id))
			{
				rpc_l->response_l.put ("wallet", wallet_id.to_string ());
			}
			else
			{
				rpc_l->ec = nano::error_common::wallet_lmdb_max_dbs;
			}
			if (!rpc_l->ec && seed_text.is_initialized ())
			{
				nano::account first_account;
				uint32_t restored_count;
				auto error = rpc_l->node.wallets.change_seed (wallet_id, seed, 0, first_account, restored_count);
				rpc_l->response_l.put ("last_restored_account", first_account.to_account ());
				debug_assert (restored_count > 0);
				rpc_l->response_l.put ("restored_count", std::to_string (restored_count));
			}
		}
		rpc_l->response_errors ();
	}));
}

void nano::json_handler::wallet_destroy ()
{
	node.workers->push_task (create_worker_task ([] (std::shared_ptr<nano::json_handler> const & rpc_l) {
		std::string wallet_text (rpc_l->request.get<std::string> ("wallet"));
		nano::wallet_id wallet;
		if (!wallet.decode_hex (wallet_text))
		{
			if (rpc_l->node.wallets.wallet_exists (wallet))
			{
				rpc_l->node.wallets.destroy (wallet);
				bool destroyed (!rpc_l->node.wallets.wallet_exists (wallet));
				rpc_l->response_l.put ("destroyed", destroyed ? "1" : "0");
			}
			else
			{
				rpc_l->ec = nano::error_common::wallet_not_found;
			}
		}
		else
		{
			rpc_l->ec = nano::error_common::bad_wallet_number;
		}
		rpc_l->response_errors ();
	}));
}

void nano::json_handler::wallet_export ()
{
	auto wallet_id (get_wallet_id ());
	if (!ec)
	{
		std::string json;
		auto error = node.wallets.serialize (wallet_id, json);
		if (error == nano::wallets_error::none)
		{
			response_l.put ("json", json);
		}
		else
		{
			set_error (error);
		}
	}
	response_errors ();
}

void nano::json_handler::wallet_frontiers ()
{
	auto wallet_id (get_wallet_id ());
	if (!ec)
	{
		boost::property_tree::ptree frontiers;
		auto block_transaction (node.store.tx_begin_read ());
		std::vector<nano::account> accounts;
		auto error = node.wallets.get_accounts (wallet_id, accounts);
		if (error == nano::wallets_error::none)
		{
			for (const auto & account : accounts)
			{
				auto latest (node.ledger.any ().account_head (*block_transaction, account));
				if (!latest.is_zero ())
				{
					frontiers.put (account.to_account (), latest.to_string ());
				}
			}
			response_l.add_child ("frontiers", frontiers);
		}
		else
		{
			set_error (error);
		}
	}
	response_errors ();
}

void nano::json_handler::wallet_history ()
{
	uint64_t modified_since (1);
	boost::optional<std::string> modified_since_text (request.get_optional<std::string> ("modified_since"));
	if (modified_since_text.is_initialized ())
	{
		if (decode_unsigned (modified_since_text.get (), modified_since))
		{
			ec = nano::error_rpc::invalid_timestamp;
		}
	}
	auto wallet_id (get_wallet_id ());
	if (!ec)
	{
		std::vector<nano::account> accounts;
		auto error = node.wallets.get_accounts (wallet_id, accounts);
		if (error == nano::wallets_error::none)
		{
			std::multimap<uint64_t, boost::property_tree::ptree, std::greater<uint64_t>> entries;
			auto block_transaction (node.store.tx_begin_read ());
			for (const auto & account : accounts)
			{
				auto info = node.ledger.any ().account_get (*block_transaction, account);
				if (info)
				{
					auto timestamp (info->modified ());
					auto hash (info->head ());
					while (timestamp >= modified_since && !hash.is_zero ())
					{
						auto block (node.ledger.any ().block_get (*block_transaction, hash));
						timestamp = block->sideband ().timestamp ();
						if (block != nullptr && timestamp >= modified_since)
						{
							boost::property_tree::ptree entry;
							std::vector<nano::public_key> no_filter;
							history_visitor visitor (*this, false, *block_transaction, entry, hash, no_filter);
							block->visit (visitor);
							if (!entry.empty ())
							{
								entry.put ("block_account", account.to_account ());
								entry.put ("hash", hash.to_string ());
								entry.put ("local_timestamp", std::to_string (timestamp));
								entries.insert (std::make_pair (timestamp, entry));
							}
							hash = block->previous ();
						}
						else
						{
							hash.clear ();
						}
					}
				}
			}
			boost::property_tree::ptree history;
			for (auto i (entries.begin ()), n (entries.end ()); i != n; ++i)
			{
				history.push_back (std::make_pair ("", i->second));
			}
			response_l.add_child ("history", history);
		}
		else
		{
			set_error (error);
		}
	}
	response_errors ();
}

void nano::json_handler::wallet_key_valid ()
{
	auto wallet_id (get_wallet_id ());
	if (!ec)
	{
		bool valid = false;
		auto error = node.wallets.valid_password (wallet_id, valid);
		if (error == nano::wallets_error::none)
		{
			response_l.put ("valid", valid ? "1" : "0");
		}
		else
		{
			set_error (error);
		}
	}
	response_errors ();
}

void nano::json_handler::wallet_ledger ()
{
	bool const representative = request.get<bool> ("representative", false);
	bool const weight = request.get<bool> ("weight", false);
	bool const pending = request.get<bool> ("pending", false);
	bool const receivable = request.get<bool> ("receivable", pending);
	uint64_t modified_since (0);
	boost::optional<std::string> modified_since_text (request.get_optional<std::string> ("modified_since"));
	if (modified_since_text.is_initialized ())
	{
		modified_since = strtoul (modified_since_text.get ().c_str (), NULL, 10);
	}
	auto wallet_id (get_wallet_id ());
	if (!ec)
	{
		std::vector<nano::account> accounts;
		auto error = node.wallets.get_accounts (wallet_id, accounts);
		if (error == nano::wallets_error::none)
		{
			boost::property_tree::ptree accounts_json;
			auto block_transaction (node.store.tx_begin_read ());
			for (const auto & account : accounts)
			{
				auto info = node.ledger.any ().account_get (*block_transaction, account);
				if (info)
				{
					if (info->modified () >= modified_since)
					{
						boost::property_tree::ptree entry;
						entry.put ("frontier", info->head ().to_string ());
						entry.put ("open_block", info->open_block ().to_string ());
						entry.put ("representative_block", node.ledger.representative (*block_transaction, info->head ()).to_string ());
						std::string balance;
						nano::uint128_union (info->balance ()).encode_dec (balance);
						entry.put ("balance", balance);
						entry.put ("modified_timestamp", std::to_string (info->modified ()));
						entry.put ("block_count", std::to_string (info->block_count ()));
						if (representative)
						{
							entry.put ("representative", info->representative ().to_account ());
						}
						if (weight)
						{
							auto account_weight (node.ledger.weight_exact (*block_transaction, account));
							entry.put ("weight", account_weight.convert_to<std::string> ());
						}
						if (receivable)
						{
							auto account_receivable (node.ledger.account_receivable (*block_transaction, account));
							entry.put ("pending", account_receivable.convert_to<std::string> ());
							entry.put ("receivable", account_receivable.convert_to<std::string> ());
						}
						accounts_json.push_back (std::make_pair (account.to_account (), entry));
					}
				}
			}
			response_l.add_child ("accounts", accounts_json);
		}
		else
		{
			set_error (error);
		}
	}
	response_errors ();
}

void nano::json_handler::wallet_lock ()
{
	auto wallet_id (get_wallet_id ());
	if (!ec)
	{
		auto error = node.wallets.lock (wallet_id);
		if (error == nano::wallets_error::none)
		{
			response_l.put ("locked", "1");

			node.logger->warn (nano::log::type::rpc, "Wallet locked");
		}
		else
		{
			set_error (error);
		}
	}
	response_errors ();
}

void nano::json_handler::wallet_pending ()
{
	response_l.put ("deprecated", "1");
	wallet_receivable ();
}

void nano::json_handler::wallet_receivable ()
{
	auto wallet_id (get_wallet_id ());
	auto count (count_optional_impl ());
	auto threshold (threshold_optional_impl ());
	bool const source = request.get<bool> ("source", false);
	bool const min_version = request.get<bool> ("min_version", false);
	bool const include_active = request.get<bool> ("include_active", false);
	bool const include_only_confirmed = request.get<bool> ("include_only_confirmed", true);
	if (!ec)
	{
		std::vector<nano::account> accounts;
		auto error = node.wallets.get_accounts (wallet_id, accounts);
		if (error == nano::wallets_error::none)
		{
			boost::property_tree::ptree pending;
			auto block_transaction = node.store.tx_begin_read ();
			for (const auto & account : accounts)
			{
				boost::property_tree::ptree peers_l;
				for (auto current = node.ledger.receivable_upper_bound (*block_transaction, account, 0); !current.is_end () && peers_l.size () < count; ++current)
				{
					auto const & [key, info] = *current;
					if (include_only_confirmed && !node.ledger.confirmed ().block_exists (*block_transaction, key.hash))
					{
						continue;
					}
					if (threshold.is_zero () && !source)
					{
						boost::property_tree::ptree entry;
						entry.put ("", key.hash.to_string ());
						peers_l.push_back (std::make_pair ("", entry));
						continue;
					}
					if (info.amount.number () < threshold.number ())
					{
						continue;
					}
					if (source || min_version)
					{
						boost::property_tree::ptree pending_tree;
						pending_tree.put ("amount", info.amount.number ().template convert_to<std::string> ());
						if (source)
						{
							pending_tree.put ("source", info.source.to_account ());
						}
						if (min_version)
						{
							pending_tree.put ("min_version", epoch_as_string (info.epoch));
						}
						peers_l.add_child (key.hash.to_string (), pending_tree);
					}
					else
					{
						peers_l.put (key.hash.to_string (), info.amount.number ().template convert_to<std::string> ());
					}
				}
				if (!peers_l.empty ())
				{
					pending.add_child (account.to_account (), peers_l);
				}
			}
			response_l.add_child ("blocks", pending);
		}
		else
		{
			set_error (error);
		}
	}
	response_errors ();
}

void nano::json_handler::wallet_representative ()
{
	auto wallet_id (get_wallet_id ());
	if (!ec)
	{
		nano::account representative;
		auto error = node.wallets.get_representative (wallet_id, representative);
		if (error == nano::wallets_error::none)
		{
			response_l.put ("representative", representative.to_account ());
		}
		else
		{
			set_error (error);
		}
	}
	response_errors ();
}

void nano::json_handler::wallet_representative_set ()
{
	node.workers->push_task (create_worker_task ([] (std::shared_ptr<nano::json_handler> const & rpc_l) {
		auto wallet_id (rpc_l->get_wallet_id ());
		std::string representative_text (rpc_l->request.get<std::string> ("representative"));
		auto representative (rpc_l->account_impl (representative_text, nano::error_rpc::bad_representative_number));
		if (!rpc_l->ec)
		{
			bool update_existing_accounts (rpc_l->request.get<bool> ("update_existing_accounts", false));
			auto error = rpc_l->node.wallets.set_representative (wallet_id, representative, update_existing_accounts);
			if (error == nano::wallets_error::none)
			{
				rpc_l->response_l.put ("set", "1");
			}
			else
			{
				rpc_l->set_error (error);
			}
		}
		rpc_l->response_errors ();
	}));
}

void nano::json_handler::wallet_republish ()
{
	auto wallet_id (get_wallet_id ());
	auto count (count_impl ());
	if (!ec)
	{
		std::vector<nano::account> accounts;
		auto error = node.wallets.get_accounts (wallet_id, accounts);
		if (error == nano::wallets_error::none)
		{
			boost::property_tree::ptree blocks;
			std::deque<std::shared_ptr<nano::block>> republish_bundle;
			auto block_transaction (node.store.tx_begin_read ());
			for (const auto & account : accounts)
			{
				auto latest (node.ledger.any ().account_head (*block_transaction, account));
				std::shared_ptr<nano::block> block;
				std::vector<nano::block_hash> hashes;
				while (!latest.is_zero () && hashes.size () < count)
				{
					hashes.push_back (latest);
					block = node.ledger.any ().block_get (*block_transaction, latest);
					if (block != nullptr)
					{
						latest = block->previous ();
					}
					else
					{
						latest.clear ();
					}
				}
				std::reverse (hashes.begin (), hashes.end ());
				for (auto & hash : hashes)
				{
					block = node.ledger.any ().block_get (*block_transaction, hash);
					republish_bundle.push_back (std::move (block));
					boost::property_tree::ptree entry;
					entry.put ("", hash.to_string ());
					blocks.push_back (std::make_pair ("", entry));
				}
			}
			node.network->flood_block_many (std::move (republish_bundle), nullptr, 25);
			response_l.add_child ("blocks", blocks);
		}
		else
		{
			set_error (error);
		}
	}
	response_errors ();
}

void nano::json_handler::wallet_seed ()
{
	auto wallet_id (get_wallet_id ());
	if (!ec)
	{
		nano::raw_key seed;
		auto error = node.wallets.get_seed (wallet_id, seed);
		if (error == nano::wallets_error::none)
		{
			response_l.put ("seed", seed.to_string ());
		}
		else
		{
			set_error (error);
		}
	}
	response_errors ();
}

void nano::json_handler::wallet_work_get ()
{
	auto wallet_id (get_wallet_id ());
	if (!ec)
	{
		std::vector<nano::account> accounts;
		auto error = node.wallets.get_accounts (wallet_id, accounts);
		if (error == nano::wallets_error::none)
		{
			boost::property_tree::ptree works;
			for (const auto & account : accounts)
			{
				uint64_t work = node.wallets.work_get (wallet_id, account);
				works.put (account.to_account (), nano::to_string_hex (work));
			}
			response_l.add_child ("works", works);
		}
		else
		{
			set_error (error);
		}
	}
	response_errors ();
}

void nano::json_handler::work_generate ()
{
	std::optional<nano::account> account;
	auto account_opt (request.get_optional<std::string> ("account"));
	// Default to work_1 if not specified
	auto work_version (work_version_optional_impl (nano::work_version::work_1));
	if (!ec && account_opt.is_initialized ())
	{
		account = account_impl (account_opt.get ());
	}
	if (!ec)
	{
		auto hash (hash_impl ());
		auto difficulty (difficulty_optional_impl (work_version));
		multiplier_optional_impl (work_version, difficulty);
		if (!ec && (difficulty > node.max_work_generate_difficulty (work_version) || difficulty < node.network_params.work.threshold_entry (work_version, nano::block_type::state)))
		{
			ec = nano::error_rpc::difficulty_limit;
		}
		// Retrieving optional block
		std::shared_ptr<nano::block> block;
		if (!ec && request.count ("block"))
		{
			block = block_impl (true);
			if (block != nullptr)
			{
				if (hash != block->root ().as_block_hash ())
				{
					ec = nano::error_rpc::block_root_mismatch;
				}
				if (request.count ("version") == 0)
				{
					work_version = block->work_version ();
				}
				else if (!ec && work_version != block->work_version ())
				{
					ec = nano::error_rpc::block_work_version_mismatch;
				}
				// Difficulty calculation
				if (!ec && request.count ("difficulty") == 0 && request.count ("multiplier") == 0)
				{
					difficulty = difficulty_ledger (*block);
				}
				// If optional block difficulty is higher than requested difficulty, send error
				if (!ec && node.network_params.work.difficulty (*block) >= difficulty)
				{
					ec = nano::error_rpc::block_work_enough;
				}
			}
		}
		if (!ec && response_l.empty ())
		{
			auto use_peers (request.get<bool> ("use_peers", false));
			auto rpc_l (shared_from_this ());
			auto callback = [rpc_l, hash, work_version, this] (std::optional<uint64_t> const & work_a) {
				if (work_a)
				{
					boost::property_tree::ptree response_l;
					response_l.put ("hash", hash.to_string ());
					uint64_t work (work_a.value ());
					response_l.put ("work", nano::to_string_hex (work));
					std::stringstream ostream;
					auto result_difficulty (rpc_l->node.network_params.work.difficulty (work_version, hash, work));
					response_l.put ("difficulty", nano::to_string_hex (result_difficulty));
					auto result_multiplier = nano::difficulty::to_multiplier (result_difficulty, node.default_difficulty (work_version));
					response_l.put ("multiplier", nano::to_string (result_multiplier));
					boost::property_tree::write_json (ostream, response_l);
					rpc_l->response (ostream.str ());
				}
				else
				{
					json_error_response (rpc_l->response, "Cancelled");
				}
			};
			if (!use_peers)
			{
				if (node.local_work_generation_enabled ())
				{
					node.distributed_work.make (work_version, hash, {}, difficulty, callback, {});
				}
				else
				{
					ec = nano::error_common::disabled_local_work_generation;
				}
			}
			else
			{
				if (!account_opt.is_initialized ())
				{
					// Fetch account from block if not given
					auto transaction_l (node.store.tx_begin_read ());
					if (node.ledger.any ().block_exists (*transaction_l, hash))
					{
						account = node.ledger.any().block_account (*transaction_l, hash).value ();
					}
				}
				auto secondary_work_peers_l (request.get<bool> ("secondary_work_peers", false));
				if (node.distributed_work.work_generation_enabled (secondary_work_peers_l))
				{
					node.work_generate (work_version, hash, difficulty, callback, account, secondary_work_peers_l);
				}
				else
				{
					ec = nano::error_common::disabled_work_generation;
				}
			}
		}
	}
	// Because of callback
	if (ec)
	{
		response_errors ();
	}
}

void nano::json_handler::work_cancel ()
{
	auto hash (hash_impl ());
	if (!ec)
	{
		node.distributed_work.cancel (hash);
		response_l.put ("success", "");
	}
	response_errors ();
}

void nano::json_handler::work_get ()
{
	auto wallet_id (get_wallet_id ());
	auto account (account_impl ());
	if (!ec)
	{
		uint64_t work (0);
		auto error = node.wallets.work_get (wallet_id, account, work);
		if (error == nano::wallets_error::none)
		{
			response_l.put ("work", nano::to_string_hex (work));
		}
		else
		{
			set_error (error);
		}
	}
	response_errors ();
}

void nano::json_handler::work_set ()
{
	node.workers->push_task (create_worker_task ([] (std::shared_ptr<nano::json_handler> const & rpc_l) {
		auto wallet_id (rpc_l->get_wallet_id ());
		auto account (rpc_l->account_impl ());
		auto work (rpc_l->work_optional_impl ());
		if (!rpc_l->ec)
		{
			auto error = rpc_l->node.wallets.work_set (wallet_id, account, work);
			if (error == nano::wallets_error::none)
			{
				rpc_l->response_l.put ("success", "");
			}
			else
			{
				rpc_l->set_error (error);
			}
		}
		rpc_l->response_errors ();
	}));
}

void nano::json_handler::work_validate ()
{
	auto hash (hash_impl ());
	auto work (work_optional_impl ());
	// Default to work_1 if not specified
	auto work_version (work_version_optional_impl (nano::work_version::work_1));
	auto difficulty (difficulty_optional_impl (work_version));
	multiplier_optional_impl (work_version, difficulty);
	if (!ec)
	{
		/* Transition to epoch_2 difficulty levels breaks previous behavior.
		 * When difficulty is not given, the default difficulty to validate changes when the first epoch_2 block is seen, breaking previous behavior.
		 * For this reason, when difficulty is not given, the "valid" field is no longer included in the response to break loudly any client expecting it.
		 * Instead, use the new fields:
		 * * valid_all: the work is valid at the current highest difficulty threshold
		 * * valid_receive: the work is valid for a receive block in an epoch_2 upgraded account
		 */

		auto result_difficulty (node.network_params.work.difficulty (work_version, hash, work));
		if (request.count ("difficulty"))
		{
			response_l.put ("valid", (result_difficulty >= difficulty) ? "1" : "0");
		}
		response_l.put ("valid_all", (result_difficulty >= node.default_difficulty (work_version)) ? "1" : "0");
		response_l.put ("valid_receive", (result_difficulty >= node.network_params.work.threshold (work_version, nano::block_details (nano::epoch::epoch_2, false, true, false))) ? "1" : "0");
		response_l.put ("difficulty", nano::to_string_hex (result_difficulty));
		auto result_multiplier = nano::difficulty::to_multiplier (result_difficulty, node.default_difficulty (work_version));
		response_l.put ("multiplier", nano::to_string (result_multiplier));
	}
	response_errors ();
}

void nano::json_handler::work_peer_add ()
{
	std::string address_text = request.get<std::string> ("address");
	std::string port_text = request.get<std::string> ("port");
	uint16_t port;
	if (!nano::parse_port (port_text, port))
	{
		node.config->work_peers.push_back (std::make_pair (address_text, port));
		response_l.put ("success", "");
	}
	else
	{
		ec = nano::error_common::invalid_port;
	}
	response_errors ();
}

void nano::json_handler::work_peers ()
{
	boost::property_tree::ptree work_peers_l;
	for (auto i (node.config->work_peers.begin ()), n (node.config->work_peers.end ()); i != n; ++i)
	{
		boost::property_tree::ptree entry;
		entry.put ("", boost::str (boost::format ("%1%:%2%") % i->first % i->second));
		work_peers_l.push_back (std::make_pair ("", entry));
	}
	response_l.add_child ("work_peers", work_peers_l);
	response_errors ();
}

void nano::json_handler::work_peers_clear ()
{
	node.config->work_peers.clear ();
	response_l.put ("success", "");
	response_errors ();
}

void nano::json_handler::populate_backlog ()
{
	node.backlog.trigger ();
	response_l.put ("success", "");
	response_errors ();
}

void nano::inprocess_rpc_handler::process_request (std::string const &, std::string const & body_a, std::function<void (std::string const &)> response_a)
{
	// Note that if the rpc action is async, the shared_ptr<json_handler> lifetime will be extended by the action handler
	auto handler (std::make_shared<nano::json_handler> (node, node_rpc_config, body_a, response_a, [this] () {
		this->stop_callback ();
		this->stop ();
	}));
	handler->process_request ();
}

void nano::inprocess_rpc_handler::process_request_v2 (rpc_handler_request_params const & params_a, std::string const & body_a, std::function<void (std::shared_ptr<std::string> const &)> response_a)
{
	std::string body_l = params_a.json_envelope (body_a);
	auto handler (std::make_shared<nano::ipc::flatbuffers_handler> (node, ipc_server, nullptr, node.config->ipc_config));
	handler->process_json (reinterpret_cast<uint8_t const *> (body_l.data ()), body_l.size (), response_a);
}

namespace
{
void construct_json (nano::container_info_component * component, boost::property_tree::ptree & parent)
{
	// We are a leaf node, print name and exit
	if (!component->is_composite ())
	{
		auto & leaf_info = static_cast<nano::container_info_leaf *> (component)->get_info ();
		boost::property_tree::ptree child;
		child.put ("count", leaf_info.count);
		child.put ("size", leaf_info.count * leaf_info.sizeof_element);
		parent.add_child (leaf_info.name, child);
		return;
	}

	auto composite = static_cast<nano::container_info_composite *> (component);

	boost::property_tree::ptree current;
	for (auto & child : composite->get_children ())
	{
		construct_json (child.get (), current);
	}

	parent.add_child (composite->get_name (), current);
}

// Any RPC handlers which require no arguments (excl default arguments) should go here.
// This is to prevent large if/else chains which compilers can have limits for (MSVC for instance has 128).
ipc_json_handler_no_arg_func_map create_ipc_json_handler_no_arg_func_map ()
{
	ipc_json_handler_no_arg_func_map no_arg_funcs;
	no_arg_funcs.emplace ("account_balance", &nano::json_handler::account_balance);
	no_arg_funcs.emplace ("account_block_count", &nano::json_handler::account_block_count);
	no_arg_funcs.emplace ("account_count", &nano::json_handler::account_count);
	no_arg_funcs.emplace ("account_create", &nano::json_handler::account_create);
	no_arg_funcs.emplace ("account_get", &nano::json_handler::account_get);
	no_arg_funcs.emplace ("account_history", &nano::json_handler::account_history);
	no_arg_funcs.emplace ("account_info", &nano::json_handler::account_info);
	no_arg_funcs.emplace ("account_key", &nano::json_handler::account_key);
	no_arg_funcs.emplace ("account_list", &nano::json_handler::account_list);
	no_arg_funcs.emplace ("account_move", &nano::json_handler::account_move);
	no_arg_funcs.emplace ("account_remove", &nano::json_handler::account_remove);
	no_arg_funcs.emplace ("account_representative", &nano::json_handler::account_representative);
	no_arg_funcs.emplace ("account_representative_set", &nano::json_handler::account_representative_set);
	no_arg_funcs.emplace ("account_weight", &nano::json_handler::account_weight);
	no_arg_funcs.emplace ("accounts_balances", &nano::json_handler::accounts_balances);
	no_arg_funcs.emplace ("accounts_representatives", &nano::json_handler::accounts_representatives);
	no_arg_funcs.emplace ("accounts_create", &nano::json_handler::accounts_create);
	no_arg_funcs.emplace ("accounts_frontiers", &nano::json_handler::accounts_frontiers);
	no_arg_funcs.emplace ("accounts_pending", &nano::json_handler::accounts_pending);
	no_arg_funcs.emplace ("accounts_receivable", &nano::json_handler::accounts_receivable);
	no_arg_funcs.emplace ("active_difficulty", &nano::json_handler::active_difficulty);
	no_arg_funcs.emplace ("available_supply", &nano::json_handler::available_supply);
	no_arg_funcs.emplace ("block_info", &nano::json_handler::block_info);
	no_arg_funcs.emplace ("block", &nano::json_handler::block_info);
	no_arg_funcs.emplace ("block_confirm", &nano::json_handler::block_confirm);
	no_arg_funcs.emplace ("blocks", &nano::json_handler::blocks);
	no_arg_funcs.emplace ("blocks_info", &nano::json_handler::blocks_info);
	no_arg_funcs.emplace ("block_account", &nano::json_handler::block_account);
	no_arg_funcs.emplace ("block_count", &nano::json_handler::block_count);
	no_arg_funcs.emplace ("block_create", &nano::json_handler::block_create);
	no_arg_funcs.emplace ("block_hash", &nano::json_handler::block_hash);
	no_arg_funcs.emplace ("bootstrap", &nano::json_handler::bootstrap);
	no_arg_funcs.emplace ("bootstrap_any", &nano::json_handler::bootstrap_any);
	no_arg_funcs.emplace ("bootstrap_lazy", &nano::json_handler::bootstrap_lazy);
	no_arg_funcs.emplace ("bootstrap_status", &nano::json_handler::bootstrap_status);
	no_arg_funcs.emplace ("confirmation_active", &nano::json_handler::confirmation_active);
	no_arg_funcs.emplace ("confirmation_history", &nano::json_handler::confirmation_history);
	no_arg_funcs.emplace ("confirmation_info", &nano::json_handler::confirmation_info);
	no_arg_funcs.emplace ("confirmation_quorum", &nano::json_handler::confirmation_quorum);
	no_arg_funcs.emplace ("database_txn_tracker", &nano::json_handler::database_txn_tracker);
	no_arg_funcs.emplace ("delegators", &nano::json_handler::delegators);
	no_arg_funcs.emplace ("delegators_count", &nano::json_handler::delegators_count);
	no_arg_funcs.emplace ("deterministic_key", &nano::json_handler::deterministic_key);
	no_arg_funcs.emplace ("election_statistics", &nano::json_handler::election_statistics);
	no_arg_funcs.emplace ("frontiers", &nano::json_handler::frontiers);
	no_arg_funcs.emplace ("frontier_count", &nano::json_handler::account_count);
	no_arg_funcs.emplace ("keepalive", &nano::json_handler::keepalive);
	no_arg_funcs.emplace ("key_create", &nano::json_handler::key_create);
	no_arg_funcs.emplace ("key_expand", &nano::json_handler::key_expand);
	no_arg_funcs.emplace ("ledger", &nano::json_handler::ledger);
	no_arg_funcs.emplace ("node_id", &nano::json_handler::node_id);
	no_arg_funcs.emplace ("node_id_delete", &nano::json_handler::node_id_delete);
	no_arg_funcs.emplace ("password_change", &nano::json_handler::password_change);
	no_arg_funcs.emplace ("password_enter", &nano::json_handler::password_enter);
	no_arg_funcs.emplace ("wallet_unlock", &nano::json_handler::password_enter);
	no_arg_funcs.emplace ("peers", &nano::json_handler::peers);
	no_arg_funcs.emplace ("pending", &nano::json_handler::pending);
	no_arg_funcs.emplace ("pending_exists", &nano::json_handler::pending_exists);
	no_arg_funcs.emplace ("receivable", &nano::json_handler::receivable);
	no_arg_funcs.emplace ("receivable_exists", &nano::json_handler::receivable_exists);
	no_arg_funcs.emplace ("process", &nano::json_handler::process);
	no_arg_funcs.emplace ("pruned_exists", &nano::json_handler::pruned_exists);
	no_arg_funcs.emplace ("receive", &nano::json_handler::receive);
	no_arg_funcs.emplace ("receive_minimum", &nano::json_handler::receive_minimum);
	no_arg_funcs.emplace ("receive_minimum_set", &nano::json_handler::receive_minimum_set);
	no_arg_funcs.emplace ("representatives", &nano::json_handler::representatives);
	no_arg_funcs.emplace ("representatives_online", &nano::json_handler::representatives_online);
	no_arg_funcs.emplace ("republish", &nano::json_handler::republish);
	no_arg_funcs.emplace ("search_pending", &nano::json_handler::search_pending);
	no_arg_funcs.emplace ("search_receivable", &nano::json_handler::search_receivable);
	no_arg_funcs.emplace ("search_pending_all", &nano::json_handler::search_pending_all);
	no_arg_funcs.emplace ("search_receivable_all", &nano::json_handler::search_receivable_all);
	no_arg_funcs.emplace ("send", &nano::json_handler::send);
	no_arg_funcs.emplace ("sign", &nano::json_handler::sign);
	no_arg_funcs.emplace ("stats", &nano::json_handler::stats);
	no_arg_funcs.emplace ("stats_clear", &nano::json_handler::stats_clear);
	no_arg_funcs.emplace ("stop", &nano::json_handler::stop);
	no_arg_funcs.emplace ("telemetry", &nano::json_handler::telemetry);
	no_arg_funcs.emplace ("unchecked", &nano::json_handler::unchecked);
	no_arg_funcs.emplace ("unchecked_clear", &nano::json_handler::unchecked_clear);
	no_arg_funcs.emplace ("unchecked_get", &nano::json_handler::unchecked_get);
	no_arg_funcs.emplace ("unchecked_keys", &nano::json_handler::unchecked_keys);
	no_arg_funcs.emplace ("unopened", &nano::json_handler::unopened);
	no_arg_funcs.emplace ("uptime", &nano::json_handler::uptime);
	no_arg_funcs.emplace ("validate_account_number", &nano::json_handler::validate_account_number);
	no_arg_funcs.emplace ("version", &nano::json_handler::version);
	no_arg_funcs.emplace ("wallet_add", &nano::json_handler::wallet_add);
	no_arg_funcs.emplace ("wallet_add_watch", &nano::json_handler::wallet_add_watch);
	no_arg_funcs.emplace ("wallet_balances", &nano::json_handler::wallet_balances);
	no_arg_funcs.emplace ("wallet_change_seed", &nano::json_handler::wallet_change_seed);
	no_arg_funcs.emplace ("wallet_contains", &nano::json_handler::wallet_contains);
	no_arg_funcs.emplace ("wallet_create", &nano::json_handler::wallet_create);
	no_arg_funcs.emplace ("wallet_destroy", &nano::json_handler::wallet_destroy);
	no_arg_funcs.emplace ("wallet_export", &nano::json_handler::wallet_export);
	no_arg_funcs.emplace ("wallet_frontiers", &nano::json_handler::wallet_frontiers);
	no_arg_funcs.emplace ("wallet_history", &nano::json_handler::wallet_history);
	no_arg_funcs.emplace ("wallet_info", &nano::json_handler::wallet_info);
	no_arg_funcs.emplace ("wallet_balance_total", &nano::json_handler::wallet_info);
	no_arg_funcs.emplace ("wallet_key_valid", &nano::json_handler::wallet_key_valid);
	no_arg_funcs.emplace ("wallet_ledger", &nano::json_handler::wallet_ledger);
	no_arg_funcs.emplace ("wallet_lock", &nano::json_handler::wallet_lock);
	no_arg_funcs.emplace ("wallet_pending", &nano::json_handler::wallet_pending);
	no_arg_funcs.emplace ("wallet_receivable", &nano::json_handler::wallet_receivable);
	no_arg_funcs.emplace ("wallet_representative", &nano::json_handler::wallet_representative);
	no_arg_funcs.emplace ("wallet_representative_set", &nano::json_handler::wallet_representative_set);
	no_arg_funcs.emplace ("wallet_republish", &nano::json_handler::wallet_republish);
	no_arg_funcs.emplace ("wallet_work_get", &nano::json_handler::wallet_work_get);
	no_arg_funcs.emplace ("work_generate", &nano::json_handler::work_generate);
	no_arg_funcs.emplace ("work_cancel", &nano::json_handler::work_cancel);
	no_arg_funcs.emplace ("work_get", &nano::json_handler::work_get);
	no_arg_funcs.emplace ("work_set", &nano::json_handler::work_set);
	no_arg_funcs.emplace ("work_validate", &nano::json_handler::work_validate);
	no_arg_funcs.emplace ("work_peer_add", &nano::json_handler::work_peer_add);
	no_arg_funcs.emplace ("work_peers", &nano::json_handler::work_peers);
	no_arg_funcs.emplace ("work_peers_clear", &nano::json_handler::work_peers_clear);
	no_arg_funcs.emplace ("populate_backlog", &nano::json_handler::populate_backlog);
	return no_arg_funcs;
}

/** Due to the asynchronous nature of updating confirmation heights, it can also be necessary to check active roots */
bool block_confirmed (nano::node & node, nano::store::transaction & transaction, nano::block_hash const & hash, bool include_active, bool include_only_confirmed)
{
	bool is_confirmed = false;
	if (include_active && !include_only_confirmed)
	{
		is_confirmed = true;
	}
	// Check whether the confirmation height is set
	else if (node.ledger.confirmed ().block_exists (transaction, hash))
	{
		is_confirmed = true;
	}
	// This just checks it's not currently undergoing an active transaction
	else if (!include_only_confirmed)
	{
		auto block (node.ledger.any ().block_get (transaction, hash));
		is_confirmed = (block != nullptr && !node.active.active (*block));
	}

	return is_confirmed;
}

char const * epoch_as_string (nano::epoch epoch)
{
	switch (epoch)
	{
		case nano::epoch::epoch_2:
			return "2";
		case nano::epoch::epoch_1:
			return "1";
		default:
			return "0";
	}
}
}<|MERGE_RESOLUTION|>--- conflicted
+++ resolved
@@ -1507,26 +1507,9 @@
 		auto error = node.wallets.fetch (wallet_id, account, prv);
 		if (error == nano::wallets_error::none)
 		{
-<<<<<<< HEAD
 			auto block_transaction (node.store.tx_begin_read ());
 			previous = node.ledger.any ().account_head (*block_transaction, account);
-			balance = node.ledger.account_balance (*block_transaction, account);
-=======
-			auto transaction = node.wallets.tx_begin_read ();
-			auto block_transaction = node.ledger.tx_begin_read ();
-			wallet_locked_impl (transaction, existing->second);
-			wallet_account_impl (transaction, existing->second, account);
-			if (!ec)
-			{
-				existing->second->store.fetch (transaction, account, prv);
-				previous = node.ledger.any.account_head (block_transaction, account);
-				balance = node.ledger.any.account_balance (block_transaction, account).value_or (0);
-			}
-		}
-		else
-		{
-			ec = nano::error_common::wallet_not_found;
->>>>>>> 0b47ae0f
+			balance = node.ledger.any().account_balance (*block_transaction, account).value_or(0);
 		}
 		set_error (error);
 	}
@@ -1635,15 +1618,9 @@
 			// Fetching account balance & previous for send blocks (if aren't given directly)
 			if (!previous_text.is_initialized () && !balance_text.is_initialized ())
 			{
-<<<<<<< HEAD
 				auto transaction (node.store.tx_begin_read ());
 				previous = node.ledger.any ().account_head (*transaction, pub);
-				balance = node.ledger.account_balance (*transaction, pub);
-=======
-				auto transaction = node.ledger.tx_begin_read ();
-				previous = node.ledger.any.account_head (transaction, pub);
-				balance = node.ledger.any.account_balance (transaction, pub).value_or (0);
->>>>>>> 0b47ae0f
+				balance = node.ledger.any().account_balance (*transaction, pub).value_or(0);
 			}
 			// Double check current balance if previous block is specified
 			else if (previous_text.is_initialized () && balance_text.is_initialized () && type == "send")
@@ -3156,11 +3133,7 @@
 				}
 				else
 				{
-<<<<<<< HEAD
-					auto balance (rpc_l->node.ledger.account_balance (*transaction, block_state->account_field ().value ()));
-=======
-					auto balance (rpc_l->node.ledger.any.account_balance (transaction, block_state->hashables.account).value_or (0).number ());
->>>>>>> 0b47ae0f
+					auto balance (rpc_l->node.ledger.any().account_balance (*transaction, block_state->account_field ().value ()).value_or(0).number());
 					if (subtype_text == "send")
 					{
 						if (balance <= block_state->balance_field ().value ().number ())
@@ -4417,15 +4390,9 @@
 		auto error = node.wallets.get_accounts (wallet_id, accounts);
 		if (error == nano::wallets_error::none)
 		{
-<<<<<<< HEAD
 			for (const auto & account : accounts)
-=======
-			nano::account const & account (i->first);
-			nano::uint128_t balance = node.ledger.any.account_balance (block_transaction, account).value_or (0).number ();
-			if (balance >= threshold.number ())
->>>>>>> 0b47ae0f
-			{
-				nano::uint128_t balance = node.ledger.account_balance (*block_transaction, account);
+			{
+				nano::uint128_t balance = node.ledger.any().account_balance (*block_transaction, account).value_or(0).number();
 				if (balance >= threshold.number ())
 				{
 					boost::property_tree::ptree entry;
