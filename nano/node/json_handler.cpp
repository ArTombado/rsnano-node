--- conflicted
+++ resolved
@@ -4142,12 +4142,7 @@
 
 void nano::json_handler::unchecked_clear ()
 {
-<<<<<<< HEAD
 	node.workers->push_task (create_worker_task ([] (std::shared_ptr<nano::json_handler> const & rpc_l) {
-		auto transaction (rpc_l->node.store.tx_begin_write ({ tables::unchecked }));
-=======
-	node.workers.push_task (create_worker_task ([] (std::shared_ptr<nano::json_handler> const & rpc_l) {
->>>>>>> 2500dfb9
 		rpc_l->node.unchecked.clear ();
 		rpc_l->response_l.put ("success", "");
 		rpc_l->response_errors ();
