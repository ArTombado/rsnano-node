--- conflicted
+++ resolved
@@ -3979,20 +3979,12 @@
 				boost::asio::ip::address address;
 				if (!nano::parse_address (*address_text, address))
 				{
-<<<<<<< HEAD
-					nano::endpoint endpoint (address, port);
-					if (address.is_loopback () && port == rpc_l->node.network->endpoint ().port ())
-					{
-						// Requesting telemetry metrics locally
-						auto telemetry_data = nano::local_telemetry_data (rpc_l->node.ledger, *rpc_l->node.network, rpc_l->node.unchecked, rpc_l->node.config->bandwidth_limit, rpc_l->node.network_params, rpc_l->node.startup_time, rpc_l->node.default_difficulty (nano::work_version::work_1), rpc_l->node.node_id);
-=======
 					endpoint = { address, port };
 
-					if (address.is_loopback () && port == node.network.endpoint ().port ())
+					if (address.is_loopback () && port == node.network->endpoint ().port ())
 					{
 						// Requesting telemetry metrics locally
 						auto telemetry_data = node.local_telemetry ();
->>>>>>> baabcca4
 
 						nano::jsonconfig config_l;
 						auto const should_ignore_identification_metrics = false;
@@ -4007,17 +3999,6 @@
 						response_errors ();
 						return;
 					}
-<<<<<<< HEAD
-					else
-					{
-						channel = node.network->find_channel (nano::transport::map_endpoint_to_v6 (endpoint));
-						if (!channel)
-						{
-							ec = nano::error_rpc::peer_not_found;
-						}
-					}
-=======
->>>>>>> baabcca4
 				}
 				else
 				{
@@ -4036,7 +4017,7 @@
 
 		if (!ec)
 		{
-			auto maybe_telemetry = node.telemetry.get_telemetry (nano::transport::map_endpoint_to_v6 (endpoint));
+			auto maybe_telemetry = node.telemetry->get_telemetry (nano::transport::map_endpoint_to_v6 (endpoint));
 			if (maybe_telemetry)
 			{
 				auto telemetry = *maybe_telemetry;
@@ -4073,7 +4054,7 @@
 		auto raw = request.get_optional<bool> ("raw");
 		auto output_raw = raw.value_or (false);
 
-		auto telemetry_responses = node.telemetry.get_all_telemetries ();
+		auto telemetry_responses = node.telemetry->get_all_telemetries ();
 		if (output_raw)
 		{
 			boost::property_tree::ptree metrics;
