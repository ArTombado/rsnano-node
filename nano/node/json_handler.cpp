--- conflicted
+++ resolved
@@ -375,12 +375,8 @@
 	// Send check
 	if (block_previous != nullptr)
 	{
-<<<<<<< HEAD
-		auto is_send = node.ledger.balance (*transaction, previous) > block_a.balance_field ().value ().number ();
+		auto is_send = node.ledger.any ().block_balance (*transaction, previous) > block_a.balance_field ().value ().number ();
 		details = nano::block_details (nano::epoch::epoch_0, is_send, false, false);
-=======
-		details.is_send = node.ledger.any.block_balance (transaction, previous) > block_a.balance_field ().value ().number ();
->>>>>>> 062cbff5
 		details_found = true;
 	}
 	// Epoch check
@@ -616,11 +612,7 @@
 			{
 				if (info.block_count () != confirmation_height_info.height ())
 				{
-<<<<<<< HEAD
-					confirmed_balance_l = node.ledger.balance (*transaction, confirmation_height_info.frontier ()).value_or (0);
-=======
-					confirmed_balance_l = node.ledger.any.block_balance (transaction, confirmation_height_info.frontier).value_or (0);
->>>>>>> 062cbff5
+					confirmed_balance_l = node.ledger.any ().block_balance (*transaction, confirmation_height_info.frontier ()).value_or (0);
 				}
 				else
 				{
@@ -1138,8 +1130,8 @@
 			{
 				response_l.put ("amount", amount.value ().convert_to<std::string> ());
 			}
-			auto balance = node.ledger.balance (*transaction, hash);
-			response_l.put ("balance", balance.value ().convert_to<std::string> ());
+			auto balance = node.ledger.any ().block_balance (*transaction, hash);
+			response_l.put ("balance", balance.value ().number ().convert_to<std::string> ());
 			response_l.put ("height", std::to_string (block->sideband ().height ()));
 			response_l.put ("local_timestamp", std::to_string (block->sideband ().timestamp ()));
 			response_l.put ("successor", block->sideband ().successor ().to_string ());
@@ -1633,13 +1625,8 @@
 			// Double check current balance if previous block is specified
 			else if (previous_text.is_initialized () && balance_text.is_initialized () && type == "send")
 			{
-<<<<<<< HEAD
 				auto transaction (node.store.tx_begin_read ());
-				if (node.ledger.any ().block_exists (*transaction, previous) && node.ledger.balance (*transaction, previous) != balance.number ())
-=======
-				auto transaction = node.ledger.tx_begin_read ();
-				if (node.ledger.any.block_exists (transaction, previous) && node.ledger.any.block_balance (transaction, previous) != balance.number ())
->>>>>>> 062cbff5
+				if (node.ledger.any ().block_exists (*transaction, previous) && node.ledger.any ().block_balance (*transaction, previous) != balance.number ())
 				{
 					ec = nano::error_rpc::block_create_balance_mismatch;
 				}
@@ -2413,13 +2400,8 @@
 			tree.put ("balance", block_a.balance ().to_string_dec ());
 			tree.put ("previous", block_a.previous ().to_string ());
 		}
-<<<<<<< HEAD
 		auto balance (block_a.balance ().number ());
-		auto previous_balance = handler.node.ledger.balance (transaction, block_a.previous ());
-=======
-		auto balance (block_a.hashables.balance.number ());
-		auto previous_balance = handler.node.ledger.any.block_balance (transaction, block_a.hashables.previous);
->>>>>>> 062cbff5
+		auto previous_balance = handler.node.ledger.any ().block_balance (transaction, block_a.previous ());
 		if (!previous_balance)
 		{
 			if (raw)
@@ -2446,13 +2428,8 @@
 			{
 				tree.put ("type", "send");
 			}
-<<<<<<< HEAD
 			tree.put ("account", block_a.link_field ().value ().to_account ());
-			tree.put ("amount", (previous_balance.value () - balance).convert_to<std::string> ());
-=======
-			tree.put ("account", block_a.hashables.link.to_account ());
 			tree.put ("amount", (previous_balance.value ().number () - balance).convert_to<std::string> ());
->>>>>>> 062cbff5
 		}
 		else
 		{
@@ -2463,7 +2440,7 @@
 					tree.put ("subtype", "change");
 				}
 			}
-			else if (balance == previous_balance && handler.node.ledger.is_epoch_link (block_a.link_field ().value ()))
+			else if (balance == previous_balance.value ().number () && handler.node.ledger.is_epoch_link (block_a.link_field ().value ()))
 			{
 				if (raw && accounts_filter.empty ())
 				{
