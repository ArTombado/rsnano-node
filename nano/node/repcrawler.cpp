--- conflicted
+++ resolved
@@ -320,17 +320,6 @@
 				equal = true;
 			}
 		}
-<<<<<<< HEAD
-		else if (i->get_type () == nano::transport::transport_type::udp)
-		{
-			auto find_channel (node.network->udp_channels.channel (i->get_endpoint ()));
-			if (find_channel != nullptr && *find_channel == *static_cast<nano::transport::channel_udp *> (i.get ()))
-			{
-				equal = true;
-			}
-		}
-=======
->>>>>>> 95493f4d
 		else if (i->get_type () == nano::transport::transport_type::fake)
 		{
 			equal = true;
