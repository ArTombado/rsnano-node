#include "nano/lib/logging.hpp"
#include "nano/lib/rsnano.hpp"
#include "nano/lib/rsnanoutils.hpp"
#include "nano/lib/utility.hpp"

#include <nano/lib/blocks.hpp>
#include <nano/lib/threading.hpp>
#include <nano/node/active_transactions.hpp>
#include <nano/node/confirmation_height_processor.hpp>
#include <nano/node/confirmation_solicitor.hpp>
#include <nano/node/election.hpp>
#include <nano/node/node.hpp>
#include <nano/node/repcrawler.hpp>
#include <nano/node/scheduler/component.hpp>
#include <nano/node/scheduler/priority.hpp>
#include <nano/secure/ledger.hpp>
#include <nano/store/component.hpp>

#include <boost/format.hpp>

#include <chrono>
#include <cstdint>
#include <memory>

using namespace std::chrono;

nano::active_transactions_lock::active_transactions_lock (nano::active_transactions const & active_transactions) :
	handle{ rsnano::rsn_active_transactions_lock (active_transactions.handle) },
	active_transactions{ active_transactions }
{
}

nano::active_transactions_lock::~active_transactions_lock ()
{
	rsnano::rsn_active_transactions_lock_destroy (handle);
}

void nano::active_transactions_lock::lock ()
{
	rsnano::rsn_active_transactions_lock_lock (handle, active_transactions.handle);
}

void nano::active_transactions_lock::unlock ()
{
	rsnano::rsn_active_transactions_lock_unlock (handle);
}

bool nano::active_transactions_lock::owns_lock ()
{
	return rsnano::rsn_active_transactions_lock_owns_lock (handle);
}

nano::active_transactions::active_transactions (nano::node & node_a, nano::confirmation_height_processor & confirmation_height_processor_a, nano::block_processor & block_processor_a) :
	node{ node_a },
	confirmation_height_processor{ confirmation_height_processor_a },
	block_processor{ block_processor_a },
	recently_confirmed{ 65536 },
	recently_cemented{ node.config->confirmation_history_size },
	election_time_to_live{ node_a.network_params.network.is_dev_network () ? 0s : 2s }
{
	auto network_dto{ node_a.network_params.to_dto () };
	handle = rsnano::rsn_active_transactions_create (&network_dto, node_a.online_reps.get_handle ());

	// Register a callback which will get called after a block is cemented
	confirmation_height_processor.add_cemented_observer ([this] (std::shared_ptr<nano::block> const & callback_block_a) {
		this->block_cemented_callback (callback_block_a);
	});

	// Register a callback which will get called if a block is already cemented
	confirmation_height_processor.set_block_already_cemented_observer ([this] (nano::block_hash const & hash_a) {
		this->block_already_cemented_callback (hash_a);
	});

	// Notify elections about alternative (forked) blocks
	block_processor.block_processed.add ([this] (auto const & result, auto const & context) {
		switch (result)
		{
			case nano::block_status::fork:
				publish (context.get_block ());
				break;
			default:
				break;
		}
	});
}

nano::active_transactions::~active_transactions ()
{
	// Thread must be stopped before destruction
	debug_assert (!thread.joinable ());
	rsnano::rsn_active_transactions_destroy (handle);
}

void nano::active_transactions::start ()
{
	if (node.flags.disable_request_loop ())
	{
		return;
	}

	debug_assert (!thread.joinable ());

	thread = std::thread ([this] () {
		nano::thread_role::set (nano::thread_role::name::request_loop);
		request_loop ();
	});
}

void nano::active_transactions::stop ()
{
	{
		auto guard{ lock () };
		rsnano::rsn_active_transactions_lock_stop (guard.handle);
	}
	rsnano::rsn_active_transactions_notify_all (handle);
	nano::join_or_pass (thread);
	clear ();
}

void nano::active_transactions::block_cemented_callback (std::shared_ptr<nano::block> const & block)
{
	if (auto election_l = election (block->qualified_root ()))
	{
<<<<<<< HEAD
		case nano::election_status_type::inactive_confirmation_height:
			process_inactive_confirmation (*transaction, block_a);
			break;

		default:
			process_active_confirmation (*transaction, block_a, *status_type);
			break;
	}

	handle_final_votes_confirmation (block_a, *transaction, *status_type);
}

boost::optional<nano::election_status_type> nano::active_transactions::election_status (std::shared_ptr<nano::block> const & block)
{
	boost::optional<nano::election_status_type> status_type;

	if (!confirmation_height_processor.is_processing_added_block (block->hash ()))
=======
		election_l->try_confirm (block->hash ());
	}
	auto election = remove_election_winner_details (block->hash ());
	nano::election_status status;
	std::vector<nano::vote_with_weight_info> votes;
	status.winner = block;
	if (election)
>>>>>>> 0e6b7fa6
	{
		status = election->get_status ();
		votes = election->votes_with_weight ();
	}
	if (confirmation_height_processor.is_processing_added_block (block->hash ()))
	{
		status.type = nano::election_status_type::active_confirmed_quorum;
	}
	else if (election)
	{
		status.type = nano::election_status_type::active_confirmation_height;
	}
	else
	{
		status.type = nano::election_status_type::inactive_confirmation_height;
	}
	recently_cemented.put (status);
	auto transaction = node.store.tx_begin_read ();
	notify_observers (transaction, status, votes);
	bool cemented_bootstrap_count_reached = node.ledger.cache.cemented_count >= node.ledger.bootstrap_weight_max_blocks;
	bool was_active = status.type == nano::election_status_type::active_confirmed_quorum || status.type == nano::election_status_type::active_confirmation_height;

<<<<<<< HEAD
	return status_type;
}

void nano::active_transactions::process_inactive_confirmation (nano::store::read_transaction const & transaction, std::shared_ptr<nano::block> const & block)
{
	nano::election_status status{ block };
	status.set_election_end (std::chrono::duration_cast<std::chrono::milliseconds> (std::chrono::system_clock::now ().time_since_epoch ()));
	status.set_block_count (1);
	status.set_election_status_type (nano::election_status_type::inactive_confirmation_height);
	notify_observers (transaction, status, {});
}

void nano::active_transactions::process_active_confirmation (nano::store::read_transaction const & transaction, std::shared_ptr<nano::block> const & block, nano::election_status_type status_type)
{
	auto hash (block->hash ());
	nano::unique_lock<nano::mutex> election_winners_lk{ election_winner_details_mutex };
	auto existing = election_winner_details.find (hash);
	if (existing != election_winner_details.end ())
	{
		auto election = existing->second;
		election_winner_details.erase (hash);
		election_winners_lk.unlock ();
		if (confirmed (*election) && election->winner ()->hash () == hash)
		{
			handle_confirmation (transaction, block, election, status_type);
		}
	}
}

bool nano::active_transactions::confirmed (nano::election const & election) const
{
	auto guard{ election.lock () };
	return confirmed_locked (guard);
}

bool nano::active_transactions::confirmed_locked (nano::election_lock & lock) const
{
	auto hash = lock.status ().get_winner ()->hash ();
	return confirmed (hash);
}

bool nano::active_transactions::confirmed (nano::block_hash const & hash) const
{
	auto transaction (node.store.tx_begin_read ());
	return node.ledger.block_confirmed (*transaction, hash);
}

void nano::active_transactions::remove_block (nano::election_lock & lock, nano::block_hash const & hash_a)
{
	if (lock.status ().get_winner ()->hash () != hash_a)
	{
		if (auto existing = lock.find_block (hash_a); existing != nullptr)
		{
			auto votes{ lock.last_votes () };
			for (auto & i : votes)
			{
				if (i.second.get_hash () == hash_a)
				{
					lock.erase_vote (i.first);
				}
			}
			node.network->tcp_channels->publish_filter->clear (existing);
			lock.erase_last_block (hash_a);
		}
	}
}

bool nano::active_transactions::replace_by_weight (nano::election & election, nano::election_lock & lock_a, nano::block_hash const & hash_a)
{
	nano::block_hash replaced_block (0);
	auto winner_hash (lock_a.status ().get_winner ()->hash ());
	// Sort existing blocks tally
	std::vector<std::pair<nano::block_hash, nano::uint128_t>> sorted;
	auto last_tally_handle = rsnano::rsn_election_lock_last_tally (lock_a.handle);
	auto tally_len = rsnano::rsn_tally_len (last_tally_handle);
	sorted.reserve (tally_len);
	for (auto i = 0; i < tally_len; ++i)
	{
		nano::block_hash h;
		nano::amount a;
		rsnano::rsn_tally_get (last_tally_handle, i, h.bytes.data (), a.bytes.data ());
		sorted.emplace_back (h, a.number ());
	}
	rsnano::rsn_tally_destroy (last_tally_handle);
	lock_a.unlock ();
	// Sort in ascending order
	std::sort (sorted.begin (), sorted.end (), [] (auto const & left, auto const & right) { return left.second < right.second; });
	// Replace if lowest tally is below inactive cache new block weight
	auto inactive_existing = node.vote_cache.find (hash_a);
	auto inactive_tally = inactive_existing ? inactive_existing->tally () : 0;
	if (inactive_tally > 0 && sorted.size () < election.max_blocks)
	{
		// If count of tally items is less than 10, remove any block without tally
		for (auto const & [hash, block] : election.blocks ())
		{
			if (std::find_if (sorted.begin (), sorted.end (), [&hash = hash] (auto const & item_a) { return item_a.first == hash; }) == sorted.end () && hash != winner_hash)
			{
				replaced_block = hash;
				break;
			}
		}
	}
	else if (inactive_tally > 0 && inactive_tally > sorted.front ().second)
	{
		if (sorted.front ().first != winner_hash)
		{
			replaced_block = sorted.front ().first;
		}
		else if (inactive_tally > sorted[1].second)
		{
			// Avoid removing winner
			replaced_block = sorted[1].first;
		}
	}

	bool replaced (false);
	if (!replaced_block.is_zero ())
	{
		erase_hash (replaced_block);
		lock_a.lock ();
		remove_block (lock_a, replaced_block);
		replaced = true;
	}
	else
	{
		lock_a.lock ();
	}
	return replaced;
}

std::vector<nano::vote_with_weight_info> nano::active_transactions::votes_with_weight (nano::election & election) const
{
	std::multimap<nano::uint128_t, nano::vote_with_weight_info, std::greater<nano::uint128_t>> sorted_votes;
	std::vector<nano::vote_with_weight_info> result;
	auto votes_l (election.votes ());
	for (auto const & vote_l : votes_l)
	{
		if (vote_l.first != nullptr)
		{
			auto amount (node.ledger.cache.rep_weights ().representation_get (vote_l.first));
			nano::vote_with_weight_info vote_info{ vote_l.first, vote_l.second.get_time (), vote_l.second.get_timestamp (), vote_l.second.get_hash (), amount };
			sorted_votes.emplace (std::move (amount), vote_info);
		}
	}
	result.reserve (sorted_votes.size ());
	std::transform (sorted_votes.begin (), sorted_votes.end (), std::back_inserter (result), [] (auto const & entry) { return entry.second; });
	return result;
}

bool nano::active_transactions::publish (std::shared_ptr<nano::block> const & block_a, nano::election & election)
{
	nano::election_lock lock{ election };

	// Do not insert new blocks if already confirmed
	auto result = confirmed_locked (lock);
	if (!result && lock.last_blocks_size () >= election.max_blocks && lock.find_block (block_a->hash ()) == nullptr)
	{
		if (!replace_by_weight (election, lock, block_a->hash ()))
		{
			result = true;
			node.network->tcp_channels->publish_filter->clear (block_a);
		}
	}
	if (!result)
	{
		auto existing = lock.find_block (block_a->hash ());
		if (existing == nullptr)
		{
			lock.insert_or_assign_last_block (block_a);
		}
		else
		{
			result = true;
			lock.insert_or_assign_last_block (block_a);
			auto st{ lock.status () };
			if (st.get_winner ()->hash () == block_a->hash ())
			{
				st.set_winner (block_a);
				lock.set_status (st);
				node.network->flood_block (block_a, nano::transport::buffer_drop_policy::no_limiter_drop);
			}
		}
	}
	/*
	Result is true if:
	1) election is confirmed or expired
	2) given election contains 10 blocks & new block didn't receive enough votes to replace existing blocks
	3) given block in already in election & election contains less than 10 blocks (replacing block content with new)
	*/
	return result;
}

void nano::active_transactions::broadcast_vote_locked (nano::election_lock & lock, nano::election & election)
{
	std::chrono::milliseconds last_vote_elapsed{ rsnano::rsn_election_lock_last_vote_elapsed_ms (lock.handle) };
	if (last_vote_elapsed < std::chrono::milliseconds (node.config->network_params.network.vote_broadcast_interval))
	{
		return;
	}
	rsnano::rsn_election_lock_last_vote_set (lock.handle);
	if (node.config->enable_voting && node.wallets.voting_reps_count () > 0)
	{
		node.stats->inc (nano::stat::type::election, nano::stat::detail::broadcast_vote);

		if (confirmed_locked (lock) || have_quorum (tally_impl (lock)))
		{
			node.stats->inc (nano::stat::type::election, nano::stat::detail::generate_vote_final);
			node.logger->trace (nano::log::type::election, nano::log::detail::broadcast_vote,
			nano::log::arg{ "qualified_root", election.qualified_root () },
			nano::log::arg{ "winner", lock.status ().get_winner ()->hash () },
			nano::log::arg{ "type", "final" });

			node.final_generator.add (election.root (), lock.status ().get_winner ()->hash ()); // Broadcasts vote to the network
		}
		else
		{
			node.stats->inc (nano::stat::type::election, nano::stat::detail::generate_vote_normal);
			node.logger->trace (nano::log::type::election, nano::log::detail::broadcast_vote,
			nano::log::arg{ "qualified_root", election.qualified_root () },
			nano::log::arg{ "winner", lock.status ().get_winner ()->hash () },
			nano::log::arg{ "type", "normal" });

			node.generator.add (election.root (), lock.status ().get_winner ()->hash ()); // Broadcasts vote to the network
		}
	}
}

void nano::active_transactions::broadcast_vote (nano::election & election, nano::election_lock & lock_a)
{
	if (std::chrono::milliseconds{ rsnano::rsn_election_lock_last_vote_elapsed_ms (lock_a.handle) } >= std::chrono::milliseconds (node.config->network_params.network.vote_broadcast_interval))
	{
		broadcast_vote_locked (lock_a, election);
		rsnano::rsn_election_lock_last_vote_set (lock_a.handle);
	}
}

void nano::active_transactions::handle_confirmation (nano::store::read_transaction const & transaction, std::shared_ptr<nano::block> const & block, std::shared_ptr<nano::election> election, nano::election_status_type status_type)
{
	nano::block_hash hash = block->hash ();
	recently_cemented.put (election->get_status ());

	election->set_status_type (status_type);
	auto status = election->get_status ();
	auto votes = votes_with_weight (*election);
	notify_observers (transaction, status, votes);
}

=======
	// Next-block activations are only done for blocks with previously active elections
	if (cemented_bootstrap_count_reached && was_active)
	{
		activate_successors (transaction, block);
	}
}

>>>>>>> 0e6b7fa6
void nano::active_transactions::notify_observers (nano::store::read_transaction const & transaction, nano::election_status const & status, std::vector<nano::vote_with_weight_info> const & votes)
{
	auto block = status.get_winner ();
	auto account = block->account ();
	auto amount = node.ledger.amount (transaction, block->hash ()).value_or (0);
	auto is_state_send = block->type () == block_type::state && block->is_send ();
	auto is_state_epoch = block->type () == block_type::state && block->is_epoch ();
	node.observers->blocks.notify (status, votes, account, amount, is_state_send, is_state_epoch);

	if (amount > 0)
	{
		node.observers->account_balance.notify (account, false);
		if (block->is_send ())
		{
			node.observers->account_balance.notify (block->destination (), true);
		}
	}
}

<<<<<<< HEAD
void nano::active_transactions::handle_final_votes_confirmation (std::shared_ptr<nano::block> const & block, nano::store::read_transaction const & transaction, nano::election_status_type status)
{
	auto account = block->account ();
	if (block_confirmed_callback != nullptr)
	{
		block_confirmed_callback (block, transaction, status);
	}
}

void nano::active_transactions::add_election_winner_details (nano::block_hash const & hash_a, std::shared_ptr<nano::election> const & election_a)
{
	nano::lock_guard<nano::mutex> guard{ election_winner_details_mutex };
	election_winner_details.emplace (hash_a, election_a);
}

void nano::active_transactions::remove_election_winner_details (nano::block_hash const & hash_a)
{
	nano::lock_guard<nano::mutex> guard{ election_winner_details_mutex };
	election_winner_details.erase (hash_a);
}

nano::active_transactions_lock nano::active_transactions::lock () const
{
	return nano::active_transactions_lock{ *this };
}

void nano::active_transactions::process_confirmed (nano::election_status const & status_a, uint64_t iteration_a)
{
	auto hash (status_a.get_winner ()->hash ());
	decltype (iteration_a) const num_iters = (node.config->block_processor_batch_max_time / node.network_params.node.process_confirmed_interval) * 4;
	std::shared_ptr<nano::block> block_l;
	{
		auto tx{ node.ledger.store.tx_begin_read () };
		block_l = node.ledger.block (*tx, hash);
	}
	if (block_l)
	{
		node.logger->trace (nano::log::type::node, nano::log::detail::process_confirmed, nano::log::arg{ "block", block_l });
		confirmation_height_processor.add (block_l);
	}
	else if (iteration_a < num_iters)
	{
		iteration_a++;
		std::weak_ptr<nano::node> node_w (node.shared ());
		node.workers->add_timed_task (std::chrono::steady_clock::now () + node.network_params.node.process_confirmed_interval, [node_w, status_a, iteration_a] () {
			if (auto node_l = node_w.lock ())
			{
				node_l->active.process_confirmed (status_a, iteration_a);
			}
		});
	}
	else
	{
		// Do some cleanup due to this block never being processed by confirmation height processor
		remove_election_winner_details (hash);
	}
}

void nano::active_transactions::confirm_once (nano::election_lock & lock_a, nano::election_status_type type_a, nano::election & election)
=======
void nano::active_transactions::activate_successors (nano::store::read_transaction const & transaction, std::shared_ptr<nano::block> const & block)
>>>>>>> 0e6b7fa6
{
	// This must be kept above the setting of election state, as dependent confirmed elections require up to date changes to election_winner_details
	nano::unique_lock<nano::mutex> election_winners_lk{ election_winner_details_mutex };
	auto status_l{ lock_a.status () };
	auto old_state = static_cast<nano::election_state> (rsnano::rsn_election_lock_state (lock_a.handle));
	auto just_confirmed = old_state != nano::election_state::confirmed;
	rsnano::rsn_election_lock_state_set (lock_a.handle, static_cast<uint8_t> (nano::election_state::confirmed));
	if (just_confirmed && (election_winner_details.count (status_l.get_winner ()->hash ()) == 0))
	{
		election_winner_details.emplace (status_l.get_winner ()->hash (), election.shared_from_this ());
		election_winners_lk.unlock ();

		rsnano::rsn_election_lock_update_status_to_confirmed (lock_a.handle, election.handle, static_cast<uint8_t> (type_a));
		status_l = lock_a.status ();

		node.active.recently_confirmed.put (election.qualified_root (), status_l.get_winner ()->hash ());

		node.logger->trace (nano::log::type::election, nano::log::detail::election_confirmed,
		nano::log::arg{ "qualified_root", election.qualified_root () });

		lock_a.unlock ();

		node.background ([node_l = node.shared (), status_l, election_l = election.shared_from_this ()] () {
			node_l->active.process_confirmed (status_l);

			rsnano::rsn_election_confirmation_action (election_l->handle, status_l.get_winner ()->get_handle ());
		});
	}
	else
	{
		lock_a.unlock ();
	}
}

nano::tally_t nano::active_transactions::tally_impl (nano::election_lock & lock) const
{
	std::unordered_map<nano::block_hash, nano::uint128_t> block_weights;
	std::unordered_map<nano::block_hash, nano::uint128_t> final_weights_l;
	for (auto const & [account, info] : lock.last_votes ())
	{
		auto rep_weight (node.ledger.weight (account));
		block_weights[info.get_hash ()] += rep_weight;
		if (info.get_timestamp () == std::numeric_limits<uint64_t>::max ())
		{
			final_weights_l[info.get_hash ()] += rep_weight;
		}
	}
	rsnano::rsn_election_lock_last_tally_clear (lock.handle);
	for (const auto & item : block_weights)
	{
		nano::amount a{ item.second };
		rsnano::rsn_election_lock_last_tally_add (lock.handle, item.first.bytes.data (), a.bytes.data ());
	}
	nano::tally_t result;
	for (auto const & [hash, amount] : block_weights)
	{
		auto block (lock.find_block (hash));
		if (block != nullptr)
		{
			result.emplace (amount, block);
		}
	}
	// Calculate final votes sum for winner
	if (!final_weights_l.empty () && !result.empty ())
	{
		auto winner_hash (result.begin ()->second->hash ());
		auto find_final (final_weights_l.find (winner_hash));
		if (find_final != final_weights_l.end ())
		{
			lock.set_final_weight (find_final->second);
		}
	}
	return result;
}

<<<<<<< HEAD
void nano::active_transactions::remove_votes (nano::election & election, nano::election_lock & lock, nano::block_hash const & hash_a)
{
	if (node.config->enable_voting && node.wallets.voting_reps_count () > 0)
	{
		// Remove votes from election
		auto list_generated_votes (node.history.votes (election.root (), hash_a));
		for (auto const & vote : list_generated_votes)
		{
			lock.erase_vote (vote->account ());
		}
		// Clear votes cache
		node.history.erase (election.root ());
	}
}

bool nano::active_transactions::have_quorum (nano::tally_t const & tally_a) const
{
	auto i (tally_a.begin ());
	++i;
	auto second (i != tally_a.end () ? i->first : 0);
	auto delta_l (node.online_reps.delta ());
	release_assert (tally_a.begin ()->first >= second);
	bool result{ (tally_a.begin ()->first - second) >= delta_l };
	return result;
}

void nano::active_transactions::confirm_if_quorum (nano::election_lock & lock_a, nano::election & election)
{
	auto tally_l (tally_impl (lock_a));
	debug_assert (!tally_l.empty ());
	auto winner (tally_l.begin ());
	auto block_l (winner->second);
	auto winner_hash_l{ block_l->hash () };
	auto status_l{ lock_a.status () };
	status_l.set_tally (winner->first);
	status_l.set_final_tally (lock_a.final_weight ());
	auto status_winner_hash_l{ status_l.get_winner ()->hash () };
	nano::uint128_t sum (0);
	for (auto & i : tally_l)
	{
		sum += i.first;
	}
	if (sum >= node.online_reps.delta () && winner_hash_l != status_winner_hash_l)
	{
		status_l.set_winner (block_l);
		remove_votes (election, lock_a, status_winner_hash_l);
		node.block_processor.force (block_l);
	}

	lock_a.set_status (status_l);

	if (have_quorum (tally_l))
	{
		if (!rsnano::rsn_election_is_quorum_exchange (election.handle, true) && node.config->enable_voting && node.wallets.voting_reps_count () > 0)
		{
			auto hash = status_l.get_winner ()->hash ();
			node.final_generator.add (election.root (), hash);
		}
		if (lock_a.final_weight ().number () >= node.online_reps.delta ())
		{
			confirm_once (lock_a, nano::election_status_type::active_confirmed_quorum, election);
		}
	}
}

void nano::active_transactions::force_confirm (nano::election & election, nano::election_status_type type_a)
{
	release_assert (node.network_params.network.is_dev_network ());
	nano::election_lock lock{ election };
	confirm_once (lock, type_a, election);
}

std::chrono::seconds nano::active_transactions::cooldown_time (nano::uint128_t weight) const
{
	nano::amount weight_amount{ weight };
	return std::chrono::seconds{ rsnano::rsn_active_transactions_cooldown_time_s (handle, weight_amount.bytes.data ()) };
=======
std::shared_ptr<nano::election> nano::active_transactions::remove_election_winner_details (nano::block_hash const & hash_a)
{
	nano::lock_guard<nano::mutex> guard{ election_winner_details_mutex };
	std::shared_ptr<nano::election> result;
	auto existing = election_winner_details.find (hash_a);
	if (existing != election_winner_details.end ())
	{
		result = existing->second;
		election_winner_details.erase (existing);
	}
	return result;
>>>>>>> 0e6b7fa6
}

void nano::active_transactions::block_already_cemented_callback (nano::block_hash const & hash_a)
{
	// Depending on timing there is a situation where the election_winner_details is not reset.
	// This can happen when a block wins an election, and the block is confirmed + observer
	// called before the block hash gets added to election_winner_details. If the block is confirmed
	// callbacks have already been done, so we can safely just remove it.
	remove_election_winner_details (hash_a);
}

int64_t nano::active_transactions::limit (nano::election_behavior behavior) const
{
	switch (behavior)
	{
		case nano::election_behavior::normal:
		{
			return static_cast<int64_t> (node.config->active_elections_size);
		}
		case nano::election_behavior::hinted:
		{
			const uint64_t limit = node.config->active_elections_hinted_limit_percentage * node.config->active_elections_size / 100;
			return static_cast<int64_t> (limit);
		}
		case nano::election_behavior::optimistic:
		{
			const uint64_t limit = node.config->active_elections_optimistic_limit_percentage * node.config->active_elections_size / 100;
			return static_cast<int64_t> (limit);
		}
	}

	debug_assert (false, "unknown election behavior");
	return 0;
}

int64_t nano::active_transactions::vacancy (nano::election_behavior behavior) const
{
	auto guard{ lock () };
	switch (behavior)
	{
		case nano::election_behavior::normal:
			return limit () - static_cast<int64_t> (rsnano::rsn_active_transactions_lock_roots_size (guard.handle));
		case nano::election_behavior::hinted:
		case nano::election_behavior::optimistic:
			return limit (behavior) - rsnano::rsn_active_transactions_lock_count_by_behavior (guard.handle, static_cast<uint8_t> (behavior));
	}
	debug_assert (false); // Unknown enum
	return 0;
}

void nano::active_transactions::request_confirm (nano::active_transactions_lock & lock_a)
{
	debug_assert (lock_a.owns_lock ());

	std::size_t const this_loop_target_l (rsnano::rsn_active_transactions_lock_roots_size (lock_a.handle));

	auto const elections_l{ list_active_impl (this_loop_target_l, lock_a) };

	lock_a.unlock ();

	nano::confirmation_solicitor solicitor (*node.network, *node.config);
	solicitor.prepare (node.representative_register.principal_representatives (std::numeric_limits<std::size_t>::max ()));

	std::size_t unconfirmed_count_l (0);
	nano::timer<std::chrono::milliseconds> elapsed (nano::timer_state::started);

	/*
	 * Loop through active elections in descending order of proof-of-work difficulty, requesting confirmation
	 *
	 * Only up to a certain amount of elections are queued for confirmation request and block rebroadcasting. The remaining elections can still be confirmed if votes arrive
	 * Elections extending the soft config.active_elections_size limit are flushed after a certain time-to-live cutoff
	 * Flushed elections are later re-activated via frontier confirmation
	 */
	for (auto const & election_l : elections_l)
	{
		bool const confirmed_l (confirmed (*election_l));
		unconfirmed_count_l += !confirmed_l;

		if (confirmed_l || transition_time (solicitor, *election_l))
		{
			erase (election_l->qualified_root ());
		}
	}

	solicitor.flush ();
	lock_a.lock ();
}

void nano::active_transactions::cleanup_election (nano::active_transactions_lock & lock_a, std::shared_ptr<nano::election> election)
{
	debug_assert (lock_a.owns_lock ());

	// Keep track of election count by election type
	debug_assert (rsnano::rsn_active_transactions_lock_count_by_behavior (lock_a.handle, static_cast<uint8_t> (election->behavior ())) > 0);
	rsnano::rsn_active_transactions_lock_count_by_behavior_dec (lock_a.handle, static_cast<uint8_t> (election->behavior ()));

	auto blocks_l = election->blocks ();
	for (auto const & [hash, block] : blocks_l)
	{
		auto erased (rsnano::rsn_active_transactions_lock_blocks_erase (lock_a.handle, hash.bytes.data ()));
		(void)erased;
		debug_assert (erased);
	}

	auto election_root{ election->qualified_root () };
	rsnano::rsn_active_transactions_lock_roots_erase (lock_a.handle, election_root.root ().bytes.data (), election_root.previous ().bytes.data ());

	node.stats->inc (completion_type (*election), to_stat_detail (election->behavior ()));
	node.logger->trace (nano::log::type::active_transactions, nano::log::detail::active_stopped, nano::log::arg{ "election", election });

	lock_a.unlock ();

	vacancy_update ();

	for (auto const & [hash, block] : blocks_l)
	{
		// Notify observers about dropped elections & blocks lost confirmed elections
		if (!confirmed (*election) || hash != election->winner ()->hash ())
		{
			node.observers->active_stopped.notify (hash);
		}

		if (!confirmed (*election))
		{
			// Clear from publish filter
			node.network->tcp_channels->publish_filter->clear (block);
		}
	}
}

nano::stat::type nano::active_transactions::completion_type (nano::election const & election) const
{
	if (confirmed (election))
	{
		return nano::stat::type::active_confirmed;
	}
	if (election.failed ())
	{
		return nano::stat::type::active_timeout;
	}
	return nano::stat::type::active_dropped;
}

std::vector<std::shared_ptr<nano::election>> nano::active_transactions::list_active (std::size_t max_a)
{
	auto guard{ lock () };
	return list_active_impl (max_a, guard);
}

std::vector<std::shared_ptr<nano::election>> nano::active_transactions::list_active_impl (std::size_t max_a, nano::active_transactions_lock & guard) const
{
	std::vector<std::shared_ptr<nano::election>> result_l;
	auto elections_handle = rsnano::rsn_active_transactions_lock_roots_get_elections (guard.handle);
	auto len = rsnano::rsn_election_vec_len (elections_handle);
	result_l.reserve (std::min (max_a, len));
	std::size_t count_l{ 0 };
	for (auto i = 0; i < len && count_l < max_a; ++i, ++count_l)
	{
		auto election = std::make_shared<nano::election> (rsnano::rsn_election_vec_get (elections_handle, i));
		result_l.push_back (election);
	}
	rsnano::rsn_election_vec_destroy (elections_handle);
	return result_l;
}

void nano::active_transactions::request_loop ()
{
	auto guard{ lock () };
	while (!rsnano::rsn_active_transactions_lock_stopped (guard.handle))
	{
		rsnano::instant stamp_l;

		node.stats->inc (nano::stat::type::active, nano::stat::detail::loop);

		request_confirm (guard);

		rsnano::rsn_active_transactions_request_loop (handle, guard.handle, stamp_l.handle);
	}
}

nano::election_insertion_result nano::active_transactions::insert (const std::shared_ptr<nano::block> & block_a, nano::election_behavior election_behavior_a)
{
	auto guard{ lock () };
	debug_assert (block_a);
	debug_assert (block_a->has_sideband ());
	nano::election_insertion_result result;

	if (rsnano::rsn_active_transactions_lock_stopped (guard.handle))
	{
		return result;
	}

	auto const root (block_a->qualified_root ());
	auto const hash = block_a->hash ();
	auto const existing_handle = rsnano::rsn_active_transactions_lock_roots_find (guard.handle, root.root ().bytes.data (), root.previous ().bytes.data ());
	std::shared_ptr<nano::election> existing{};
	if (existing_handle != nullptr)
	{
		existing = std::make_shared<nano::election> (existing_handle);
	}

	if (existing == nullptr)
	{
		if (!recently_confirmed.exists (root))
		{
			result.inserted = true;
			auto observe_rep_cb = [&node = node] (auto const & rep_a) {
				// Representative is defined as online if replying to live votes or rep_crawler queries
				node.online_reps.observe (rep_a);
			};
			auto hash (block_a->hash ());
			result.election = nano::make_shared<nano::election> (node, block_a, nullptr, observe_rep_cb, election_behavior_a);
			rsnano::rsn_active_transactions_lock_roots_insert (guard.handle, root.root ().bytes.data (), root.previous ().bytes.data (), result.election->handle);
			rsnano::rsn_active_transactions_lock_blocks_insert (guard.handle, hash.bytes.data (), result.election->handle);

			// Keep track of election count by election type
			debug_assert (rsnano::rsn_active_transactions_lock_count_by_behavior (guard.handle, static_cast<uint8_t> (result.election->behavior ())) >= 0);
			rsnano::rsn_active_transactions_lock_count_by_behavior_inc (guard.handle, static_cast<uint8_t> (result.election->behavior ()));

			node.stats->inc (nano::stat::type::active_started, to_stat_detail (election_behavior_a));
			node.logger->trace (nano::log::type::active_transactions, nano::log::detail::active_started,
			nano::log::arg{ "behavior", election_behavior_a },
			nano::log::arg{ "election", result.election });
		}
		else
		{
			// result is not set
		}
	}
	else
	{
		result.election = existing;
	}
	guard.unlock (); // end of critical section

	if (result.inserted)
	{
		release_assert (result.election);

		if (auto const cache = node.vote_cache.find (hash); cache)
		{
			fill_from_cache (*result.election, *cache);
		}

		node.observers->active_started.notify (hash);
		vacancy_update ();
	}

	// Votes are generated for inserted or ongoing elections
	if (result.election)
	{
		auto guard{ result.election->lock () };
		broadcast_vote (*result.election, guard);
	}
	trim ();
	return result;
}

void nano::active_transactions::trim ()
{
	/*
	 * Both normal and hinted election schedulers are well-behaved, meaning they first check for AEC vacancy before inserting new elections.
	 * However, it is possible that AEC will be temporarily overfilled in case it's running at full capacity and election hinting or manual queue kicks in.
	 * That case will lead to unwanted churning of elections, so this allows for AEC to be overfilled to 125% until erasing of elections happens.
	 */
	while (vacancy () < -(limit () / 4))
	{
		node.stats->inc (nano::stat::type::active, nano::stat::detail::erase_oldest);
		erase_oldest ();
	}
}

std::chrono::milliseconds nano::active_transactions::base_latency () const
{
	return node.network_params.network.is_dev_network () ? 25ms : 1000ms;
}

std::chrono::milliseconds nano::active_transactions::confirm_req_time (nano::election & election) const
{
	switch (election.behavior ())
	{
		case election_behavior::normal:
		case election_behavior::hinted:
			return base_latency () * 5;
		case election_behavior::optimistic:
			return base_latency () * 2;
	}
	debug_assert (false);
	return {};
}

void nano::active_transactions::send_confirm_req (nano::confirmation_solicitor & solicitor_a, nano::election & election, nano::election_lock & lock_a)
{
	if (confirm_req_time (election) < std::chrono::milliseconds{ rsnano::rsn_election_last_req_elapsed_ms (election.handle) })
	{
		if (!solicitor_a.add (election, lock_a))
		{
			rsnano::rsn_election_last_req_set (election.handle);
			election.inc_confirmation_request_count ();
		}
	}
}

bool nano::active_transactions::transition_time (nano::confirmation_solicitor & solicitor_a, nano::election & election)
{
	auto lock{ election.lock () };
	bool result = false;
	auto state_l = static_cast<nano::election_state> (rsnano::rsn_election_lock_state (lock.handle));
	switch (state_l)
	{
		case nano::election_state::passive:
			if (base_latency () * election.passive_duration_factor < std::chrono::milliseconds{ rsnano::rsn_election_lock_state_start_elapsed_ms (lock.handle) })
			{
				lock.state_change (nano::election_state::passive, nano::election_state::active);
			}
			break;
		case nano::election_state::active:
			broadcast_vote (election, lock);
			broadcast_block (solicitor_a, election, lock);
			send_confirm_req (solicitor_a, election, lock);
			break;
		case nano::election_state::confirmed:
			result = true; // Return true to indicate this election should be cleaned up
			broadcast_block (solicitor_a, election, lock); // Ensure election winner is broadcasted
			lock.state_change (nano::election_state::confirmed, nano::election_state::expired_confirmed);
			break;
		case nano::election_state::expired_unconfirmed:
		case nano::election_state::expired_confirmed:
			debug_assert (false);
			break;
	}

	if (!confirmed_locked (lock) && election.time_to_live () < std::chrono::milliseconds{ rsnano::rsn_election_elapsed_ms (election.handle) })
	{
		// It is possible the election confirmed while acquiring the mutex
		// state_change returning true would indicate it
		state_l = static_cast<nano::election_state> (rsnano::rsn_election_lock_state (lock.handle));
		if (!lock.state_change (state_l, nano::election_state::expired_unconfirmed))
		{
			node.logger->trace (nano::log::type::election, nano::log::detail::election_expired,
			nano::log::arg{ "qualified_root", election.qualified_root () });

			result = true; // Return true to indicate this election should be cleaned up
			auto st{ lock.status () };
			st.set_election_status_type (nano::election_status_type::stopped);
			lock.set_status (st);
		}
	}
	return result;
}

void nano::active_transactions::on_block_confirmed (std::function<void (std::shared_ptr<nano::block> const &, nano::store::read_transaction const &, nano::election_status_type)> callback)
{
	block_confirmed_callback = std::move (callback);
}

nano::election_extended_status nano::active_transactions::current_status (nano::election & election) const
{
	nano::election_lock guard{ election };
	nano::election_status status_l = guard.status ();
	status_l.set_confirmation_request_count (election.get_confirmation_request_count ());
	status_l.set_block_count (nano::narrow_cast<decltype (status_l.get_block_count ())> (guard.last_blocks_size ()));
	status_l.set_voter_count (nano::narrow_cast<decltype (status_l.get_voter_count ())> (guard.last_votes_size ()));
	return nano::election_extended_status{ status_l, guard.last_votes (), tally_impl (guard) };
}

nano::tally_t nano::active_transactions::tally (nano::election & election) const
{
	auto guard{ election.lock () };
	return tally_impl (guard);
}

bool nano::active_transactions::broadcast_block_predicate (nano::election & election, nano::election_lock & lock_a) const
{
	auto last_block_elapsed = std::chrono::milliseconds{ rsnano::rsn_election_last_block_elapsed_ms (election.handle) };
	// Broadcast the block if enough time has passed since the last broadcast (or it's the first broadcast)
	if (last_block_elapsed < node.config->network_params.network.block_broadcast_interval)
	{
		return true;
	}
	// Or the current election winner has changed
	nano::block_hash last_block_hash{};
	rsnano::rsn_election_lock_last_block (lock_a.handle, last_block_hash.bytes.data ());
	if (lock_a.status ().get_winner ()->hash () != last_block_hash)
	{
		return true;
	}
	return false;
}

void nano::active_transactions::broadcast_block (nano::confirmation_solicitor & solicitor_a, nano::election & election, nano::election_lock & lock_a)
{
	if (broadcast_block_predicate (election, lock_a))
	{
		if (!solicitor_a.broadcast (election, lock_a))
		{
			nano::block_hash last_block_hash{};
			rsnano::rsn_election_lock_last_block (lock_a.handle, last_block_hash.bytes.data ());
			node.stats->inc (nano::stat::type::election, last_block_hash.is_zero () ? nano::stat::detail::broadcast_block_initial : nano::stat::detail::broadcast_block_repeat);
			rsnano::rsn_election_set_last_block (election.handle);
			rsnano::rsn_election_lock_last_block_set (lock_a.handle, lock_a.status ().get_winner ()->hash ().bytes.data ());
		}
	}
}

// Validate a vote and apply it to the current election if one exists
nano::vote_code nano::active_transactions::vote (std::shared_ptr<nano::vote> const & vote_a)
{
	nano::vote_code result{ nano::vote_code::indeterminate };
	// If all hashes were recently confirmed then it is a replay
	unsigned recently_confirmed_counter (0);

	std::vector<std::pair<std::shared_ptr<nano::election>, nano::block_hash>> process;
	std::vector<nano::block_hash> inactive; // Hashes that should be added to inactive vote cache

	{
		auto guard{ lock () };
		for (auto const & hash : vote_a->hashes ())
		{
			auto existing_handle = rsnano::rsn_active_transactions_lock_blocks_find (guard.handle, hash.bytes.data ());
			if (existing_handle != nullptr)
			{
				auto existing = std::make_shared<nano::election> (existing_handle);
				process.emplace_back (existing, hash);
			}
			else if (!recently_confirmed.exists (hash))
			{
				inactive.emplace_back (hash);
			}
			else
			{
				++recently_confirmed_counter;
			}
		}
	}

	// Process inactive votes outside of the critical section
	for (auto & hash : inactive)
	{
		add_vote_cache (hash, vote_a);
	}

	if (!process.empty ())
	{
		bool replay = false;
		bool processed = false;

		for (auto const & [election, block_hash] : process)
		{
			auto const vote_result = vote (*election, vote_a->account (), vote_a->timestamp (), block_hash);
			processed |= (vote_result == nano::vote_result::processed);
			replay |= (vote_result == nano::vote_result::replay);
		}

		// Republish vote if it is new and the node does not host a principal representative (or close to)
		if (processed)
		{
			if (node.wallets.should_republish_vote (vote_a->account ()))
			{
				nano::confirm_ack ack{ node.network_params.network, vote_a };
				node.network->tcp_channels->flood_message (ack, 0.5f);
			}
		}
		result = replay ? nano::vote_code::replay : nano::vote_code::vote;
	}
	else if (recently_confirmed_counter == vote_a->hashes ().size ())
	{
		result = nano::vote_code::replay;
	}
	return result;
}

bool nano::active_transactions::active (nano::qualified_root const & root_a) const
{
	auto guard{ lock () };
	return rsnano::rsn_active_transactions_lock_roots_exists (guard.handle, root_a.root ().bytes.data (), root_a.previous ().bytes.data ());
}

bool nano::active_transactions::active (nano::block const & block_a) const
{
	auto guard{ lock () };
	auto root{ block_a.qualified_root () };
	auto hash{ block_a.hash () };
	auto root_exists = rsnano::rsn_active_transactions_lock_roots_exists (guard.handle, root.root ().bytes.data (), root.previous ().bytes.data ());
	auto existing_handle = rsnano::rsn_active_transactions_lock_blocks_find (guard.handle, hash.bytes.data ());
	bool block_exists = existing_handle != nullptr;
	if (block_exists)
	{
		rsnano::rsn_election_destroy (existing_handle);
	}
	return root_exists && block_exists;
}

bool nano::active_transactions::active (const nano::block_hash & hash) const
{
	auto guard{ lock () };
	auto existing_handle = rsnano::rsn_active_transactions_lock_blocks_find (guard.handle, hash.bytes.data ());
	bool block_exists = existing_handle != nullptr;
	if (block_exists)
	{
		rsnano::rsn_election_destroy (existing_handle);
	}
	return block_exists;
}

std::shared_ptr<nano::election> nano::active_transactions::election (nano::qualified_root const & root_a) const
{
	std::shared_ptr<nano::election> result;
	auto guard{ lock () };
	auto election_handle = rsnano::rsn_active_transactions_lock_roots_find (guard.handle, root_a.root ().bytes.data (), root_a.previous ().bytes.data ());
	if (election_handle != nullptr)
	{
		result = std::make_shared<nano::election> (election_handle);
	}
	return result;
}

std::shared_ptr<nano::block> nano::active_transactions::winner (nano::block_hash const & hash_a) const
{
	std::shared_ptr<nano::block> result;
	auto guard{ lock () };
	auto existing_handle = rsnano::rsn_active_transactions_lock_blocks_find (guard.handle, hash_a.bytes.data ());
	if (existing_handle != nullptr)
	{
		auto election = std::make_shared<nano::election> (existing_handle);
		guard.unlock ();
		result = election->winner ();
	}
	return result;
}

void nano::active_transactions::erase (nano::block const & block_a)
{
	erase (block_a.qualified_root ());
}

void nano::active_transactions::erase (nano::qualified_root const & root_a)
{
	auto guard{ lock () };
	auto election_handle = rsnano::rsn_active_transactions_lock_roots_find (guard.handle, root_a.root ().bytes.data (), root_a.previous ().bytes.data ());
	if (election_handle != nullptr)
	{
		auto election = std::make_shared<nano::election> (election_handle);
		cleanup_election (guard, election);
	}
}

void nano::active_transactions::erase_hash (nano::block_hash const & hash_a)
{
	auto guard{ lock () };
	[[maybe_unused]] auto erased (rsnano::rsn_active_transactions_lock_blocks_erase (guard.handle, hash_a.bytes.data ()));
	debug_assert (erased);
}

void nano::active_transactions::erase_oldest ()
{
	auto guard{ lock () };
	if (rsnano::rsn_active_transactions_lock_roots_size (guard.handle) > 0)
	{
		std::shared_ptr<nano::election> front = list_active_impl (1, guard).front ();
		cleanup_election (guard, front);
	}
}

bool nano::active_transactions::empty () const
{
	auto guard{ lock () };
	return rsnano::rsn_active_transactions_lock_roots_size (guard.handle) == 0;
}

std::size_t nano::active_transactions::size () const
{
	auto guard{ lock () };
	return rsnano::rsn_active_transactions_lock_roots_size (guard.handle);
}

bool nano::active_transactions::publish (std::shared_ptr<nano::block> const & block_a)
{
	auto guard{ lock () };
	auto root = block_a->qualified_root ();
	auto election_handle = rsnano::rsn_active_transactions_lock_roots_find (guard.handle, root.root ().bytes.data (), root.previous ().bytes.data ());
	auto result (true);
	if (election_handle != nullptr)
	{
		auto election = std::make_shared<nano::election> (election_handle);
		guard.unlock ();
		result = publish (block_a, *election);
		if (!result)
		{
			guard.lock ();
			rsnano::rsn_active_transactions_lock_blocks_insert (guard.handle, block_a->hash ().bytes.data (), election->handle);
			guard.unlock ();
			if (auto const cache = node.vote_cache.find (block_a->hash ()); cache)
			{
				fill_from_cache (*election, *cache);
			}
			node.stats->inc (nano::stat::type::active, nano::stat::detail::election_block_conflict);
		}
	}
	return result;
}

<<<<<<< HEAD
nano::vote_result nano::active_transactions::vote (nano::election & election, nano::account const & rep, uint64_t timestamp_a, nano::block_hash const & block_hash_a, nano::vote_source vote_source_a)
{
	auto weight = node.ledger.weight (rep);
	if (!node.network_params.network.is_dev_network () && weight <= node.minimum_principal_weight ())
	{
		return vote_result::ignored;
	}

	nano::election_lock lock{ election };

	auto last_vote_l{ lock.find_vote (rep) };
	if (last_vote_l.has_value ())
	{
		if (last_vote_l->get_timestamp () > timestamp_a)
		{
			return vote_result::replay;
		}
		if (last_vote_l->get_timestamp () == timestamp_a && !(last_vote_l->get_hash () < block_hash_a))
		{
			return vote_result::replay;
		}

		auto max_vote = timestamp_a == std::numeric_limits<uint64_t>::max () && last_vote_l->get_timestamp () < timestamp_a;

		bool past_cooldown = true;
		// Only cooldown live votes
		if (vote_source_a == nano::vote_source::live) // Only cooldown live votes
		{
			const auto cooldown = cooldown_time (weight);
			past_cooldown = last_vote_l->get_time () <= std::chrono::system_clock::now () - cooldown;
		}

		if (!max_vote && !past_cooldown)
		{
			return vote_result::ignored;
		}
	}
	lock.insert_or_assign_vote (rep, { timestamp_a, block_hash_a });
	if (vote_source_a == nano::vote_source::live)
	{
		rsnano::rsn_election_live_vote_action (election.handle, rep.bytes.data ());
	}

	node.stats->inc (nano::stat::type::election, vote_source_a == nano::vote_source::live ? nano::stat::detail::vote_new : nano::stat::detail::vote_cached);
	node.logger->trace (nano::log::type::election, nano::log::detail::vote_processed,
	nano::log::arg{ "qualified_root", election.qualified_root () },
	nano::log::arg{ "account", rep },
	nano::log::arg{ "hash", block_hash_a },
	nano::log::arg{ "timestamp", timestamp_a },
	nano::log::arg{ "vote_source", vote_source_a },
	nano::log::arg{ "weight", weight });

	if (!confirmed_locked (lock))
	{
		confirm_if_quorum (lock, election);
	}
	return vote_result::processed;
}

std::size_t nano::active_transactions::fill_from_cache (nano::election & election, nano::vote_cache::entry const & entry)
{
	std::size_t inserted = 0;
	for (const auto & voter : entry.voters_m)
	{
		auto result = vote (election, voter.representative, voter.timestamp, entry.hash_m, nano::vote_source::cache);
		if (result == nano::vote_result::processed)
		{
			inserted++;
		}
	}
	return inserted;
}

// Returns the type of election status requiring callbacks calling later
boost::optional<nano::election_status_type> nano::active_transactions::confirm_block (std::shared_ptr<nano::block> const & block_a)
{
	auto const hash = block_a->hash ();
	std::shared_ptr<nano::election> election = nullptr;
	{
		auto guard{ lock () };
		auto existing_handle = rsnano::rsn_active_transactions_lock_blocks_find (guard.handle, hash.bytes.data ());
		if (existing_handle != nullptr)
		{
			election = std::make_shared<nano::election> (existing_handle);
		}
	}

	boost::optional<nano::election_status_type> status_type;
	if (election)
	{
		status_type = try_confirm (*election, hash);
	}
	else
	{
		status_type = nano::election_status_type::inactive_confirmation_height;
	}

	return status_type;
}

boost::optional<nano::election_status_type> nano::active_transactions::try_confirm (nano::election & election, nano::block_hash const & hash)
{
	boost::optional<nano::election_status_type> status_type;
	auto guard{ election.lock () };
	auto winner = guard.status ().get_winner ();
	if (winner && winner->hash () == hash)
	{
		// Determine if the block was confirmed explicitly via election confirmation or implicitly via confirmation height
		if (!confirmed_locked (guard))
		{
			confirm_once (guard, nano::election_status_type::active_confirmation_height, election);
			status_type = nano::election_status_type::active_confirmation_height;
		}
		else
		{
			status_type = nano::election_status_type::active_confirmed_quorum;
		}
	}
	else
	{
		status_type = boost::optional<nano::election_status_type>{};
	}
	return status_type;
}

=======
>>>>>>> 0e6b7fa6
void nano::active_transactions::add_vote_cache (nano::block_hash const & hash, std::shared_ptr<nano::vote> const vote)
{
	auto rep_weight = node.ledger.weight (vote->account ());
	if (rep_weight > node.minimum_principal_weight ())
	{
		node.vote_cache.vote (hash, vote, rep_weight);
	}
}

std::size_t nano::active_transactions::election_winner_details_size ()
{
	nano::lock_guard<nano::mutex> guard{ election_winner_details_mutex };
	return election_winner_details.size ();
}

void nano::active_transactions::clear ()
{
	{
		auto guard{ lock () };
		rsnano::rsn_active_transactions_lock_blocks_clear (guard.handle);
		rsnano::rsn_active_transactions_lock_roots_clear (guard.handle);
	}
	vacancy_update ();
}

std::unique_ptr<nano::container_info_component> nano::collect_container_info (active_transactions & active_transactions, std::string const & name)
{
	auto guard{ active_transactions.lock () };

	auto composite = std::make_unique<container_info_composite> (name);
	composite->add_component (std::make_unique<container_info_leaf> (container_info{ "roots", rsnano::rsn_active_transactions_lock_roots_size (guard.handle), sizeof (intptr_t) }));

	composite->add_component (std::make_unique<container_info_leaf> (container_info{ "blocks", rsnano::rsn_active_transactions_lock_blocks_len (guard.handle), sizeof (intptr_t) }));
	composite->add_component (std::make_unique<container_info_leaf> (container_info{ "election_winner_details", active_transactions.election_winner_details_size (), sizeof (decltype (active_transactions.election_winner_details)::value_type) }));
	composite->add_component (std::make_unique<container_info_leaf> (container_info{ "normal", static_cast<std::size_t> (rsnano::rsn_active_transactions_lock_count_by_behavior (guard.handle, static_cast<uint8_t> (nano::election_behavior::normal))), 0 }));
	composite->add_component (std::make_unique<container_info_leaf> (container_info{ "hinted", static_cast<std::size_t> (rsnano::rsn_active_transactions_lock_count_by_behavior (guard.handle, static_cast<uint8_t> (nano::election_behavior::hinted))), 0 }));
	composite->add_component (std::make_unique<container_info_leaf> (container_info{ "optimistic", static_cast<std::size_t> (rsnano::rsn_active_transactions_lock_count_by_behavior (guard.handle, static_cast<uint8_t> (nano::election_behavior::optimistic))), 0 }));

	composite->add_component (active_transactions.recently_confirmed.collect_container_info ("recently_confirmed"));
	composite->add_component (active_transactions.recently_cemented.collect_container_info ("recently_cemented"));

	return composite;
}

/*
 * class recently_confirmed
 */

nano::recently_confirmed_cache::recently_confirmed_cache (std::size_t max_size_a) :
	max_size{ max_size_a }
{
}

void nano::recently_confirmed_cache::put (const nano::qualified_root & root, const nano::block_hash & hash)
{
	nano::lock_guard<nano::mutex> guard{ mutex };
	confirmed.get<tag_sequence> ().emplace_back (root, hash);
	if (confirmed.size () > max_size)
	{
		confirmed.get<tag_sequence> ().pop_front ();
	}
}

void nano::recently_confirmed_cache::erase (const nano::block_hash & hash)
{
	nano::lock_guard<nano::mutex> guard{ mutex };
	confirmed.get<tag_hash> ().erase (hash);
}

void nano::recently_confirmed_cache::clear ()
{
	nano::lock_guard<nano::mutex> guard{ mutex };
	confirmed.clear ();
}

bool nano::recently_confirmed_cache::exists (const nano::block_hash & hash) const
{
	nano::lock_guard<nano::mutex> guard{ mutex };
	return confirmed.get<tag_hash> ().find (hash) != confirmed.get<tag_hash> ().end ();
}

bool nano::recently_confirmed_cache::exists (const nano::qualified_root & root) const
{
	nano::lock_guard<nano::mutex> guard{ mutex };
	return confirmed.get<tag_root> ().find (root) != confirmed.get<tag_root> ().end ();
}

std::size_t nano::recently_confirmed_cache::size () const
{
	nano::lock_guard<nano::mutex> guard{ mutex };
	return confirmed.size ();
}

nano::recently_confirmed_cache::entry_t nano::recently_confirmed_cache::back () const
{
	nano::lock_guard<nano::mutex> guard{ mutex };
	return confirmed.back ();
}

std::unique_ptr<nano::container_info_component> nano::recently_confirmed_cache::collect_container_info (const std::string & name)
{
	nano::unique_lock<nano::mutex> lock{ mutex };

	auto composite = std::make_unique<container_info_composite> (name);
	composite->add_component (std::make_unique<container_info_leaf> (container_info{ "confirmed", confirmed.size (), sizeof (decltype (confirmed)::value_type) }));
	return composite;
}

/*
 * class recently_cemented
 */

nano::recently_cemented_cache::recently_cemented_cache (std::size_t max_size_a) :
	handle (rsnano::rsn_recently_cemented_cache_create1 (max_size_a))
{
}

nano::recently_cemented_cache::recently_cemented_cache (nano::recently_cemented_cache const & other_a) :
	handle (rsnano::rsn_recently_cemented_cache_clone (other_a.handle))
{
}

nano::recently_cemented_cache::~recently_cemented_cache ()
{
	if (handle != nullptr)
		rsnano::rsn_recently_cemented_cache_destroy (handle);
}

nano::recently_cemented_cache & nano::recently_cemented_cache::operator= (const nano::recently_cemented_cache & other_a)
{
	if (handle != nullptr)
		rsnano::rsn_recently_cemented_cache_destroy (handle);

	handle = rsnano::rsn_recently_cemented_cache_clone (other_a.handle);
	return *this;
}

void nano::recently_cemented_cache::put (const nano::election_status & status)
{
	rsnano::rsn_recently_cemented_cache_put (handle, status.handle);
}

nano::recently_cemented_cache::queue_t nano::recently_cemented_cache::list () const
{
	rsnano::RecentlyCementedCachedDto recently_cemented_cache_dto;
	rsnano::rsn_recently_cemented_cache_list (handle, &recently_cemented_cache_dto);
	nano::recently_cemented_cache::queue_t result;
	rsnano::ElectionStatusHandle * const * current;
	int i;
	for (i = 0, current = recently_cemented_cache_dto.items; i < recently_cemented_cache_dto.count; ++i)
	{
		nano::election_status election_status (*current);
		result.push_back (election_status);
		current++;
	}

	rsnano::rsn_recently_cemented_cache_destroy_dto (&recently_cemented_cache_dto);

	return result;
}

std::size_t nano::recently_cemented_cache::size () const
{
	return rsn_recently_cemented_cache_size (handle);
}

std::unique_ptr<nano::container_info_component> nano::recently_cemented_cache::collect_container_info (const std::string & name)
{
	size_t size = rsnano::rsn_recently_cemented_cache_size (handle);
	size_t size_of_type = rsnano::rsn_recently_cemented_cache_get_cemented_type_size ();

	auto composite = std::make_unique<container_info_composite> (name);
	composite->add_component (std::make_unique<container_info_leaf> (container_info{ "cemented", size, size_of_type }));
	return composite;
}<|MERGE_RESOLUTION|>--- conflicted
+++ resolved
@@ -121,82 +121,39 @@
 {
 	if (auto election_l = election (block->qualified_root ()))
 	{
-<<<<<<< HEAD
-		case nano::election_status_type::inactive_confirmation_height:
-			process_inactive_confirmation (*transaction, block_a);
-			break;
-
-		default:
-			process_active_confirmation (*transaction, block_a, *status_type);
-			break;
-	}
-
-	handle_final_votes_confirmation (block_a, *transaction, *status_type);
-}
-
-boost::optional<nano::election_status_type> nano::active_transactions::election_status (std::shared_ptr<nano::block> const & block)
-{
-	boost::optional<nano::election_status_type> status_type;
-
-	if (!confirmation_height_processor.is_processing_added_block (block->hash ()))
-=======
-		election_l->try_confirm (block->hash ());
+		try_confirm (*election_l, block->hash ());
 	}
 	auto election = remove_election_winner_details (block->hash ());
 	nano::election_status status;
 	std::vector<nano::vote_with_weight_info> votes;
-	status.winner = block;
+	status.set_winner (block);
 	if (election)
->>>>>>> 0e6b7fa6
 	{
 		status = election->get_status ();
-		votes = election->votes_with_weight ();
+		votes = votes_with_weight(*election);
 	}
 	if (confirmation_height_processor.is_processing_added_block (block->hash ()))
 	{
-		status.type = nano::election_status_type::active_confirmed_quorum;
+		status.set_election_status_type (nano::election_status_type::active_confirmed_quorum);
 	}
 	else if (election)
 	{
-		status.type = nano::election_status_type::active_confirmation_height;
+		status.set_election_status_type (nano::election_status_type::active_confirmation_height);
 	}
 	else
 	{
-		status.type = nano::election_status_type::inactive_confirmation_height;
+		status.set_election_status_type (nano::election_status_type::inactive_confirmation_height);
 	}
 	recently_cemented.put (status);
 	auto transaction = node.store.tx_begin_read ();
-	notify_observers (transaction, status, votes);
-	bool cemented_bootstrap_count_reached = node.ledger.cache.cemented_count >= node.ledger.bootstrap_weight_max_blocks;
-	bool was_active = status.type == nano::election_status_type::active_confirmed_quorum || status.type == nano::election_status_type::active_confirmation_height;
-
-<<<<<<< HEAD
-	return status_type;
-}
-
-void nano::active_transactions::process_inactive_confirmation (nano::store::read_transaction const & transaction, std::shared_ptr<nano::block> const & block)
-{
-	nano::election_status status{ block };
-	status.set_election_end (std::chrono::duration_cast<std::chrono::milliseconds> (std::chrono::system_clock::now ().time_since_epoch ()));
-	status.set_block_count (1);
-	status.set_election_status_type (nano::election_status_type::inactive_confirmation_height);
-	notify_observers (transaction, status, {});
-}
-
-void nano::active_transactions::process_active_confirmation (nano::store::read_transaction const & transaction, std::shared_ptr<nano::block> const & block, nano::election_status_type status_type)
-{
-	auto hash (block->hash ());
-	nano::unique_lock<nano::mutex> election_winners_lk{ election_winner_details_mutex };
-	auto existing = election_winner_details.find (hash);
-	if (existing != election_winner_details.end ())
-	{
-		auto election = existing->second;
-		election_winner_details.erase (hash);
-		election_winners_lk.unlock ();
-		if (confirmed (*election) && election->winner ()->hash () == hash)
-		{
-			handle_confirmation (transaction, block, election, status_type);
-		}
+	notify_observers (*transaction, status, votes);
+	bool cemented_bootstrap_count_reached = node.ledger.cache.cemented_count () >= node.ledger.get_bootstrap_weight_max_blocks ();
+	bool was_active = status.get_election_status_type () == nano::election_status_type::active_confirmed_quorum || status.get_election_status_type () == nano::election_status_type::active_confirmation_height;
+
+	// Next-block activations are only done for blocks with previously active elections
+	if (cemented_bootstrap_count_reached && was_active)
+	{
+		node.scheduler.priority.activate_successors (*transaction, block);
 	}
 }
 
@@ -407,26 +364,6 @@
 	}
 }
 
-void nano::active_transactions::handle_confirmation (nano::store::read_transaction const & transaction, std::shared_ptr<nano::block> const & block, std::shared_ptr<nano::election> election, nano::election_status_type status_type)
-{
-	nano::block_hash hash = block->hash ();
-	recently_cemented.put (election->get_status ());
-
-	election->set_status_type (status_type);
-	auto status = election->get_status ();
-	auto votes = votes_with_weight (*election);
-	notify_observers (transaction, status, votes);
-}
-
-=======
-	// Next-block activations are only done for blocks with previously active elections
-	if (cemented_bootstrap_count_reached && was_active)
-	{
-		activate_successors (transaction, block);
-	}
-}
-
->>>>>>> 0e6b7fa6
 void nano::active_transactions::notify_observers (nano::store::read_transaction const & transaction, nano::election_status const & status, std::vector<nano::vote_with_weight_info> const & votes)
 {
 	auto block = status.get_winner ();
@@ -446,26 +383,23 @@
 	}
 }
 
-<<<<<<< HEAD
-void nano::active_transactions::handle_final_votes_confirmation (std::shared_ptr<nano::block> const & block, nano::store::read_transaction const & transaction, nano::election_status_type status)
-{
-	auto account = block->account ();
-	if (block_confirmed_callback != nullptr)
-	{
-		block_confirmed_callback (block, transaction, status);
-	}
-}
-
 void nano::active_transactions::add_election_winner_details (nano::block_hash const & hash_a, std::shared_ptr<nano::election> const & election_a)
 {
 	nano::lock_guard<nano::mutex> guard{ election_winner_details_mutex };
 	election_winner_details.emplace (hash_a, election_a);
 }
 
-void nano::active_transactions::remove_election_winner_details (nano::block_hash const & hash_a)
+std::shared_ptr<nano::election> nano::active_transactions::remove_election_winner_details (nano::block_hash const & hash_a)
 {
 	nano::lock_guard<nano::mutex> guard{ election_winner_details_mutex };
-	election_winner_details.erase (hash_a);
+	std::shared_ptr<nano::election> result;
+	auto existing = election_winner_details.find (hash_a);
+	if (existing != election_winner_details.end ())
+	{
+		result = existing->second;
+		election_winner_details.erase (existing);
+	}
+	return result;
 }
 
 nano::active_transactions_lock nano::active_transactions::lock () const
@@ -505,10 +439,7 @@
 	}
 }
 
-void nano::active_transactions::confirm_once (nano::election_lock & lock_a, nano::election_status_type type_a, nano::election & election)
-=======
-void nano::active_transactions::activate_successors (nano::store::read_transaction const & transaction, std::shared_ptr<nano::block> const & block)
->>>>>>> 0e6b7fa6
+void nano::active_transactions::confirm_once (nano::election_lock & lock_a, nano::election & election)
 {
 	// This must be kept above the setting of election state, as dependent confirmed elections require up to date changes to election_winner_details
 	nano::unique_lock<nano::mutex> election_winners_lk{ election_winner_details_mutex };
@@ -521,7 +452,7 @@
 		election_winner_details.emplace (status_l.get_winner ()->hash (), election.shared_from_this ());
 		election_winners_lk.unlock ();
 
-		rsnano::rsn_election_lock_update_status_to_confirmed (lock_a.handle, election.handle, static_cast<uint8_t> (type_a));
+		rsnano::rsn_election_lock_update_status_to_confirmed (lock_a.handle, election.handle);
 		status_l = lock_a.status ();
 
 		node.active.recently_confirmed.put (election.qualified_root (), status_l.get_winner ()->hash ());
@@ -584,7 +515,6 @@
 	return result;
 }
 
-<<<<<<< HEAD
 void nano::active_transactions::remove_votes (nano::election & election, nano::election_lock & lock, nano::block_hash const & hash_a)
 {
 	if (node.config->enable_voting && node.wallets.voting_reps_count () > 0)
@@ -645,35 +575,22 @@
 		}
 		if (lock_a.final_weight ().number () >= node.online_reps.delta ())
 		{
-			confirm_once (lock_a, nano::election_status_type::active_confirmed_quorum, election);
-		}
-	}
-}
-
-void nano::active_transactions::force_confirm (nano::election & election, nano::election_status_type type_a)
+			confirm_once (lock_a, election);
+		}
+	}
+}
+
+void nano::active_transactions::force_confirm (nano::election & election)
 {
 	release_assert (node.network_params.network.is_dev_network ());
 	nano::election_lock lock{ election };
-	confirm_once (lock, type_a, election);
+	confirm_once (lock, election);
 }
 
 std::chrono::seconds nano::active_transactions::cooldown_time (nano::uint128_t weight) const
 {
 	nano::amount weight_amount{ weight };
 	return std::chrono::seconds{ rsnano::rsn_active_transactions_cooldown_time_s (handle, weight_amount.bytes.data ()) };
-=======
-std::shared_ptr<nano::election> nano::active_transactions::remove_election_winner_details (nano::block_hash const & hash_a)
-{
-	nano::lock_guard<nano::mutex> guard{ election_winner_details_mutex };
-	std::shared_ptr<nano::election> result;
-	auto existing = election_winner_details.find (hash_a);
-	if (existing != election_winner_details.end ())
-	{
-		result = existing->second;
-		election_winner_details.erase (existing);
-	}
-	return result;
->>>>>>> 0e6b7fa6
 }
 
 void nano::active_transactions::block_already_cemented_callback (nano::block_hash const & hash_a)
@@ -1276,7 +1193,6 @@
 	return result;
 }
 
-<<<<<<< HEAD
 nano::vote_result nano::active_transactions::vote (nano::election & election, nano::account const & rep, uint64_t timestamp_a, nano::block_hash const & block_hash_a, nano::vote_source vote_source_a)
 {
 	auto weight = node.ledger.weight (rep);
@@ -1350,60 +1266,19 @@
 	return inserted;
 }
 
-// Returns the type of election status requiring callbacks calling later
-boost::optional<nano::election_status_type> nano::active_transactions::confirm_block (std::shared_ptr<nano::block> const & block_a)
-{
-	auto const hash = block_a->hash ();
-	std::shared_ptr<nano::election> election = nullptr;
-	{
-		auto guard{ lock () };
-		auto existing_handle = rsnano::rsn_active_transactions_lock_blocks_find (guard.handle, hash.bytes.data ());
-		if (existing_handle != nullptr)
-		{
-			election = std::make_shared<nano::election> (existing_handle);
-		}
-	}
-
-	boost::optional<nano::election_status_type> status_type;
-	if (election)
-	{
-		status_type = try_confirm (*election, hash);
-	}
-	else
-	{
-		status_type = nano::election_status_type::inactive_confirmation_height;
-	}
-
-	return status_type;
-}
-
-boost::optional<nano::election_status_type> nano::active_transactions::try_confirm (nano::election & election, nano::block_hash const & hash)
-{
-	boost::optional<nano::election_status_type> status_type;
+void nano::active_transactions::try_confirm (nano::election & election, nano::block_hash const & hash)
+{
 	auto guard{ election.lock () };
 	auto winner = guard.status ().get_winner ();
 	if (winner && winner->hash () == hash)
 	{
-		// Determine if the block was confirmed explicitly via election confirmation or implicitly via confirmation height
 		if (!confirmed_locked (guard))
 		{
-			confirm_once (guard, nano::election_status_type::active_confirmation_height, election);
-			status_type = nano::election_status_type::active_confirmation_height;
-		}
-		else
-		{
-			status_type = nano::election_status_type::active_confirmed_quorum;
-		}
-	}
-	else
-	{
-		status_type = boost::optional<nano::election_status_type>{};
-	}
-	return status_type;
-}
-
-=======
->>>>>>> 0e6b7fa6
+			confirm_once (guard, election);
+		}
+	}
+}
+
 void nano::active_transactions::add_vote_cache (nano::block_hash const & hash, std::shared_ptr<nano::vote> const vote)
 {
 	auto rep_weight = node.ledger.weight (vote->account ());
