#include "nano/lib/logging.hpp"
#include "nano/lib/rsnano.hpp"
#include "nano/lib/rsnanoutils.hpp"
#include "nano/lib/utility.hpp"

#include <nano/lib/blocks.hpp>
#include <nano/lib/threading.hpp>
#include <nano/node/active_transactions.hpp>
#include <nano/node/confirmation_height_processor.hpp>
#include <nano/node/confirmation_solicitor.hpp>
#include <nano/node/election.hpp>
#include <nano/node/node.hpp>
#include <nano/node/repcrawler.hpp>
#include <nano/node/scheduler/component.hpp>
#include <nano/node/scheduler/priority.hpp>
#include <nano/secure/ledger.hpp>
#include <nano/store/component.hpp>

#include <boost/format.hpp>

#include <chrono>
#include <cstdint>
#include <memory>

using namespace std::chrono;

nano::active_transactions_lock::active_transactions_lock (nano::active_transactions const & active_transactions) :
	handle{ rsnano::rsn_active_transactions_lock (active_transactions.handle) },
	active_transactions{ active_transactions }
{
}

nano::active_transactions_lock::~active_transactions_lock ()
{
	rsnano::rsn_active_transactions_lock_destroy (handle);
}

void nano::active_transactions_lock::lock ()
{
	rsnano::rsn_active_transactions_lock_lock (handle, active_transactions.handle);
}

void nano::active_transactions_lock::unlock ()
{
	rsnano::rsn_active_transactions_lock_unlock (handle);
}

bool nano::active_transactions_lock::owns_lock ()
{
	return rsnano::rsn_active_transactions_lock_owns_lock (handle);
}

nano::active_transactions::active_transactions (nano::node & node_a, nano::confirmation_height_processor & confirmation_height_processor_a, nano::block_processor & block_processor_a) :
	node{ node_a },
	confirmation_height_processor{ confirmation_height_processor_a },
	block_processor{ block_processor_a },
	recently_confirmed{ 65536 },
	recently_cemented{ node.config->confirmation_history_size },
	election_time_to_live{ node_a.network_params.network.is_dev_network () ? 0s : 2s }
{
	auto network_dto{ node_a.network_params.to_dto () };
	handle = rsnano::rsn_active_transactions_create (&network_dto, node_a.online_reps.get_handle ());

	// Register a callback which will get called after a block is cemented
	confirmation_height_processor.add_cemented_observer ([this] (std::shared_ptr<nano::block> const & callback_block_a) {
		this->block_cemented_callback (callback_block_a);
	});

	// Register a callback which will get called if a block is already cemented
	confirmation_height_processor.set_block_already_cemented_observer ([this] (nano::block_hash const & hash_a) {
		this->block_already_cemented_callback (hash_a);
	});

	// Notify elections about alternative (forked) blocks
	block_processor.block_processed.add ([this] (auto const & result, auto const & context) {
		switch (result)
		{
			case nano::block_status::fork:
				publish (context.get_block ());
				break;
			default:
				break;
		}
	});
}

nano::active_transactions::~active_transactions ()
{
	// Thread must be stopped before destruction
	debug_assert (!thread.joinable ());
	rsnano::rsn_active_transactions_destroy (handle);
}

void nano::active_transactions::start ()
{
	if (node.flags.disable_request_loop ())
	{
		return;
	}

	debug_assert (!thread.joinable ());

	thread = std::thread ([this] () {
		nano::thread_role::set (nano::thread_role::name::request_loop);
		request_loop ();
	});
}

void nano::active_transactions::stop ()
{
	{
		auto guard{ lock () };
		rsnano::rsn_active_transactions_lock_stop (guard.handle);
	}
	rsnano::rsn_active_transactions_notify_all (handle);
	nano::join_or_pass (thread);
	clear ();
}

void nano::active_transactions::block_cemented_callback (std::shared_ptr<nano::block> const & block)
{
	if (auto election_l = election (block->qualified_root ()))
	{
		try_confirm (*election_l, block->hash ());
	}
	auto election = remove_election_winner_details (block->hash ());
	nano::election_status status;
	std::vector<nano::vote_with_weight_info> votes;
	status.set_winner (block);
	if (election)
	{
		status = election->get_status ();
		votes = votes_with_weight (*election);
	}
	if (confirmation_height_processor.is_processing_added_block (block->hash ()))
	{
		status.set_election_status_type (nano::election_status_type::active_confirmed_quorum);
	}
	else if (election)
	{
		status.set_election_status_type (nano::election_status_type::active_confirmation_height);
	}
	else
	{
		status.set_election_status_type (nano::election_status_type::inactive_confirmation_height);
	}
	recently_cemented.put (status);
	auto transaction = node.store.tx_begin_read ();
	notify_observers (*transaction, status, votes);
	bool cemented_bootstrap_count_reached = node.ledger.cache.cemented_count () >= node.ledger.get_bootstrap_weight_max_blocks ();
	bool was_active = status.get_election_status_type () == nano::election_status_type::active_confirmed_quorum || status.get_election_status_type () == nano::election_status_type::active_confirmation_height;

	// Next-block activations are only done for blocks with previously active elections
	if (cemented_bootstrap_count_reached && was_active)
	{
		node.scheduler.priority.activate_successors (*transaction, block);
	}
}

bool nano::active_transactions::confirmed (nano::election const & election) const
{
	auto guard{ election.lock () };
	return confirmed_locked (guard);
}

bool nano::active_transactions::confirmed_locked (nano::election_lock & lock) const
{
	auto hash = lock.status ().get_winner ()->hash ();
	return confirmed (hash);
}

bool nano::active_transactions::confirmed (nano::block_hash const & hash) const
{
	auto transaction (node.store.tx_begin_read ());
	return node.ledger.block_confirmed (*transaction, hash);
}

void nano::active_transactions::remove_block (nano::election_lock & lock, nano::block_hash const & hash_a)
{
	if (lock.status ().get_winner ()->hash () != hash_a)
	{
		if (auto existing = lock.find_block (hash_a); existing != nullptr)
		{
			auto votes{ lock.last_votes () };
			for (auto & i : votes)
			{
				if (i.second.get_hash () == hash_a)
				{
					lock.erase_vote (i.first);
				}
			}
			node.network->tcp_channels->publish_filter->clear (existing);
			lock.erase_last_block (hash_a);
		}
	}
}

bool nano::active_transactions::replace_by_weight (nano::election & election, nano::election_lock & lock_a, nano::block_hash const & hash_a)
{
	nano::block_hash replaced_block (0);
	auto winner_hash (lock_a.status ().get_winner ()->hash ());
	// Sort existing blocks tally
	std::vector<std::pair<nano::block_hash, nano::uint128_t>> sorted;
	auto last_tally_handle = rsnano::rsn_election_lock_last_tally (lock_a.handle);
	auto tally_len = rsnano::rsn_tally_len (last_tally_handle);
	sorted.reserve (tally_len);
	for (auto i = 0; i < tally_len; ++i)
	{
		nano::block_hash h;
		nano::amount a;
		rsnano::rsn_tally_get (last_tally_handle, i, h.bytes.data (), a.bytes.data ());
		sorted.emplace_back (h, a.number ());
	}
	rsnano::rsn_tally_destroy (last_tally_handle);
	lock_a.unlock ();

	// Sort in ascending order
	std::sort (sorted.begin (), sorted.end (), [] (auto const & left, auto const & right) { return left.second < right.second; });

	auto votes_tally = [this] (std::vector<std::shared_ptr<nano::vote>> const & votes) {
		nano::uint128_t result{ 0 };
		for (auto const & vote : votes)
		{
			result += node.ledger.weight (vote->account ());
		}
		return result;
	};

	// Replace if lowest tally is below inactive cache new block weight
	auto inactive_existing = node.vote_cache.find (hash_a);
	auto inactive_tally = votes_tally (inactive_existing);
	if (inactive_tally > 0 && sorted.size () < election.max_blocks)
	{
		// If count of tally items is less than 10, remove any block without tally
		for (auto const & [hash, block] : election.blocks ())
		{
			if (std::find_if (sorted.begin (), sorted.end (), [&hash = hash] (auto const & item_a) { return item_a.first == hash; }) == sorted.end () && hash != winner_hash)
			{
				replaced_block = hash;
				break;
			}
		}
	}
	else if (inactive_tally > 0 && inactive_tally > sorted.front ().second)
	{
		if (sorted.front ().first != winner_hash)
		{
			replaced_block = sorted.front ().first;
		}
		else if (inactive_tally > sorted[1].second)
		{
			// Avoid removing winner
			replaced_block = sorted[1].first;
		}
	}

	bool replaced (false);
	if (!replaced_block.is_zero ())
	{
		erase_hash (replaced_block);
		lock_a.lock ();
		remove_block (lock_a, replaced_block);
		replaced = true;
	}
	else
	{
		lock_a.lock ();
	}
	return replaced;
}

std::vector<nano::vote_with_weight_info> nano::active_transactions::votes_with_weight (nano::election & election) const
{
	std::multimap<nano::uint128_t, nano::vote_with_weight_info, std::greater<nano::uint128_t>> sorted_votes;
	std::vector<nano::vote_with_weight_info> result;
	auto votes_l (election.votes ());
	for (auto const & vote_l : votes_l)
	{
		if (vote_l.first != nullptr)
		{
			auto amount (node.ledger.cache.rep_weights ().representation_get (vote_l.first));
			nano::vote_with_weight_info vote_info{ vote_l.first, vote_l.second.get_time (), vote_l.second.get_timestamp (), vote_l.second.get_hash (), amount };
			sorted_votes.emplace (std::move (amount), vote_info);
		}
	}
	result.reserve (sorted_votes.size ());
	std::transform (sorted_votes.begin (), sorted_votes.end (), std::back_inserter (result), [] (auto const & entry) { return entry.second; });
	return result;
}

bool nano::active_transactions::publish (std::shared_ptr<nano::block> const & block_a, nano::election & election)
{
	nano::election_lock lock{ election };

	// Do not insert new blocks if already confirmed
	auto result = confirmed_locked (lock);
	if (!result && lock.last_blocks_size () >= election.max_blocks && lock.find_block (block_a->hash ()) == nullptr)
	{
		if (!replace_by_weight (election, lock, block_a->hash ()))
		{
			result = true;
			node.network->tcp_channels->publish_filter->clear (block_a);
		}
	}
	if (!result)
	{
		auto existing = lock.find_block (block_a->hash ());
		if (existing == nullptr)
		{
			lock.insert_or_assign_last_block (block_a);
		}
		else
		{
			result = true;
			lock.insert_or_assign_last_block (block_a);
			auto st{ lock.status () };
			if (st.get_winner ()->hash () == block_a->hash ())
			{
				st.set_winner (block_a);
				lock.set_status (st);
				node.network->flood_block (block_a, nano::transport::buffer_drop_policy::no_limiter_drop);
			}
		}
	}
	/*
	Result is true if:
	1) election is confirmed or expired
	2) given election contains 10 blocks & new block didn't receive enough votes to replace existing blocks
	3) given block in already in election & election contains less than 10 blocks (replacing block content with new)
	*/
	return result;
}

void nano::active_transactions::broadcast_vote_locked (nano::election_lock & lock, nano::election & election)
{
	std::chrono::milliseconds last_vote_elapsed{ rsnano::rsn_election_lock_last_vote_elapsed_ms (lock.handle) };
	if (last_vote_elapsed < std::chrono::milliseconds (node.config->network_params.network.vote_broadcast_interval))
	{
		return;
	}
	rsnano::rsn_election_lock_last_vote_set (lock.handle);
	if (node.config->enable_voting && node.wallets.voting_reps_count () > 0)
	{
		node.stats->inc (nano::stat::type::election, nano::stat::detail::broadcast_vote);

		if (confirmed_locked (lock) || have_quorum (tally_impl (lock)))
		{
			node.stats->inc (nano::stat::type::election, nano::stat::detail::generate_vote_final);
			node.logger->trace (nano::log::type::election, nano::log::detail::broadcast_vote,
			nano::log::arg{ "qualified_root", election.qualified_root () },
			nano::log::arg{ "winner", lock.status ().get_winner ()->hash () },
			nano::log::arg{ "type", "final" });

			node.final_generator.add (election.root (), lock.status ().get_winner ()->hash ()); // Broadcasts vote to the network
		}
		else
		{
			node.stats->inc (nano::stat::type::election, nano::stat::detail::generate_vote_normal);
			node.logger->trace (nano::log::type::election, nano::log::detail::broadcast_vote,
			nano::log::arg{ "qualified_root", election.qualified_root () },
			nano::log::arg{ "winner", lock.status ().get_winner ()->hash () },
			nano::log::arg{ "type", "normal" });

			node.generator.add (election.root (), lock.status ().get_winner ()->hash ()); // Broadcasts vote to the network
		}
	}
}

void nano::active_transactions::broadcast_vote (nano::election & election, nano::election_lock & lock_a)
{
	if (std::chrono::milliseconds{ rsnano::rsn_election_lock_last_vote_elapsed_ms (lock_a.handle) } >= std::chrono::milliseconds (node.config->network_params.network.vote_broadcast_interval))
	{
		broadcast_vote_locked (lock_a, election);
		rsnano::rsn_election_lock_last_vote_set (lock_a.handle);
	}
}

void nano::active_transactions::notify_observers (nano::store::read_transaction const & transaction, nano::election_status const & status, std::vector<nano::vote_with_weight_info> const & votes)
{
	auto block = status.get_winner ();
	auto account = block->account ();
	auto amount = node.ledger.amount (transaction, block->hash ()).value_or (0);
	auto is_state_send = block->type () == block_type::state && block->is_send ();
	auto is_state_epoch = block->type () == block_type::state && block->is_epoch ();
	node.observers->blocks.notify (status, votes, account, amount, is_state_send, is_state_epoch);

	if (amount > 0)
	{
		node.observers->account_balance.notify (account, false);
		if (block->is_send ())
		{
			node.observers->account_balance.notify (block->destination (), true);
		}
	}
}

void nano::active_transactions::add_election_winner_details (nano::block_hash const & hash_a, std::shared_ptr<nano::election> const & election_a)
{
	nano::lock_guard<nano::mutex> guard{ election_winner_details_mutex };
	election_winner_details.emplace (hash_a, election_a);
}

std::shared_ptr<nano::election> nano::active_transactions::remove_election_winner_details (nano::block_hash const & hash_a)
{
	nano::lock_guard<nano::mutex> guard{ election_winner_details_mutex };
	std::shared_ptr<nano::election> result;
	auto existing = election_winner_details.find (hash_a);
	if (existing != election_winner_details.end ())
	{
		result = existing->second;
		election_winner_details.erase (existing);
	}
	return result;
}

nano::active_transactions_lock nano::active_transactions::lock () const
{
	return nano::active_transactions_lock{ *this };
}

void nano::active_transactions::process_confirmed (nano::election_status const & status_a, uint64_t iteration_a)
{
	auto hash (status_a.get_winner ()->hash ());
	decltype (iteration_a) const num_iters = (node.config->block_processor_batch_max_time / node.network_params.node.process_confirmed_interval) * 4;
	std::shared_ptr<nano::block> block_l;
	{
		auto tx{ node.ledger.store.tx_begin_read () };
		block_l = node.ledger.block (*tx, hash);
	}
	if (block_l)
	{
		node.logger->trace (nano::log::type::node, nano::log::detail::process_confirmed, nano::log::arg{ "block", block_l });
		confirmation_height_processor.add (block_l);
	}
	else if (iteration_a < num_iters)
	{
		iteration_a++;
		std::weak_ptr<nano::node> node_w (node.shared ());
		node.workers->add_timed_task (std::chrono::steady_clock::now () + node.network_params.node.process_confirmed_interval, [node_w, status_a, iteration_a] () {
			if (auto node_l = node_w.lock ())
			{
				node_l->active.process_confirmed (status_a, iteration_a);
			}
		});
	}
	else
	{
		// Do some cleanup due to this block never being processed by confirmation height processor
		remove_election_winner_details (hash);
	}
}

void nano::active_transactions::confirm_once (nano::election_lock & lock_a, nano::election & election)
{
	// This must be kept above the setting of election state, as dependent confirmed elections require up to date changes to election_winner_details
	nano::unique_lock<nano::mutex> election_winners_lk{ election_winner_details_mutex };
	auto status_l{ lock_a.status () };
	auto old_state = static_cast<nano::election_state> (rsnano::rsn_election_lock_state (lock_a.handle));
	auto just_confirmed = old_state != nano::election_state::confirmed;
	rsnano::rsn_election_lock_state_set (lock_a.handle, static_cast<uint8_t> (nano::election_state::confirmed));
	if (just_confirmed && (election_winner_details.count (status_l.get_winner ()->hash ()) == 0))
	{
		election_winner_details.emplace (status_l.get_winner ()->hash (), election.shared_from_this ());
		election_winners_lk.unlock ();

		rsnano::rsn_election_lock_update_status_to_confirmed (lock_a.handle, election.handle);
		status_l = lock_a.status ();

		node.active.recently_confirmed.put (election.qualified_root (), status_l.get_winner ()->hash ());

		node.logger->trace (nano::log::type::election, nano::log::detail::election_confirmed,
		nano::log::arg{ "qualified_root", election.qualified_root () });

		lock_a.unlock ();

		node.background ([node_l = node.shared (), status_l, election_l = election.shared_from_this ()] () {
			node_l->active.process_confirmed (status_l);

			rsnano::rsn_election_confirmation_action (election_l->handle, status_l.get_winner ()->get_handle ());
		});
	}
	else
	{
		lock_a.unlock ();
	}
}

nano::tally_t nano::active_transactions::tally_impl (nano::election_lock & lock) const
{
	std::unordered_map<nano::block_hash, nano::uint128_t> block_weights;
	std::unordered_map<nano::block_hash, nano::uint128_t> final_weights_l;
	for (auto const & [account, info] : lock.last_votes ())
	{
		auto rep_weight (node.ledger.weight (account));
		block_weights[info.get_hash ()] += rep_weight;
		if (info.get_timestamp () == std::numeric_limits<uint64_t>::max ())
		{
			final_weights_l[info.get_hash ()] += rep_weight;
		}
	}
	rsnano::rsn_election_lock_last_tally_clear (lock.handle);
	for (const auto & item : block_weights)
	{
		nano::amount a{ item.second };
		rsnano::rsn_election_lock_last_tally_add (lock.handle, item.first.bytes.data (), a.bytes.data ());
	}
	nano::tally_t result;
	for (auto const & [hash, amount] : block_weights)
	{
		auto block (lock.find_block (hash));
		if (block != nullptr)
		{
			result.emplace (amount, block);
		}
	}
	// Calculate final votes sum for winner
	if (!final_weights_l.empty () && !result.empty ())
	{
		auto winner_hash (result.begin ()->second->hash ());
		auto find_final (final_weights_l.find (winner_hash));
		if (find_final != final_weights_l.end ())
		{
			lock.set_final_weight (find_final->second);
		}
	}
	return result;
}

void nano::active_transactions::remove_votes (nano::election & election, nano::election_lock & lock, nano::block_hash const & hash_a)
{
	if (node.config->enable_voting && node.wallets.voting_reps_count () > 0)
	{
		// Remove votes from election
		auto list_generated_votes (node.history.votes (election.root (), hash_a));
		for (auto const & vote : list_generated_votes)
		{
			lock.erase_vote (vote->account ());
		}
		// Clear votes cache
		node.history.erase (election.root ());
	}
}

bool nano::active_transactions::have_quorum (nano::tally_t const & tally_a) const
{
	auto i (tally_a.begin ());
	++i;
	auto second (i != tally_a.end () ? i->first : 0);
	auto delta_l (node.online_reps.delta ());
	release_assert (tally_a.begin ()->first >= second);
	bool result{ (tally_a.begin ()->first - second) >= delta_l };
	return result;
}

void nano::active_transactions::confirm_if_quorum (nano::election_lock & lock_a, nano::election & election)
{
	auto tally_l (tally_impl (lock_a));
	debug_assert (!tally_l.empty ());
	auto winner (tally_l.begin ());
	auto block_l (winner->second);
	auto winner_hash_l{ block_l->hash () };
	auto status_l{ lock_a.status () };
	status_l.set_tally (winner->first);
	status_l.set_final_tally (lock_a.final_weight ());
	auto status_winner_hash_l{ status_l.get_winner ()->hash () };
	nano::uint128_t sum (0);
	for (auto & i : tally_l)
	{
		sum += i.first;
	}
	if (sum >= node.online_reps.delta () && winner_hash_l != status_winner_hash_l)
	{
		status_l.set_winner (block_l);
		remove_votes (election, lock_a, status_winner_hash_l);
		node.block_processor.force (block_l);
	}

	lock_a.set_status (status_l);

	if (have_quorum (tally_l))
	{
		if (!rsnano::rsn_election_is_quorum_exchange (election.handle, true) && node.config->enable_voting && node.wallets.voting_reps_count () > 0)
		{
			auto hash = status_l.get_winner ()->hash ();
			node.final_generator.add (election.root (), hash);
		}
		if (lock_a.final_weight ().number () >= node.online_reps.delta ())
		{
			confirm_once (lock_a, election);
		}
	}
}

void nano::active_transactions::force_confirm (nano::election & election)
{
	release_assert (node.network_params.network.is_dev_network ());
	nano::election_lock lock{ election };
	confirm_once (lock, election);
}

std::chrono::seconds nano::active_transactions::cooldown_time (nano::uint128_t weight) const
{
	nano::amount weight_amount{ weight };
	return std::chrono::seconds{ rsnano::rsn_active_transactions_cooldown_time_s (handle, weight_amount.bytes.data ()) };
}

void nano::active_transactions::block_already_cemented_callback (nano::block_hash const & hash_a)
{
	// Depending on timing there is a situation where the election_winner_details is not reset.
	// This can happen when a block wins an election, and the block is confirmed + observer
	// called before the block hash gets added to election_winner_details. If the block is confirmed
	// callbacks have already been done, so we can safely just remove it.
	remove_election_winner_details (hash_a);
}

int64_t nano::active_transactions::limit (nano::election_behavior behavior) const
{
	switch (behavior)
	{
		case nano::election_behavior::normal:
		{
			return static_cast<int64_t> (node.config->active_elections_size);
		}
		case nano::election_behavior::hinted:
		{
			const uint64_t limit = node.config->active_elections_hinted_limit_percentage * node.config->active_elections_size / 100;
			return static_cast<int64_t> (limit);
		}
		case nano::election_behavior::optimistic:
		{
			const uint64_t limit = node.config->active_elections_optimistic_limit_percentage * node.config->active_elections_size / 100;
			return static_cast<int64_t> (limit);
		}
	}

	debug_assert (false, "unknown election behavior");
	return 0;
}

int64_t nano::active_transactions::vacancy (nano::election_behavior behavior) const
{
	auto guard{ lock () };
	switch (behavior)
	{
		case nano::election_behavior::normal:
			return limit () - static_cast<int64_t> (rsnano::rsn_active_transactions_lock_roots_size (guard.handle));
		case nano::election_behavior::hinted:
		case nano::election_behavior::optimistic:
			return limit (behavior) - rsnano::rsn_active_transactions_lock_count_by_behavior (guard.handle, static_cast<uint8_t> (behavior));
	}
	debug_assert (false); // Unknown enum
	return 0;
}

void nano::active_transactions::request_confirm (nano::active_transactions_lock & lock_a)
{
	debug_assert (lock_a.owns_lock ());

	std::size_t const this_loop_target_l (rsnano::rsn_active_transactions_lock_roots_size (lock_a.handle));

	auto const elections_l{ list_active_impl (this_loop_target_l, lock_a) };

	lock_a.unlock ();

	nano::confirmation_solicitor solicitor (*node.network, *node.config);
	solicitor.prepare (node.representative_register.principal_representatives (std::numeric_limits<std::size_t>::max ()));

	std::size_t unconfirmed_count_l (0);
	nano::timer<std::chrono::milliseconds> elapsed (nano::timer_state::started);

	/*
	 * Loop through active elections in descending order of proof-of-work difficulty, requesting confirmation
	 *
	 * Only up to a certain amount of elections are queued for confirmation request and block rebroadcasting. The remaining elections can still be confirmed if votes arrive
	 * Elections extending the soft config.active_elections_size limit are flushed after a certain time-to-live cutoff
	 * Flushed elections are later re-activated via frontier confirmation
	 */
	for (auto const & election_l : elections_l)
	{
		bool const confirmed_l (confirmed (*election_l));
		unconfirmed_count_l += !confirmed_l;

		if (confirmed_l || transition_time (solicitor, *election_l))
		{
			erase (election_l->qualified_root ());
		}
	}

	solicitor.flush ();
	lock_a.lock ();
}

void nano::active_transactions::cleanup_election (nano::active_transactions_lock & lock_a, std::shared_ptr<nano::election> election)
{
	debug_assert (lock_a.owns_lock ());

	// Keep track of election count by election type
	debug_assert (rsnano::rsn_active_transactions_lock_count_by_behavior (lock_a.handle, static_cast<uint8_t> (election->behavior ())) > 0);
	rsnano::rsn_active_transactions_lock_count_by_behavior_dec (lock_a.handle, static_cast<uint8_t> (election->behavior ()));

	auto blocks_l = election->blocks ();
	for (auto const & [hash, block] : blocks_l)
	{
		auto erased (rsnano::rsn_active_transactions_lock_blocks_erase (lock_a.handle, hash.bytes.data ()));
		(void)erased;
		debug_assert (erased);
	}

	auto election_root{ election->qualified_root () };
	rsnano::rsn_active_transactions_lock_roots_erase (lock_a.handle, election_root.root ().bytes.data (), election_root.previous ().bytes.data ());

	node.stats->inc (completion_type (*election), to_stat_detail (election->behavior ()));
	node.logger->trace (nano::log::type::active_transactions, nano::log::detail::active_stopped, nano::log::arg{ "election", election });

	lock_a.unlock ();

	vacancy_update ();

	for (auto const & [hash, block] : blocks_l)
	{
		// Notify observers about dropped elections & blocks lost confirmed elections
		if (!confirmed (*election) || hash != election->winner ()->hash ())
		{
			node.observers->active_stopped.notify (hash);
		}

		if (!confirmed (*election))
		{
			// Clear from publish filter
			node.network->tcp_channels->publish_filter->clear (block);
		}
	}
}

nano::stat::type nano::active_transactions::completion_type (nano::election const & election) const
{
	if (confirmed (election))
	{
		return nano::stat::type::active_confirmed;
	}
	if (election.failed ())
	{
		return nano::stat::type::active_timeout;
	}
	return nano::stat::type::active_dropped;
}

std::vector<std::shared_ptr<nano::election>> nano::active_transactions::list_active (std::size_t max_a)
{
	auto guard{ lock () };
	return list_active_impl (max_a, guard);
}

std::vector<std::shared_ptr<nano::election>> nano::active_transactions::list_active_impl (std::size_t max_a, nano::active_transactions_lock & guard) const
{
	std::vector<std::shared_ptr<nano::election>> result_l;
	auto elections_handle = rsnano::rsn_active_transactions_lock_roots_get_elections (guard.handle);
	auto len = rsnano::rsn_election_vec_len (elections_handle);
	result_l.reserve (std::min (max_a, len));
	std::size_t count_l{ 0 };
	for (auto i = 0; i < len && count_l < max_a; ++i, ++count_l)
	{
		auto election = std::make_shared<nano::election> (rsnano::rsn_election_vec_get (elections_handle, i));
		result_l.push_back (election);
	}
	rsnano::rsn_election_vec_destroy (elections_handle);
	return result_l;
}

void nano::active_transactions::request_loop ()
{
	auto guard{ lock () };
	while (!rsnano::rsn_active_transactions_lock_stopped (guard.handle))
	{
		rsnano::instant stamp_l;

		node.stats->inc (nano::stat::type::active, nano::stat::detail::loop);

		request_confirm (guard);

		rsnano::rsn_active_transactions_request_loop (handle, guard.handle, stamp_l.handle);
	}
}

nano::election_insertion_result nano::active_transactions::insert (const std::shared_ptr<nano::block> & block_a, nano::election_behavior election_behavior_a)
{
	debug_assert (block_a);
	debug_assert (block_a->has_sideband ());

	auto guard{ lock () };

	nano::election_insertion_result result;

	if (rsnano::rsn_active_transactions_lock_stopped (guard.handle))
	{
		return result;
	}

	auto const root (block_a->qualified_root ());
	auto const hash = block_a->hash ();
	auto const existing_handle = rsnano::rsn_active_transactions_lock_roots_find (guard.handle, root.root ().bytes.data (), root.previous ().bytes.data ());
	std::shared_ptr<nano::election> existing{};
	if (existing_handle != nullptr)
	{
		existing = std::make_shared<nano::election> (existing_handle);
	}

	if (existing == nullptr)
	{
		if (!recently_confirmed.exists (root))
		{
			result.inserted = true;
			auto observe_rep_cb = [&node = node] (auto const & rep_a) {
				// Representative is defined as online if replying to live votes or rep_crawler queries
				node.online_reps.observe (rep_a);
			};
			auto hash (block_a->hash ());
			result.election = nano::make_shared<nano::election> (node, block_a, nullptr, observe_rep_cb, election_behavior_a);
			rsnano::rsn_active_transactions_lock_roots_insert (guard.handle, root.root ().bytes.data (), root.previous ().bytes.data (), result.election->handle);
			rsnano::rsn_active_transactions_lock_blocks_insert (guard.handle, hash.bytes.data (), result.election->handle);

			// Keep track of election count by election type
			debug_assert (rsnano::rsn_active_transactions_lock_count_by_behavior (guard.handle, static_cast<uint8_t> (result.election->behavior ())) >= 0);
			rsnano::rsn_active_transactions_lock_count_by_behavior_inc (guard.handle, static_cast<uint8_t> (result.election->behavior ()));

			node.stats->inc (nano::stat::type::active_started, to_stat_detail (election_behavior_a));
			node.logger->trace (nano::log::type::active_transactions, nano::log::detail::active_started,
			nano::log::arg{ "behavior", election_behavior_a },
			nano::log::arg{ "election", result.election });
		}
		else
		{
			// result is not set
		}
	}
	else
	{
		result.election = existing;
	}
	guard.unlock ();

	if (result.inserted)
	{
		debug_assert (result.election);

		trigger_vote_cache (hash);

		node.observers->active_started.notify (hash);
		vacancy_update ();
	}

	// Votes are generated for inserted or ongoing elections
	if (result.election)
	{
		auto guard{ result.election->lock () };
		broadcast_vote (*result.election, guard);
	}

	trim ();
	
	return result;
}

bool nano::active_transactions::trigger_vote_cache (nano::block_hash hash)
{
	auto cached = node.vote_cache.find (hash);
	for (auto const & cached_vote : cached)
	{
		vote (cached_vote, nano::vote_source::cache);
	}
	return !cached.empty ();
}

void nano::active_transactions::trim ()
{
	/*
	 * Both normal and hinted election schedulers are well-behaved, meaning they first check for AEC vacancy before inserting new elections.
	 * However, it is possible that AEC will be temporarily overfilled in case it's running at full capacity and election hinting or manual queue kicks in.
	 * That case will lead to unwanted churning of elections, so this allows for AEC to be overfilled to 125% until erasing of elections happens.
	 */
	while (vacancy () < -(limit () / 4))
	{
		node.stats->inc (nano::stat::type::active, nano::stat::detail::erase_oldest);
		erase_oldest ();
	}
}

std::chrono::milliseconds nano::active_transactions::base_latency () const
{
	return node.network_params.network.is_dev_network () ? 25ms : 1000ms;
}

std::chrono::milliseconds nano::active_transactions::confirm_req_time (nano::election & election) const
{
	switch (election.behavior ())
	{
		case election_behavior::normal:
		case election_behavior::hinted:
			return base_latency () * 5;
		case election_behavior::optimistic:
			return base_latency () * 2;
	}
	debug_assert (false);
	return {};
}

void nano::active_transactions::send_confirm_req (nano::confirmation_solicitor & solicitor_a, nano::election & election, nano::election_lock & lock_a)
{
	if (confirm_req_time (election) < std::chrono::milliseconds{ rsnano::rsn_election_last_req_elapsed_ms (election.handle) })
	{
		if (!solicitor_a.add (election, lock_a))
		{
			rsnano::rsn_election_last_req_set (election.handle);
			election.inc_confirmation_request_count ();
		}
	}
}

bool nano::active_transactions::transition_time (nano::confirmation_solicitor & solicitor_a, nano::election & election)
{
	auto lock{ election.lock () };
	bool result = false;
	auto state_l = static_cast<nano::election_state> (rsnano::rsn_election_lock_state (lock.handle));
	switch (state_l)
	{
		case nano::election_state::passive:
			if (base_latency () * election.passive_duration_factor < std::chrono::milliseconds{ rsnano::rsn_election_lock_state_start_elapsed_ms (lock.handle) })
			{
				lock.state_change (nano::election_state::passive, nano::election_state::active);
			}
			break;
		case nano::election_state::active:
			broadcast_vote (election, lock);
			broadcast_block (solicitor_a, election, lock);
			send_confirm_req (solicitor_a, election, lock);
			break;
		case nano::election_state::confirmed:
			result = true; // Return true to indicate this election should be cleaned up
			broadcast_block (solicitor_a, election, lock); // Ensure election winner is broadcasted
			lock.state_change (nano::election_state::confirmed, nano::election_state::expired_confirmed);
			break;
		case nano::election_state::expired_unconfirmed:
		case nano::election_state::expired_confirmed:
			debug_assert (false);
			break;
	}

	if (!confirmed_locked (lock) && election.time_to_live () < std::chrono::milliseconds{ rsnano::rsn_election_elapsed_ms (election.handle) })
	{
		// It is possible the election confirmed while acquiring the mutex
		// state_change returning true would indicate it
		state_l = static_cast<nano::election_state> (rsnano::rsn_election_lock_state (lock.handle));
		if (!lock.state_change (state_l, nano::election_state::expired_unconfirmed))
		{
			node.logger->trace (nano::log::type::election, nano::log::detail::election_expired,
			nano::log::arg{ "qualified_root", election.qualified_root () });

			result = true; // Return true to indicate this election should be cleaned up
			auto st{ lock.status () };
			st.set_election_status_type (nano::election_status_type::stopped);
			lock.set_status (st);
		}
	}
	return result;
}

void nano::active_transactions::on_block_confirmed (std::function<void (std::shared_ptr<nano::block> const &, nano::store::read_transaction const &, nano::election_status_type)> callback)
{
	block_confirmed_callback = std::move (callback);
}

nano::election_extended_status nano::active_transactions::current_status (nano::election & election) const
{
	nano::election_lock guard{ election };
	nano::election_status status_l = guard.status ();
	status_l.set_confirmation_request_count (election.get_confirmation_request_count ());
	status_l.set_block_count (nano::narrow_cast<decltype (status_l.get_block_count ())> (guard.last_blocks_size ()));
	status_l.set_voter_count (nano::narrow_cast<decltype (status_l.get_voter_count ())> (guard.last_votes_size ()));
	return nano::election_extended_status{ status_l, guard.last_votes (), tally_impl (guard) };
}

nano::tally_t nano::active_transactions::tally (nano::election & election) const
{
	auto guard{ election.lock () };
	return tally_impl (guard);
}

bool nano::active_transactions::broadcast_block_predicate (nano::election & election, nano::election_lock & lock_a) const
{
	auto last_block_elapsed = std::chrono::milliseconds{ rsnano::rsn_election_last_block_elapsed_ms (election.handle) };
	// Broadcast the block if enough time has passed since the last broadcast (or it's the first broadcast)
	if (last_block_elapsed < node.config->network_params.network.block_broadcast_interval)
	{
		return true;
	}
	// Or the current election winner has changed
	nano::block_hash last_block_hash{};
	rsnano::rsn_election_lock_last_block (lock_a.handle, last_block_hash.bytes.data ());
	if (lock_a.status ().get_winner ()->hash () != last_block_hash)
	{
		return true;
	}
	return false;
}

void nano::active_transactions::broadcast_block (nano::confirmation_solicitor & solicitor_a, nano::election & election, nano::election_lock & lock_a)
{
	if (broadcast_block_predicate (election, lock_a))
	{
		if (!solicitor_a.broadcast (election, lock_a))
		{
			nano::block_hash last_block_hash{};
			rsnano::rsn_election_lock_last_block (lock_a.handle, last_block_hash.bytes.data ());
			node.stats->inc (nano::stat::type::election, last_block_hash.is_zero () ? nano::stat::detail::broadcast_block_initial : nano::stat::detail::broadcast_block_repeat);
			rsnano::rsn_election_set_last_block (election.handle);
			rsnano::rsn_election_lock_last_block_set (lock_a.handle, lock_a.status ().get_winner ()->hash ().bytes.data ());
		}
	}
}

// Validate a vote and apply it to the current election if one exists
std::unordered_map<nano::block_hash, nano::vote_code> nano::active_transactions::vote (std::shared_ptr<nano::vote> const & vote, nano::vote_source source)
{
	std::unordered_map<nano::block_hash, nano::vote_code> results;
	std::unordered_map<nano::block_hash, std::shared_ptr<nano::election>> process;
	std::vector<nano::block_hash> inactive; // Hashes that should be added to inactive vote cache

	{
		auto guard{ lock () };
		for (auto const & hash : vote->hashes ())
		{
			// Ignore duplicate hashes (should not happen with a well-behaved voting node)
			if (results.find (hash) != results.end ())
			{
				continue;
			}

			auto existing_handle = rsnano::rsn_active_transactions_lock_blocks_find (guard.handle, hash.bytes.data ());
			if (existing_handle != nullptr)
			{
				auto existing = std::make_shared<nano::election> (existing_handle);
				process[hash] = existing;
			}
			else if (!recently_confirmed.exists (hash))
			{
				inactive.emplace_back (hash);
				results[hash] = nano::vote_code::indeterminate;
			}
			else
			{
				results[hash] = nano::vote_code::replay;
			}
		}
	}

	for (auto const & [block_hash, election] : process)
	{
<<<<<<< HEAD
		bool replay = false;
		bool processed = false;

		for (auto const & [block_hash, election] : process)
		{
			auto const vote_result = this->vote (*election, vote->account (), vote->timestamp (), block_hash, source);
			results[block_hash] = vote_result;

			processed |= (vote_result == nano::vote_code::vote);
		}

		// Republish vote if it is new and the node does not host a principal representative (or close to)
		if (processed)
		{
			if (node.wallets.should_republish_vote (vote->account ()))
			{
				nano::confirm_ack ack{ node.network_params.network, vote };
				node.network->tcp_channels->flood_message (ack, 0.5f);
			}
		}
=======
		auto const vote_result = election->vote (vote->account, vote->timestamp (), block_hash, source);
		results[block_hash] = vote_result;
>>>>>>> 15f008b0
	}

	vote_processed.notify (vote, source, results);

	return results;
}

bool nano::active_transactions::active (nano::qualified_root const & root_a) const
{
	auto guard{ lock () };
	return rsnano::rsn_active_transactions_lock_roots_exists (guard.handle, root_a.root ().bytes.data (), root_a.previous ().bytes.data ());
}

bool nano::active_transactions::active (nano::block const & block_a) const
{
	auto guard{ lock () };
	auto root{ block_a.qualified_root () };
	auto hash{ block_a.hash () };
	auto root_exists = rsnano::rsn_active_transactions_lock_roots_exists (guard.handle, root.root ().bytes.data (), root.previous ().bytes.data ());
	auto existing_handle = rsnano::rsn_active_transactions_lock_blocks_find (guard.handle, hash.bytes.data ());
	bool block_exists = existing_handle != nullptr;
	if (block_exists)
	{
		rsnano::rsn_election_destroy (existing_handle);
	}
	return root_exists && block_exists;
}

bool nano::active_transactions::active (const nano::block_hash & hash) const
{
	auto guard{ lock () };
	auto existing_handle = rsnano::rsn_active_transactions_lock_blocks_find (guard.handle, hash.bytes.data ());
	bool block_exists = existing_handle != nullptr;
	if (block_exists)
	{
		rsnano::rsn_election_destroy (existing_handle);
	}
	return block_exists;
}

std::shared_ptr<nano::election> nano::active_transactions::election (nano::qualified_root const & root_a) const
{
	std::shared_ptr<nano::election> result;
	auto guard{ lock () };
	auto election_handle = rsnano::rsn_active_transactions_lock_roots_find (guard.handle, root_a.root ().bytes.data (), root_a.previous ().bytes.data ());
	if (election_handle != nullptr)
	{
		result = std::make_shared<nano::election> (election_handle);
	}
	return result;
}

std::shared_ptr<nano::block> nano::active_transactions::winner (nano::block_hash const & hash_a) const
{
	std::shared_ptr<nano::block> result;
	auto guard{ lock () };
	auto existing_handle = rsnano::rsn_active_transactions_lock_blocks_find (guard.handle, hash_a.bytes.data ());
	if (existing_handle != nullptr)
	{
		auto election = std::make_shared<nano::election> (existing_handle);
		guard.unlock ();
		result = election->winner ();
	}
	return result;
}

bool nano::active_transactions::erase (nano::block const & block_a)
{
	return erase (block_a.qualified_root ());
}

bool nano::active_transactions::erase (nano::qualified_root const & root_a)
{
	auto guard{ lock () };
	auto election_handle = rsnano::rsn_active_transactions_lock_roots_find (guard.handle, root_a.root ().bytes.data (), root_a.previous ().bytes.data ());
	if (election_handle != nullptr)
	{
		auto election = std::make_shared<nano::election> (election_handle);
		cleanup_election (guard, election);
		return true;
	}
	return false;
}

bool nano::active_transactions::erase_hash (nano::block_hash const & hash_a)
{
	auto guard{ lock () };
	[[maybe_unused]] auto erased (rsnano::rsn_active_transactions_lock_blocks_erase (guard.handle, hash_a.bytes.data ()));
	debug_assert (erased);
	return erased;
}

void nano::active_transactions::erase_oldest ()
{
	auto guard{ lock () };
	if (rsnano::rsn_active_transactions_lock_roots_size (guard.handle) > 0)
	{
		std::shared_ptr<nano::election> front = list_active_impl (1, guard).front ();
		cleanup_election (guard, front);
	}
}

bool nano::active_transactions::empty () const
{
	auto guard{ lock () };
	return rsnano::rsn_active_transactions_lock_roots_size (guard.handle) == 0;
}

std::size_t nano::active_transactions::size () const
{
	auto guard{ lock () };
	return rsnano::rsn_active_transactions_lock_roots_size (guard.handle);
}

bool nano::active_transactions::publish (std::shared_ptr<nano::block> const & block_a)
{
	auto guard{ lock () };
	auto root = block_a->qualified_root ();
	auto election_handle = rsnano::rsn_active_transactions_lock_roots_find (guard.handle, root.root ().bytes.data (), root.previous ().bytes.data ());
	auto result (true);
	if (election_handle != nullptr)
	{
		auto election = std::make_shared<nano::election> (election_handle);
		guard.unlock ();
		result = publish (block_a, *election);
		if (!result)
		{
			guard.lock ();
			rsnano::rsn_active_transactions_lock_blocks_insert (guard.handle, block_a->hash ().bytes.data (), election->handle);
			guard.unlock ();

			trigger_vote_cache (block_a->hash ());

			node.stats->inc (nano::stat::type::active, nano::stat::detail::election_block_conflict);
		}
	}
	return result;
}

nano::vote_code nano::active_transactions::vote (nano::election & election, nano::account const & rep, uint64_t timestamp_a, nano::block_hash const & block_hash_a, nano::vote_source vote_source_a)
{
	auto weight = node.ledger.weight (rep);
	if (!node.network_params.network.is_dev_network () && weight <= node.minimum_principal_weight ())
	{
		return vote_code::indeterminate;
	}

	nano::election_lock lock{ election };

	auto last_vote_l{ lock.find_vote (rep) };
	if (last_vote_l.has_value ())
	{
		if (last_vote_l->get_timestamp () > timestamp_a)
		{
			return vote_code::replay;
		}
		if (last_vote_l->get_timestamp () == timestamp_a && !(last_vote_l->get_hash () < block_hash_a))
		{
			return vote_code::replay;
		}

		auto max_vote = timestamp_a == std::numeric_limits<uint64_t>::max () && last_vote_l->get_timestamp () < timestamp_a;

		bool past_cooldown = true;
		// Only cooldown live votes
		if (vote_source_a == nano::vote_source::live) // Only cooldown live votes
		{
			const auto cooldown = cooldown_time (weight);
			past_cooldown = last_vote_l->get_time () <= std::chrono::system_clock::now () - cooldown;
		}

		if (!max_vote && !past_cooldown)
		{
			return vote_code::ignored;
		}
	}
	lock.insert_or_assign_vote (rep, { timestamp_a, block_hash_a });
	if (vote_source_a == nano::vote_source::live)
	{
		rsnano::rsn_election_live_vote_action (election.handle, rep.bytes.data ());
	}

	node.stats->inc (nano::stat::type::election, vote_source_a == nano::vote_source::live ? nano::stat::detail::vote_new : nano::stat::detail::vote_cached);
	node.logger->trace (nano::log::type::election, nano::log::detail::vote_processed,
	nano::log::arg{ "qualified_root", election.qualified_root () },
	nano::log::arg{ "account", rep },
	nano::log::arg{ "hash", block_hash_a },
	nano::log::arg{ "timestamp", timestamp_a },
	nano::log::arg{ "vote_source", vote_source_a },
	nano::log::arg{ "weight", weight });

	if (!confirmed_locked (lock))
	{
		confirm_if_quorum (lock, election);
	}
	return vote_code::vote;
}

void nano::active_transactions::try_confirm (nano::election & election, nano::block_hash const & hash)
{
	auto guard{ election.lock () };
	auto winner = guard.status ().get_winner ();
	if (winner && winner->hash () == hash)
	{
		if (!confirmed_locked (guard))
		{
			confirm_once (guard, election);
		}
	}
}

std::size_t nano::active_transactions::election_winner_details_size ()
{
	nano::lock_guard<nano::mutex> guard{ election_winner_details_mutex };
	return election_winner_details.size ();
}

void nano::active_transactions::clear ()
{
	{
		auto guard{ lock () };
		rsnano::rsn_active_transactions_lock_blocks_clear (guard.handle);
		rsnano::rsn_active_transactions_lock_roots_clear (guard.handle);
	}
	vacancy_update ();
}

std::unique_ptr<nano::container_info_component> nano::collect_container_info (active_transactions & active_transactions, std::string const & name)
{
	auto guard{ active_transactions.lock () };

	auto composite = std::make_unique<container_info_composite> (name);
	composite->add_component (std::make_unique<container_info_leaf> (container_info{ "roots", rsnano::rsn_active_transactions_lock_roots_size (guard.handle), sizeof (intptr_t) }));

	composite->add_component (std::make_unique<container_info_leaf> (container_info{ "blocks", rsnano::rsn_active_transactions_lock_blocks_len (guard.handle), sizeof (intptr_t) }));
	composite->add_component (std::make_unique<container_info_leaf> (container_info{ "election_winner_details", active_transactions.election_winner_details_size (), sizeof (decltype (active_transactions.election_winner_details)::value_type) }));
	composite->add_component (std::make_unique<container_info_leaf> (container_info{ "normal", static_cast<std::size_t> (rsnano::rsn_active_transactions_lock_count_by_behavior (guard.handle, static_cast<uint8_t> (nano::election_behavior::normal))), 0 }));
	composite->add_component (std::make_unique<container_info_leaf> (container_info{ "hinted", static_cast<std::size_t> (rsnano::rsn_active_transactions_lock_count_by_behavior (guard.handle, static_cast<uint8_t> (nano::election_behavior::hinted))), 0 }));
	composite->add_component (std::make_unique<container_info_leaf> (container_info{ "optimistic", static_cast<std::size_t> (rsnano::rsn_active_transactions_lock_count_by_behavior (guard.handle, static_cast<uint8_t> (nano::election_behavior::optimistic))), 0 }));

	composite->add_component (active_transactions.recently_confirmed.collect_container_info ("recently_confirmed"));
	composite->add_component (active_transactions.recently_cemented.collect_container_info ("recently_cemented"));

	return composite;
}

/*
 * class recently_confirmed
 */

nano::recently_confirmed_cache::recently_confirmed_cache (std::size_t max_size_a) :
	max_size{ max_size_a }
{
}

void nano::recently_confirmed_cache::put (const nano::qualified_root & root, const nano::block_hash & hash)
{
	nano::lock_guard<nano::mutex> guard{ mutex };
	confirmed.get<tag_sequence> ().emplace_back (root, hash);
	if (confirmed.size () > max_size)
	{
		confirmed.get<tag_sequence> ().pop_front ();
	}
}

void nano::recently_confirmed_cache::erase (const nano::block_hash & hash)
{
	nano::lock_guard<nano::mutex> guard{ mutex };
	confirmed.get<tag_hash> ().erase (hash);
}

void nano::recently_confirmed_cache::clear ()
{
	nano::lock_guard<nano::mutex> guard{ mutex };
	confirmed.clear ();
}

bool nano::recently_confirmed_cache::exists (const nano::block_hash & hash) const
{
	nano::lock_guard<nano::mutex> guard{ mutex };
	return confirmed.get<tag_hash> ().find (hash) != confirmed.get<tag_hash> ().end ();
}

bool nano::recently_confirmed_cache::exists (const nano::qualified_root & root) const
{
	nano::lock_guard<nano::mutex> guard{ mutex };
	return confirmed.get<tag_root> ().find (root) != confirmed.get<tag_root> ().end ();
}

std::size_t nano::recently_confirmed_cache::size () const
{
	nano::lock_guard<nano::mutex> guard{ mutex };
	return confirmed.size ();
}

nano::recently_confirmed_cache::entry_t nano::recently_confirmed_cache::back () const
{
	nano::lock_guard<nano::mutex> guard{ mutex };
	return confirmed.back ();
}

std::unique_ptr<nano::container_info_component> nano::recently_confirmed_cache::collect_container_info (const std::string & name)
{
	nano::unique_lock<nano::mutex> lock{ mutex };

	auto composite = std::make_unique<container_info_composite> (name);
	composite->add_component (std::make_unique<container_info_leaf> (container_info{ "confirmed", confirmed.size (), sizeof (decltype (confirmed)::value_type) }));
	return composite;
}

/*
 * class recently_cemented
 */

nano::recently_cemented_cache::recently_cemented_cache (std::size_t max_size_a) :
	handle (rsnano::rsn_recently_cemented_cache_create1 (max_size_a))
{
}

nano::recently_cemented_cache::recently_cemented_cache (nano::recently_cemented_cache const & other_a) :
	handle (rsnano::rsn_recently_cemented_cache_clone (other_a.handle))
{
}

nano::recently_cemented_cache::~recently_cemented_cache ()
{
	if (handle != nullptr)
		rsnano::rsn_recently_cemented_cache_destroy (handle);
}

nano::recently_cemented_cache & nano::recently_cemented_cache::operator= (const nano::recently_cemented_cache & other_a)
{
	if (handle != nullptr)
		rsnano::rsn_recently_cemented_cache_destroy (handle);

	handle = rsnano::rsn_recently_cemented_cache_clone (other_a.handle);
	return *this;
}

void nano::recently_cemented_cache::put (const nano::election_status & status)
{
	rsnano::rsn_recently_cemented_cache_put (handle, status.handle);
}

nano::recently_cemented_cache::queue_t nano::recently_cemented_cache::list () const
{
	rsnano::RecentlyCementedCachedDto recently_cemented_cache_dto;
	rsnano::rsn_recently_cemented_cache_list (handle, &recently_cemented_cache_dto);
	nano::recently_cemented_cache::queue_t result;
	rsnano::ElectionStatusHandle * const * current;
	int i;
	for (i = 0, current = recently_cemented_cache_dto.items; i < recently_cemented_cache_dto.count; ++i)
	{
		nano::election_status election_status (*current);
		result.push_back (election_status);
		current++;
	}

	rsnano::rsn_recently_cemented_cache_destroy_dto (&recently_cemented_cache_dto);

	return result;
}

std::size_t nano::recently_cemented_cache::size () const
{
	return rsn_recently_cemented_cache_size (handle);
}

std::unique_ptr<nano::container_info_component> nano::recently_cemented_cache::collect_container_info (const std::string & name)
{
	size_t size = rsnano::rsn_recently_cemented_cache_size (handle);
	size_t size_of_type = rsnano::rsn_recently_cemented_cache_get_cemented_type_size ();

	auto composite = std::make_unique<container_info_composite> (name);
	composite->add_component (std::make_unique<container_info_leaf> (container_info{ "cemented", size, size_of_type }));
	return composite;
}<|MERGE_RESOLUTION|>--- conflicted
+++ resolved
@@ -1055,31 +1055,8 @@
 
 	for (auto const & [block_hash, election] : process)
 	{
-<<<<<<< HEAD
-		bool replay = false;
-		bool processed = false;
-
-		for (auto const & [block_hash, election] : process)
-		{
-			auto const vote_result = this->vote (*election, vote->account (), vote->timestamp (), block_hash, source);
-			results[block_hash] = vote_result;
-
-			processed |= (vote_result == nano::vote_code::vote);
-		}
-
-		// Republish vote if it is new and the node does not host a principal representative (or close to)
-		if (processed)
-		{
-			if (node.wallets.should_republish_vote (vote->account ()))
-			{
-				nano::confirm_ack ack{ node.network_params.network, vote };
-				node.network->tcp_channels->flood_message (ack, 0.5f);
-			}
-		}
-=======
-		auto const vote_result = election->vote (vote->account, vote->timestamp (), block_hash, source);
+		auto const vote_result = this->vote (*election, vote->account(), vote->timestamp(), block_hash, source);
 		results[block_hash] = vote_result;
->>>>>>> 15f008b0
 	}
 
 	vote_processed.notify (vote, source, results);
