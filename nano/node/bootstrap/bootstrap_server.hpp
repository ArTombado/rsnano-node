--- conflicted
+++ resolved
@@ -109,7 +109,6 @@
 class bootstrap_server final : public std::enable_shared_from_this<nano::bootstrap_server>
 {
 public:
-<<<<<<< HEAD
 	bootstrap_server (
 	boost::asio::io_context & io_ctx_a,
 	std::shared_ptr<nano::socket> const & socket_a,
@@ -125,93 +124,23 @@
 	nano::vote_uniquer & vote_uniquer_a,
 	nano::tcp_message_manager & tcp_message_manager_a,
 	nano::syn_cookies & syn_cookies_a,
-	nano::keypair & node_id_a);
+	nano::keypair & node_id_a,
+	bool allow_bootstrap_a = true);
 	explicit bootstrap_server (rsnano::BootstrapServerHandle * handle_a);
 	bootstrap_server (nano::bootstrap_server const &) = delete;
 	bootstrap_server (nano::bootstrap_server &&) = delete;
-=======
-	bootstrap_server (std::shared_ptr<nano::socket>, std::shared_ptr<nano::node>, bool allow_bootstrap = true);
->>>>>>> a98449e3
 	~bootstrap_server ();
 	void start ();
 	void stop ();
 	void timeout ();
+	void send_handshake_response (nano::uint256_union query);
 	bool is_stopped () const;
 	std::size_t unique_id () const;
 	void set_remote_node_id (nano::account account_a);
 	nano::tcp_endpoint get_remote_endpoint () const;
 	std::shared_ptr<nano::socket> const get_socket () const;
 
-<<<<<<< HEAD
 	rsnano::BootstrapServerHandle * handle;
-=======
-	void send_handshake_response (nano::uint256_union query);
-
-	std::shared_ptr<nano::socket> const socket;
-	std::shared_ptr<nano::node> const node;
-	nano::mutex mutex;
-	std::atomic<bool> stopped{ false };
-	std::atomic<bool> handshake_query_received{ false };
-	// Remote enpoint used to remove response channel even after socket closing
-	nano::tcp_endpoint remote_endpoint{ boost::asio::ip::address_v6::any (), 0 };
-	nano::account remote_node_id{};
-	std::chrono::steady_clock::time_point last_telemetry_req{ std::chrono::steady_clock::time_point () };
-
-private:
-	void receive_message ();
-	void received_message (std::unique_ptr<nano::message> message);
-	bool process_message (std::unique_ptr<nano::message> message);
-
-	void queue_realtime (std::unique_ptr<nano::message> message);
-
-	bool to_bootstrap_connection ();
-	bool to_realtime_connection (nano::account const & node_id);
-	bool is_undefined_connection () const;
-	bool is_bootstrap_connection () const;
-	bool is_realtime_connection () const;
-
-	std::shared_ptr<nano::bootstrap::message_deserializer> message_deserializer;
-
-	bool allow_bootstrap;
-
-private:
-	class handshake_message_visitor : public nano::message_visitor
-	{
-	public:
-		bool process{ false };
-		bool bootstrap{ false };
-
-		explicit handshake_message_visitor (std::shared_ptr<bootstrap_server>);
-
-		void node_id_handshake (nano::node_id_handshake const &) override;
-		void bulk_pull (nano::bulk_pull const &) override;
-		void bulk_pull_account (nano::bulk_pull_account const &) override;
-		void bulk_push (nano::bulk_push const &) override;
-		void frontier_req (nano::frontier_req const &) override;
-
-	private:
-		std::shared_ptr<bootstrap_server> server;
-	};
-
-	class realtime_message_visitor : public nano::message_visitor
-	{
-	public:
-		bool process{ false };
-
-		explicit realtime_message_visitor (bootstrap_server &);
-
-		void keepalive (nano::keepalive const &) override;
-		void publish (nano::publish const &) override;
-		void confirm_req (nano::confirm_req const &) override;
-		void confirm_ack (nano::confirm_ack const &) override;
-		void frontier_req (nano::frontier_req const &) override;
-		void telemetry_req (nano::telemetry_req const &) override;
-		void telemetry_ack (nano::telemetry_ack const &) override;
-
-	private:
-		bootstrap_server & server;
-	};
->>>>>>> a98449e3
 
 	class bootstrap_message_visitor : public nano::message_visitor
 	{
