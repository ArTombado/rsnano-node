#pragma once

<<<<<<< HEAD
#include "nano/lib/numbers.hpp"
#include "nano/lib/rsnano.hpp"

#include <nano/node/common.hpp>
=======
#include <nano/lib/numbers.hpp>
>>>>>>> 08f70e9d

#include <deque>
#include <future>
#include <memory>

namespace nano
{
class bootstrap_attempt_legacy;
class bootstrap_client;
class node;
namespace transport
{
	class tcp_server;
}

/**
 * Client side of a frontier request. Created to send and listen for frontier sequences from the server.
 */
class frontier_req_client final : public std::enable_shared_from_this<nano::frontier_req_client>
{
public:
	explicit frontier_req_client (std::shared_ptr<nano::node> const &, std::shared_ptr<nano::bootstrap_client> const &, std::shared_ptr<nano::bootstrap_attempt_legacy> const &);
	frontier_req_client (frontier_req_client const &) = delete;
	~frontier_req_client ();
	void run (nano::account const & start_account_a, uint32_t const frontiers_age_a, uint32_t const count_a);
	bool get_result ();
	void set_result (bool value);
	rsnano::FrontierReqClientHandle * handle;
};

class frontier_req;

/**
 * Server side of a frontier request. Created when a tcp_server receives a frontier_req message and exited when end-of-list is reached.
 */
class frontier_req_server final : public std::enable_shared_from_this<nano::frontier_req_server>
{
public:
	frontier_req_server (std::shared_ptr<nano::node> const &, std::shared_ptr<nano::transport::tcp_server> const &, std::unique_ptr<nano::frontier_req>);
	frontier_req_server (frontier_req_server const &) = delete;
	~frontier_req_server ();
	void send_next ();
	nano::public_key current () const;
	nano::block_hash frontier () const;
	rsnano::FrontierReqServerHandle * handle;
};
}<|MERGE_RESOLUTION|>--- conflicted
+++ resolved
@@ -1,17 +1,17 @@
 #pragma once
 
-<<<<<<< HEAD
 #include "nano/lib/numbers.hpp"
-#include "nano/lib/rsnano.hpp"
 
 #include <nano/node/common.hpp>
-=======
-#include <nano/lib/numbers.hpp>
->>>>>>> 08f70e9d
 
 #include <deque>
 #include <future>
 #include <memory>
+
+namespace rsnano
+{
+class FrontierReqClientHandle;
+}
 
 namespace nano
 {
