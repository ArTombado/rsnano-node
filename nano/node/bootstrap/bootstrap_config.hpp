--- conflicted
+++ resolved
@@ -20,17 +20,10 @@
 
 	nano::error deserialize (nano::tomlconfig & toml);
 
-<<<<<<< HEAD
 	std::size_t consideration_count;
 	std::size_t priorities_max;
 	std::size_t blocking_max;
-	nano::millis_t cooldown;
-=======
-	std::size_t consideration_count{ 4 };
-	std::size_t priorities_max{ 256 * 1024 };
-	std::size_t blocking_max{ 256 * 1024 };
-	std::chrono::milliseconds cooldown{ 1000 * 3 };
->>>>>>> bbe61105
+	std::chrono::milliseconds cooldown;
 };
 
 class bootstrap_ascending_config final
@@ -45,23 +38,13 @@
 	nano::error deserialize (nano::tomlconfig & toml);
 
 	// Maximum number of un-responded requests per channel
-<<<<<<< HEAD
 	std::size_t requests_limit;
 	std::size_t database_requests_limit;
 	std::size_t pull_count;
-	nano::millis_t timeout;
+	std::chrono::milliseconds request_timeout;
 	std::size_t throttle_coefficient;
-	nano::millis_t throttle_wait;
+	std::chrono::milliseconds throttle_wait;
 	std::size_t block_wait_count;
-=======
-	std::size_t requests_limit{ 64 };
-	std::size_t database_requests_limit{ 1024 };
-	std::size_t pull_count{ nano::bootstrap_server::max_blocks };
-	std::chrono::milliseconds request_timeout{ 1000 * 5 };
-	std::size_t throttle_coefficient{ 16 };
-	std::chrono::milliseconds throttle_wait{ 100 };
-	std::size_t block_wait_count{ 1000 };
->>>>>>> bbe61105
 
 	nano::account_sets_config account_sets;
 };
