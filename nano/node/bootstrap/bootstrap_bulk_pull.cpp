--- conflicted
+++ resolved
@@ -310,11 +310,7 @@
 							{
 								if (!this_l->node->ledger.block_or_pruned_exists (pending))
 								{
-<<<<<<< HEAD
-									this_l->node->bootstrap_initiator.bootstrap_lazy (pending, false, false);
-=======
-									this_l->connection->node->bootstrap_initiator.bootstrap_lazy (pending, false);
->>>>>>> 33628804
+									this_l->node->bootstrap_initiator.bootstrap_lazy (pending, false);
 								}
 							}
 						}
