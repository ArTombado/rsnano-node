#include <nano/lib/stats_enums.hpp>
#include <nano/node/blockprocessor.hpp>
#include <nano/node/bootstrap/block_deserializer.hpp>
#include <nano/node/bootstrap/bootstrap_ascending.hpp>
#include <nano/node/network.hpp>
#include <nano/node/nodeconfig.hpp>
#include <nano/node/transport/transport.hpp>
#include <nano/secure/common.hpp>
#include <nano/secure/ledger.hpp>
#include <nano/secure/store.hpp>

#include <boost/format.hpp>

using namespace std::chrono_literals;

nano::bootstrap_ascending::throttle::throttle (size_t count) :
	successes{ count },
	samples{ count, true }
{
}

bool nano::bootstrap_ascending::throttle::throttled () const
{
	return successes == 0;
}

void nano::bootstrap_ascending::throttle::add (bool sample)
{
	if (samples.front ())
	{
		--successes;
	}
	samples.push_back (sample);
	if (sample)
	{
		++successes;
	}
}

/*
 * database_iterator
 */

nano::bootstrap_ascending::database_iterator::database_iterator (nano::store & store_a, table_type table_a) :
	store{ store_a },
	table{ table_a }
{
}

nano::account nano::bootstrap_ascending::database_iterator::operator* () const
{
	return current;
}

void nano::bootstrap_ascending::database_iterator::next (nano::transaction & tx)
{
	switch (table)
	{
		case table_type::account:
		{
			auto i = current.number () + 1;
			auto item = store.account ().begin (tx, i);
			if (item != store.account ().end ())
			{
				current = item->first;
			}
			else
			{
				current = { 0 };
			}
			break;
		}
		case table_type::pending:
		{
			auto i = current.number () + 1;
			auto item = store.pending ().begin (tx, nano::pending_key{ i, 0 });
			if (item != store.pending ().end ())
			{
				current = item->first.account;
			}
			else
			{
				current = { 0 };
			}
			break;
		}
	}
}

/*
 * buffered_iterator
 */

nano::bootstrap_ascending::buffered_iterator::buffered_iterator (nano::store & store_a) :
	store{ store_a },
	accounts_iterator{ store, database_iterator::table_type::account },
	pending_iterator{ store, database_iterator::table_type::pending }
{
}

nano::account nano::bootstrap_ascending::buffered_iterator::operator* () const
{
	return !buffer.empty () ? buffer.front () : nano::account{ 0 };
}

nano::account nano::bootstrap_ascending::buffered_iterator::next ()
{
	if (!buffer.empty ())
	{
		buffer.pop_front ();
	}
	else
	{
		fill ();
	}

	return *(*this);
}

bool nano::bootstrap_ascending::buffered_iterator::warmup () const
{
	return warmup_m;
}

void nano::bootstrap_ascending::buffered_iterator::fill ()
{
	debug_assert (buffer.empty ());

	// Fill half from accounts table and half from pending table
	auto transaction = store.tx_begin_read ();

	for (int n = 0; n < size / 2; ++n)
	{
		accounts_iterator.next (*transaction);
		if (!(*accounts_iterator).is_zero ())
		{
			buffer.push_back (*accounts_iterator);
		}
	}

	for (int n = 0; n < size / 2; ++n)
	{
		pending_iterator.next (*transaction);
		if (!(*pending_iterator).is_zero ())
		{
			buffer.push_back (*pending_iterator);
		}
		else
		{
			warmup_m = false;
		}
	}
}

/*
 * account_sets
 */

nano::bootstrap_ascending::account_sets::account_sets (nano::stats & stats_a, nano::account_sets_config config_a) :
	stats{ stats_a },
	config{ std::move (config_a) }
{
}

void nano::bootstrap_ascending::account_sets::priority_up (nano::account const & account)
{
	if (!blocked (account))
	{
		stats.inc (nano::stat::type::bootstrap_ascending_accounts, nano::stat::detail::prioritize);

		auto iter = priorities.get<tag_account> ().find (account);
		if (iter != priorities.get<tag_account> ().end ())
		{
			priorities.get<tag_account> ().modify (iter, [] (auto & val) {
				val.priority = std::min ((val.priority * account_sets::priority_increase), account_sets::priority_max);
			});
		}
		else
		{
			priorities.get<tag_account> ().insert ({ account, account_sets::priority_initial });
			stats.inc (nano::stat::type::bootstrap_ascending_accounts, nano::stat::detail::priority_insert);

			trim_overflow ();
		}
	}
	else
	{
		stats.inc (nano::stat::type::bootstrap_ascending_accounts, nano::stat::detail::prioritize_failed);
	}
}

void nano::bootstrap_ascending::account_sets::priority_down (nano::account const & account)
{
	auto iter = priorities.get<tag_account> ().find (account);
	if (iter != priorities.get<tag_account> ().end ())
	{
		stats.inc (nano::stat::type::bootstrap_ascending_accounts, nano::stat::detail::deprioritize);

		auto priority_new = iter->priority - account_sets::priority_decrease;
		if (priority_new <= account_sets::priority_cutoff)
		{
			priorities.get<tag_account> ().erase (iter);
			stats.inc (nano::stat::type::bootstrap_ascending_accounts, nano::stat::detail::priority_erase_threshold);
		}
		else
		{
			priorities.get<tag_account> ().modify (iter, [priority_new] (auto & val) {
				val.priority = priority_new;
			});
		}
	}
	else
	{
		stats.inc (nano::stat::type::bootstrap_ascending_accounts, nano::stat::detail::deprioritize_failed);
	}
}

void nano::bootstrap_ascending::account_sets::block (nano::account const & account, nano::block_hash const & dependency)
{
	stats.inc (nano::stat::type::bootstrap_ascending_accounts, nano::stat::detail::block);

	auto existing = priorities.get<tag_account> ().find (account);
	auto entry = existing == priorities.get<tag_account> ().end () ? priority_entry{ 0, 0 } : *existing;

	priorities.get<tag_account> ().erase (account);
	stats.inc (nano::stat::type::bootstrap_ascending_accounts, nano::stat::detail::priority_erase_block);

	blocking.get<tag_account> ().insert ({ account, dependency, entry });
	stats.inc (nano::stat::type::bootstrap_ascending_accounts, nano::stat::detail::blocking_insert);

	trim_overflow ();
}

void nano::bootstrap_ascending::account_sets::unblock (nano::account const & account, std::optional<nano::block_hash> const & hash)
{
	// Unblock only if the dependency is fulfilled
	auto existing = blocking.get<tag_account> ().find (account);
	if (existing != blocking.get<tag_account> ().end () && (!hash || existing->dependency == *hash))
	{
		stats.inc (nano::stat::type::bootstrap_ascending_accounts, nano::stat::detail::unblock);

		debug_assert (priorities.get<tag_account> ().count (account) == 0);
		if (!existing->original_entry.account.is_zero ())
		{
			debug_assert (existing->original_entry.account == account);
			priorities.get<tag_account> ().insert (existing->original_entry);
		}
		else
		{
			priorities.get<tag_account> ().insert ({ account, account_sets::priority_initial });
		}
		blocking.get<tag_account> ().erase (account);

		trim_overflow ();
	}
	else
	{
		stats.inc (nano::stat::type::bootstrap_ascending_accounts, nano::stat::detail::unblock_failed);
	}
}

void nano::bootstrap_ascending::account_sets::timestamp (const nano::account & account, bool reset)
{
	const nano::millis_t tstamp = reset ? 0 : nano::milliseconds_since_epoch ();

	auto iter = priorities.get<tag_account> ().find (account);
	if (iter != priorities.get<tag_account> ().end ())
	{
		priorities.get<tag_account> ().modify (iter, [tstamp] (auto & entry) {
			entry.timestamp = tstamp;
		});
	}
}

bool nano::bootstrap_ascending::account_sets::check_timestamp (const nano::account & account) const
{
	auto iter = priorities.get<tag_account> ().find (account);
	if (iter != priorities.get<tag_account> ().end ())
	{
		if (nano::milliseconds_since_epoch () - iter->timestamp < config.cooldown)
		{
			return false;
		}
	}
	return true;
}

void nano::bootstrap_ascending::account_sets::trim_overflow ()
{
	if (priorities.size () > config.priorities_max)
	{
		// Evict the lowest priority entry
		priorities.get<tag_priority> ().erase (priorities.get<tag_priority> ().begin ());

		stats.inc (nano::stat::type::bootstrap_ascending_accounts, nano::stat::detail::priority_erase_overflow);
	}
	if (blocking.size () > config.blocking_max)
	{
		// Evict the lowest priority entry
		blocking.get<tag_priority> ().erase (blocking.get<tag_priority> ().begin ());

		stats.inc (nano::stat::type::bootstrap_ascending_accounts, nano::stat::detail::blocking_erase_overflow);
	}
}

nano::account nano::bootstrap_ascending::account_sets::next ()
{
	if (priorities.empty ())
	{
		return { 0 };
	}

	std::vector<float> weights;
	std::vector<nano::account> candidates;

	int iterations = 0;
	while (candidates.size () < config.consideration_count && iterations++ < config.consideration_count * 10)
	{
		debug_assert (candidates.size () == weights.size ());

		// Use a dedicated, uniformly distributed field for sampling to avoid problematic corner case when accounts in the queue are very close together
		auto search = bootstrap_ascending::generate_id ();
		auto iter = priorities.get<tag_id> ().lower_bound (search);
		if (iter == priorities.get<tag_id> ().end ())
		{
			iter = priorities.get<tag_id> ().begin ();
		}

		if (check_timestamp (iter->account))
		{
			candidates.push_back (iter->account);
			weights.push_back (iter->priority);
		}
	}

	if (candidates.empty ())
	{
		return { 0 }; // All sampled accounts are busy
	}

	std::discrete_distribution dist{ weights.begin (), weights.end () };
	auto selection = dist (rng);
	debug_assert (!weights.empty () && selection < weights.size ());
	auto result = candidates[selection];
	return result;
}

bool nano::bootstrap_ascending::account_sets::blocked (nano::account const & account) const
{
	return blocking.get<tag_account> ().count (account) > 0;
}

std::size_t nano::bootstrap_ascending::account_sets::priority_size () const
{
	return priorities.size ();
}

std::size_t nano::bootstrap_ascending::account_sets::blocked_size () const
{
	return blocking.size ();
}

float nano::bootstrap_ascending::account_sets::priority (nano::account const & account) const
{
	if (blocked (account))
	{
		return 0.0f;
	}
	auto existing = priorities.get<tag_account> ().find (account);
	if (existing != priorities.get<tag_account> ().end ())
	{
		return existing->priority;
	}
	return account_sets::priority_cutoff;
}

auto nano::bootstrap_ascending::account_sets::info () const -> info_t
{
	return { blocking, priorities };
}

std::unique_ptr<nano::container_info_component> nano::bootstrap_ascending::account_sets::collect_container_info (const std::string & name)
{
	auto composite = std::make_unique<container_info_composite> (name);
	composite->add_component (std::make_unique<container_info_leaf> (container_info{ "priorities", priorities.size (), sizeof (decltype (priorities)::value_type) }));
	composite->add_component (std::make_unique<container_info_leaf> (container_info{ "blocking", blocking.size (), sizeof (decltype (blocking)::value_type) }));
	return composite;
}

/*
 * priority_entry
 */

nano::bootstrap_ascending::account_sets::priority_entry::priority_entry (nano::account account_a, float priority_a) :
	account{ account_a },
	priority{ priority_a }
{
	id = nano::bootstrap_ascending::generate_id ();
}

/*
 * bootstrap_ascending
 */

nano::bootstrap_ascending::bootstrap_ascending (nano::node_config & config_a, nano::block_processor & block_processor_a, nano::ledger & ledger_a, nano::network & network_a, nano::stats & stat_a) :
	config{ config_a },
	network_consts{ config.network_params.network },
	block_processor{ block_processor_a },
	ledger{ ledger_a },
	network{ network_a },
	stats{ stat_a },
	accounts{ stats },
<<<<<<< HEAD
	iterator{ store },
	throttle{ node.config->bootstrap_ascending.throttle_count },
	limiter{ node.config->bootstrap_ascending.requests_limit, 1.0 },
	database_limiter{ node.config->bootstrap_ascending.database_requests_limit, 1.0 }
=======
	iterator{ ledger.store },
	throttle{ config.bootstrap_ascending.throttle_count },
	limiter{ config.bootstrap_ascending.requests_limit, 1.0 },
	database_limiter{ config.bootstrap_ascending.database_requests_limit, 1.0 }
>>>>>>> f65e58a2
{
	// TODO: This is called from a very congested blockprocessor thread. Offload this work to a dedicated processing thread
	block_processor.batch_processed.add ([this] (auto const & batch) {
		{
			nano::lock_guard<nano::mutex> lock{ mutex };

			auto transaction = ledger.store.tx_begin_read ();
			for (auto const & [result, block] : batch)
			{
				debug_assert (block != nullptr);

				inspect (*transaction, result, *block);
			}
		}

		condition.notify_all ();
	});
}

nano::bootstrap_ascending::~bootstrap_ascending ()
{
	// All threads must be stopped before destruction
	debug_assert (!thread.joinable ());
	debug_assert (!timeout_thread.joinable ());
}

void nano::bootstrap_ascending::start ()
{
	debug_assert (!thread.joinable ());
	debug_assert (!timeout_thread.joinable ());

	thread = std::thread ([this] () {
		nano::thread_role::set (nano::thread_role::name::ascending_bootstrap);
		run ();
	});

	timeout_thread = std::thread ([this] () {
		nano::thread_role::set (nano::thread_role::name::ascending_bootstrap);
		run_timeouts ();
	});
}

void nano::bootstrap_ascending::stop ()
{
	nano::unique_lock<nano::mutex> lock{ mutex };
	stopped = true;
	lock.unlock ();
	condition.notify_all ();
	nano::join_or_pass (thread);
	nano::join_or_pass (timeout_thread);
}

nano::bootstrap_ascending::id_t nano::bootstrap_ascending::generate_id ()
{
	id_t id;
	nano::random_pool::generate_block (reinterpret_cast<uint8_t *> (&id), sizeof (id));
	return id;
}

void nano::bootstrap_ascending::send (std::shared_ptr<nano::transport::channel> channel, async_tag tag)
{
	debug_assert (tag.type == async_tag::query_type::blocks_by_hash || tag.type == async_tag::query_type::blocks_by_account);

<<<<<<< HEAD
	nano::asc_pull_req request{ node.network_params.network };
	request.set_id (tag.id);
	nano::asc_pull_req::blocks_payload request_payload;
	request_payload.start = tag.start;
	request_payload.count = node.config->bootstrap_ascending.pull_count;
=======
	nano::asc_pull_req request{ network_consts };
	request.id = tag.id;
	request.type = nano::asc_pull_type::blocks;

	nano::asc_pull_req::blocks_payload request_payload;
	request_payload.start = tag.start;
	request_payload.count = config.bootstrap_ascending.pull_count;
>>>>>>> f65e58a2
	request_payload.start_type = (tag.type == async_tag::query_type::blocks_by_hash) ? nano::asc_pull_req::hash_type::block : nano::asc_pull_req::hash_type::account;

	request.request_blocks (request_payload);

	stats.inc (nano::stat::type::bootstrap_ascending, nano::stat::detail::request, nano::stat::dir::out);

	// TODO: There is no feedback mechanism if bandwidth limiter starts dropping our requests
	channel->send (
	request, nullptr,
	nano::transport::buffer_drop_policy::limiter, nano::transport::traffic_type::bootstrap);
}

size_t nano::bootstrap_ascending::priority_size () const
{
	nano::lock_guard<nano::mutex> lock{ mutex };
	return accounts.priority_size ();
}

size_t nano::bootstrap_ascending::blocked_size () const
{
	nano::lock_guard<nano::mutex> lock{ mutex };
	return accounts.blocked_size ();
}

/** Inspects a block that has been processed by the block processor
- Marks an account as blocked if the result code is gap source as there is no reason request additional blocks for this account until the dependency is resolved
- Marks an account as forwarded if it has been recently referenced by a block that has been inserted.
 */
void nano::bootstrap_ascending::inspect (nano::transaction const & tx, nano::process_return const & result, nano::block const & block)
{
	auto const hash = block.hash ();

	switch (result.code)
	{
		case nano::process_result::progress:
		{
			const auto account = ledger.account (tx, hash);
			const auto is_send = ledger.is_send (tx, block);

			// If we've inserted any block in to an account, unmark it as blocked
			accounts.unblock (account);
			accounts.priority_up (account);
			accounts.timestamp (account, /* reset timestamp */ true);

			if (is_send)
			{
				// TODO: Encapsulate this as a helper somewhere
				nano::account destination{ 0 };
				switch (block.type ())
				{
					case nano::block_type::send:
						destination = block.destination ();
						break;
					case nano::block_type::state:
						destination = block.link ().as_account ();
						break;
					default:
						debug_assert (false, "unexpected block type");
						break;
				}
				if (!destination.is_zero ())
				{
					accounts.unblock (destination, hash); // Unblocking automatically inserts account into priority set
					accounts.priority_up (destination);
				}
			}
		}
		break;
		case nano::process_result::gap_source:
		{
			const auto account = block.previous ().is_zero () ? block.account () : ledger.account (tx, block.previous ());
			const auto source = block.source ().is_zero () ? block.link ().as_block_hash () : block.source ();

			// Mark account as blocked because it is missing the source block
			accounts.block (account, source);

			// TODO: Track stats
		}
		break;
		case nano::process_result::old:
		{
			// TODO: Track stats
		}
		break;
		case nano::process_result::gap_previous:
		{
			// TODO: Track stats
		}
		break;
		default: // No need to handle other cases
			break;
	}
}

void nano::bootstrap_ascending::wait_blockprocessor ()
{
	nano::unique_lock<nano::mutex> lock{ mutex };
	while (!stopped && block_processor.half_full ())
	{
		condition.wait_for (lock, 500ms, [this] () { return stopped; }); // Blockprocessor is relatively slow, sleeping here instead of using conditions
	}
}

void nano::bootstrap_ascending::wait_available_request ()
{
	nano::unique_lock<nano::mutex> lock{ mutex };
	while (!stopped && !limiter.should_pass (1))
	{
		condition.wait_for (lock, 50ms, [this] () { return stopped; }); // Give it at least some time to cooldown to avoid hitting the limit too frequently
	}
}

std::shared_ptr<nano::transport::channel> nano::bootstrap_ascending::available_channel ()
{
	auto channels = network.random_set (32, network_consts.bootstrap_protocol_version_min, /* include temporary channels */ true);
	for (auto & channel : channels)
	{
		if (!channel->max (nano::transport::traffic_type::bootstrap))
		{
			return channel;
		}
	}
	return nullptr;
}

std::shared_ptr<nano::transport::channel> nano::bootstrap_ascending::wait_available_channel ()
{
	std::shared_ptr<nano::transport::channel> channel;
	nano::unique_lock<nano::mutex> lock{ mutex };
	while (!stopped && !(channel = available_channel ()))
	{
		condition.wait_for (lock, 100ms, [this] () { return stopped; });
	}
	return channel;
}

nano::account nano::bootstrap_ascending::available_account ()
{
	{
		auto account = accounts.next ();
		if (!account.is_zero ())
		{
			stats.inc (nano::stat::type::bootstrap_ascending, nano::stat::detail::next_priority);
			return account;
		}
	}

	if (database_limiter.should_pass (1))
	{
		auto account = iterator.next ();
		if (!account.is_zero ())
		{
			stats.inc (nano::stat::type::bootstrap_ascending, nano::stat::detail::next_database);
			return account;
		}
	}

	stats.inc (nano::stat::type::bootstrap_ascending, nano::stat::detail::next_none);
	return { 0 };
}

nano::account nano::bootstrap_ascending::wait_available_account ()
{
	nano::unique_lock<nano::mutex> lock{ mutex };
	while (!stopped)
	{
		auto account = available_account ();
		if (!account.is_zero ())
		{
			accounts.timestamp (account);
			return account;
		}
		else
		{
			condition.wait_for (lock, 100ms);
		}
	}
	return { 0 };
}

bool nano::bootstrap_ascending::request (nano::account & account, std::shared_ptr<nano::transport::channel> & channel)
{
	async_tag tag{};
	tag.id = generate_id ();
	tag.account = account;
	tag.time = nano::milliseconds_since_epoch ();

	// Check if the account picked has blocks, if it does, start the pull from the highest block
<<<<<<< HEAD
	auto info = store.account ().get (*store.tx_begin_read (), account);
=======
	auto info = ledger.store.account.get (ledger.store.tx_begin_read (), account);
>>>>>>> f65e58a2
	if (info)
	{
		tag.type = async_tag::query_type::blocks_by_hash;
		tag.start = info->head ();
	}
	else
	{
		tag.type = async_tag::query_type::blocks_by_account;
		tag.start = account;
	}

	on_request.notify (tag, channel);

	track (tag);
	send (channel, tag);

	return true; // Request sent
}

bool nano::bootstrap_ascending::run_one ()
{
	// Ensure there is enough space in blockprocessor for queuing new blocks
	wait_blockprocessor ();

	// Do not do too many requests in parallel, impose throttling
	wait_available_request ();

	// Waits for channel that is not full
	auto channel = wait_available_channel ();
	if (!channel)
	{
		return false;
	}

	// Waits for account either from priority queue or database
	auto account = wait_available_account ();
	if (account.is_zero ())
	{
		return false;
	}

	bool success = request (account, channel);
	return success;
}

void nano::bootstrap_ascending::throttle_if_needed (nano::unique_lock<nano::mutex> & lock)
{
	debug_assert (lock.owns_lock ());
	if (!iterator.warmup () && throttle.throttled ())
	{
		stats.inc (nano::stat::type::bootstrap_ascending, nano::stat::detail::throttled);
<<<<<<< HEAD
		condition.wait_for (lock, std::chrono::milliseconds{ node.config->bootstrap_ascending.throttle_wait }, [this] () { return stopped; });
=======
		condition.wait_for (lock, std::chrono::milliseconds{ config.bootstrap_ascending.throttle_wait }, [this] () { return stopped; });
>>>>>>> f65e58a2
	}
}

void nano::bootstrap_ascending::run ()
{
	nano::unique_lock<nano::mutex> lock{ mutex };
	while (!stopped)
	{
		lock.unlock ();
		stats.inc (nano::stat::type::bootstrap_ascending, nano::stat::detail::loop);
		run_one ();
		lock.lock ();
		throttle_if_needed (lock);
	}
}

void nano::bootstrap_ascending::run_timeouts ()
{
	nano::unique_lock<nano::mutex> lock{ mutex };
	while (!stopped)
	{
		auto & tags_by_order = tags.get<tag_sequenced> ();
<<<<<<< HEAD
		while (!tags_by_order.empty () && nano::time_difference (tags_by_order.front ().time, nano::milliseconds_since_epoch ()) > node.config->bootstrap_ascending.timeout)
=======
		while (!tags_by_order.empty () && nano::time_difference (tags_by_order.front ().time, nano::milliseconds_since_epoch ()) > config.bootstrap_ascending.timeout)
>>>>>>> f65e58a2
		{
			auto tag = tags_by_order.front ();
			tags_by_order.pop_front ();
			on_timeout.notify (tag);
			stats.inc (nano::stat::type::bootstrap_ascending, nano::stat::detail::timeout);
		}
		condition.wait_for (lock, 1s, [this] () { return stopped; });
	}
}

void nano::bootstrap_ascending::process (const nano::asc_pull_ack & message)
{
	nano::unique_lock<nano::mutex> lock{ mutex };

	// Only process messages that have a known tag
	auto & tags_by_id = tags.get<tag_id> ();
	if (tags_by_id.count (message.id ()) > 0)
	{
		auto iterator = tags_by_id.find (message.id ());
		auto tag = *iterator;
		tags_by_id.erase (iterator);

		lock.unlock ();

		on_reply.notify (tag);
		condition.notify_all ();
		std::visit ([this, &tag] (auto && request) { return process (request, tag); }, message.payload ());
	}
	else
	{
		stats.inc (nano::stat::type::bootstrap_ascending, nano::stat::detail::missing_tag);
	}
}

void nano::bootstrap_ascending::process (const nano::asc_pull_ack::blocks_payload & response, const nano::bootstrap_ascending::async_tag & tag)
{
	stats.inc (nano::stat::type::bootstrap_ascending, nano::stat::detail::reply);

	auto result = verify (response, tag);
	switch (result)
	{
		case verify_result::ok:
		{
			stats.add (nano::stat::type::bootstrap_ascending, nano::stat::detail::blocks, nano::stat::dir::in, response.blocks.size ());

			for (auto & block : response.blocks)
			{
				block_processor.add (block);
			}
			nano::lock_guard<nano::mutex> lock{ mutex };
			throttle.add (true);
		}
		break;
		case verify_result::nothing_new:
		{
			stats.inc (nano::stat::type::bootstrap_ascending, nano::stat::detail::nothing_new);

			nano::lock_guard<nano::mutex> lock{ mutex };
			accounts.priority_down (tag.account);
			throttle.add (false);
		}
		break;
		case verify_result::invalid:
		{
			stats.inc (nano::stat::type::bootstrap_ascending, nano::stat::detail::invalid);
			// TODO: Log
		}
		break;
	}
}

void nano::bootstrap_ascending::process (const nano::asc_pull_ack::account_info_payload & response, const nano::bootstrap_ascending::async_tag & tag)
{
	// TODO: Make use of account info
}

void nano::bootstrap_ascending::process (const nano::empty_payload & response, const nano::bootstrap_ascending::async_tag & tag)
{
	// Should not happen
	debug_assert (false, "empty payload");
}

nano::bootstrap_ascending::verify_result nano::bootstrap_ascending::verify (const nano::asc_pull_ack::blocks_payload & response, const nano::bootstrap_ascending::async_tag & tag) const
{
	auto const & blocks = response.blocks;

	if (blocks.empty ())
	{
		return verify_result::nothing_new;
	}
	if (blocks.size () == 1 && blocks.front ()->hash () == tag.start.as_block_hash ())
	{
		return verify_result::nothing_new;
	}

	auto const & first = blocks.front ();
	switch (tag.type)
	{
		case async_tag::query_type::blocks_by_hash:
		{
			if (first->hash () != tag.start.as_block_hash ())
			{
				// TODO: Stat & log
				return verify_result::invalid;
			}
		}
		break;
		case async_tag::query_type::blocks_by_account:
		{
			// Open & state blocks always contain account field
			if (first->account () != tag.start.as_account ())
			{
				// TODO: Stat & log
				return verify_result::invalid;
			}
		}
		break;
		default:
			return verify_result::invalid;
	}

	// Verify blocks make a valid chain
	nano::block_hash previous_hash = blocks.front ()->hash ();
	for (int n = 1; n < blocks.size (); ++n)
	{
		auto & block = blocks[n];
		if (block->previous () != previous_hash)
		{
			// TODO: Stat & log
			return verify_result::invalid; // Blocks do not make a chain
		}
		previous_hash = block->hash ();
	}

	return verify_result::ok;
}

void nano::bootstrap_ascending::track (async_tag const & tag)
{
	stats.inc (nano::stat::type::bootstrap_ascending, nano::stat::detail::track);

	nano::lock_guard<nano::mutex> lock{ mutex };
	debug_assert (tags.get<tag_id> ().count (tag.id) == 0);
	tags.get<tag_id> ().insert (tag);
}

auto nano::bootstrap_ascending::info () const -> account_sets::info_t
{
	nano::lock_guard<nano::mutex> lock{ mutex };
	return accounts.info ();
}

std::unique_ptr<nano::container_info_component> nano::bootstrap_ascending::collect_container_info (std::string const & name)
{
	nano::lock_guard<nano::mutex> lock{ mutex };

	auto composite = std::make_unique<container_info_composite> (name);
	composite->add_component (std::make_unique<container_info_leaf> (container_info{ "tags", tags.size (), sizeof (decltype (tags)::value_type) }));
	composite->add_component (accounts.collect_container_info ("accounts"));
	return composite;
}<|MERGE_RESOLUTION|>--- conflicted
+++ resolved
@@ -410,17 +410,10 @@
 	network{ network_a },
 	stats{ stat_a },
 	accounts{ stats },
-<<<<<<< HEAD
-	iterator{ store },
-	throttle{ node.config->bootstrap_ascending.throttle_count },
-	limiter{ node.config->bootstrap_ascending.requests_limit, 1.0 },
-	database_limiter{ node.config->bootstrap_ascending.database_requests_limit, 1.0 }
-=======
 	iterator{ ledger.store },
 	throttle{ config.bootstrap_ascending.throttle_count },
 	limiter{ config.bootstrap_ascending.requests_limit, 1.0 },
 	database_limiter{ config.bootstrap_ascending.database_requests_limit, 1.0 }
->>>>>>> f65e58a2
 {
 	// TODO: This is called from a very congested blockprocessor thread. Offload this work to a dedicated processing thread
 	block_processor.batch_processed.add ([this] (auto const & batch) {
@@ -484,21 +477,12 @@
 {
 	debug_assert (tag.type == async_tag::query_type::blocks_by_hash || tag.type == async_tag::query_type::blocks_by_account);
 
-<<<<<<< HEAD
-	nano::asc_pull_req request{ node.network_params.network };
+	nano::asc_pull_req request{ network_consts };
 	request.set_id (tag.id);
-	nano::asc_pull_req::blocks_payload request_payload;
-	request_payload.start = tag.start;
-	request_payload.count = node.config->bootstrap_ascending.pull_count;
-=======
-	nano::asc_pull_req request{ network_consts };
-	request.id = tag.id;
-	request.type = nano::asc_pull_type::blocks;
 
 	nano::asc_pull_req::blocks_payload request_payload;
 	request_payload.start = tag.start;
 	request_payload.count = config.bootstrap_ascending.pull_count;
->>>>>>> f65e58a2
 	request_payload.start_type = (tag.type == async_tag::query_type::blocks_by_hash) ? nano::asc_pull_req::hash_type::block : nano::asc_pull_req::hash_type::account;
 
 	request.request_blocks (request_payload);
@@ -687,11 +671,7 @@
 	tag.time = nano::milliseconds_since_epoch ();
 
 	// Check if the account picked has blocks, if it does, start the pull from the highest block
-<<<<<<< HEAD
-	auto info = store.account ().get (*store.tx_begin_read (), account);
-=======
-	auto info = ledger.store.account.get (ledger.store.tx_begin_read (), account);
->>>>>>> f65e58a2
+	auto info = ledger.store.account ().get (*ledger.store.tx_begin_read (), account);
 	if (info)
 	{
 		tag.type = async_tag::query_type::blocks_by_hash;
@@ -743,11 +723,7 @@
 	if (!iterator.warmup () && throttle.throttled ())
 	{
 		stats.inc (nano::stat::type::bootstrap_ascending, nano::stat::detail::throttled);
-<<<<<<< HEAD
-		condition.wait_for (lock, std::chrono::milliseconds{ node.config->bootstrap_ascending.throttle_wait }, [this] () { return stopped; });
-=======
 		condition.wait_for (lock, std::chrono::milliseconds{ config.bootstrap_ascending.throttle_wait }, [this] () { return stopped; });
->>>>>>> f65e58a2
 	}
 }
 
@@ -770,11 +746,7 @@
 	while (!stopped)
 	{
 		auto & tags_by_order = tags.get<tag_sequenced> ();
-<<<<<<< HEAD
-		while (!tags_by_order.empty () && nano::time_difference (tags_by_order.front ().time, nano::milliseconds_since_epoch ()) > node.config->bootstrap_ascending.timeout)
-=======
 		while (!tags_by_order.empty () && nano::time_difference (tags_by_order.front ().time, nano::milliseconds_since_epoch ()) > config.bootstrap_ascending.timeout)
->>>>>>> f65e58a2
 		{
 			auto tag = tags_by_order.front ();
 			tags_by_order.pop_front ();
