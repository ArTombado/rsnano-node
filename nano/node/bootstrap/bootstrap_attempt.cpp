--- conflicted
+++ resolved
@@ -148,24 +148,9 @@
 
 bool nano::bootstrap_attempt::process_block (std::shared_ptr<nano::block> const & block_a, nano::account const & known_account_a, uint64_t pull_blocks_processed, nano::bulk_pull::count_t max_blocks, bool block_expected, unsigned retry_limit)
 {
-<<<<<<< HEAD
 	return rsnano::rsn_bootstrap_attempt_process_block (handle, block_a->get_handle (), known_account_a.bytes.data (), pull_blocks_processed, max_blocks, block_expected, retry_limit);
-=======
-	bool stop_pull (false);
-	// If block already exists in the ledger, then we can avoid next part of long account chain
-	if (pull_blocks_processed % nano::bootstrap_limits::pull_count_per_check == 0 && node->ledger.block_or_pruned_exists (block_a->hash ()))
-	{
-		stop_pull = true;
-	}
-	else
-	{
-		nano::unchecked_info info (block_a, known_account_a, nano::signature_verification::unknown);
-		node->block_processor.add (info);
-	}
-	return stop_pull;
 }
 
 void nano::bootstrap_attempt::block_processed (nano::transaction const & tx, nano::process_return const & result, nano::block const & block)
 {
->>>>>>> 065a5646
 }