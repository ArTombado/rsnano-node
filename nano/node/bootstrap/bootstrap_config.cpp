#include "nano/lib/rsnano.hpp"

#include <nano/lib/tomlconfig.hpp>
#include <nano/node/bootstrap/bootstrap_config.hpp>

#include <chrono>

/*
 * account_sets_config
 */
<<<<<<< HEAD
nano::account_sets_config::account_sets_config ()
{
	rsnano::AccountSetsConfigDto dto;
	rsnano::rsn_account_sets_config_create (&dto);
	load_dto (dto);
}

nano::account_sets_config::account_sets_config (rsnano::AccountSetsConfigDto const & dto_a)
{
	load_dto (dto_a);
}

rsnano::AccountSetsConfigDto nano::account_sets_config::to_dto () const
{
	rsnano::AccountSetsConfigDto dto;
	dto.consideration_count = consideration_count;
	dto.priorities_max = priorities_max;
	dto.blocking_max = blocking_max;
	dto.cooldown_ms = cooldown.count ();
	return dto;
}

void nano::account_sets_config::load_dto (rsnano::AccountSetsConfigDto const & dto)
{
	consideration_count = dto.consideration_count;
	priorities_max = dto.priorities_max;
	blocking_max = dto.blocking_max;
	cooldown = std::chrono::milliseconds{ dto.cooldown_ms };
}
=======
>>>>>>> f029329b

nano::error nano::account_sets_config::deserialize (nano::tomlconfig & toml)
{
	toml.get ("consideration_count", consideration_count);
	toml.get ("priorities_max", priorities_max);
	toml.get ("blocking_max", blocking_max);
	toml.get_duration ("cooldown", cooldown);

	return toml.get_error ();
}

/*
 * bootstrap_ascending_config
 */
nano::bootstrap_ascending_config::bootstrap_ascending_config ()
{
	rsnano::BootstrapAscendingConfigDto dto;
	rsnano::rsn_bootstrap_config_create (&dto);
	load_dto (dto);
}

nano::bootstrap_ascending_config::bootstrap_ascending_config (rsnano::BootstrapAscendingConfigDto const & dto_a)
{
	load_dto (dto_a);
}

rsnano::BootstrapAscendingConfigDto nano::bootstrap_ascending_config::to_dto () const
{
	rsnano::BootstrapAscendingConfigDto dto;
	dto.database_rate_limit = database_rate_limit;
	dto.requests_limit = requests_limit;
	dto.pull_count = pull_count;
	dto.timeout_ms = request_timeout.count ();
	dto.throttle_coefficient = throttle_coefficient;
	dto.throttle_wait_ms = throttle_wait.count ();
	dto.block_wait_count = block_wait_count;
	dto.account_sets = account_sets.to_dto ();
	dto.enable = enable;
	dto.enable_database_scan = enable_database_scan;
	dto.enable_dependency_walker = enable_dependency_walker;
	dto.max_requests = max_requests;
	return dto;
}

void nano::bootstrap_ascending_config::load_dto (rsnano::BootstrapAscendingConfigDto const & dto)
{
	database_rate_limit = dto.database_rate_limit;
	requests_limit = dto.requests_limit;
	pull_count = dto.pull_count;
	request_timeout = std::chrono::milliseconds{ dto.timeout_ms };
	throttle_coefficient = dto.throttle_coefficient;
	throttle_wait = std::chrono::milliseconds{ dto.throttle_wait_ms };
	block_wait_count = dto.block_wait_count;
	account_sets.load_dto (dto.account_sets);
	enable = dto.enable;
	enable_database_scan = dto.enable_database_scan;
	enable_dependency_walker = dto.enable_dependency_walker;
	max_requests = dto.max_requests;
}

<<<<<<< HEAD
=======
/*
 * bootstrap_ascending_config
 */

>>>>>>> f029329b
nano::error nano::bootstrap_ascending_config::deserialize (nano::tomlconfig & toml)
{
	toml.get ("enable", enable);
	toml.get ("enable_database_scan", enable_database_scan);
	toml.get ("enable_dependency_walker", enable_dependency_walker);
<<<<<<< HEAD
	toml.get ("requests_limit", requests_limit);
=======

	toml.get ("channel_limit", channel_limit);
>>>>>>> f029329b
	toml.get ("database_rate_limit", database_rate_limit);
	toml.get ("database_warmup_ratio", database_warmup_ratio);
	toml.get ("max_pull_count", max_pull_count);
	toml.get_duration ("request_timeout", request_timeout);
	toml.get ("throttle_coefficient", throttle_coefficient);
	toml.get_duration ("throttle_wait", throttle_wait);
	toml.get ("block_processor_threshold", block_processor_threshold);
	toml.get ("max_requests", max_requests);

	if (toml.has_key ("account_sets"))
	{
		auto config_l = toml.get_required_child ("account_sets");
		account_sets.deserialize (config_l);
	}

	return toml.get_error ();
<<<<<<< HEAD
=======
}

nano::error nano::bootstrap_ascending_config::serialize (nano::tomlconfig & toml) const
{
	toml.put ("enable", enable, "Enable or disable the ascending bootstrap. Disabling it is not recommended and will prevent the node from syncing.\ntype:bool");
	toml.put ("enable_database_scan", enable_database_scan, "Enable or disable the 'database scan` strategy for the ascending bootstrap.\ntype:bool");
	toml.put ("enable_dependency_walker", enable_dependency_walker, "Enable or disable the 'dependency walker` strategy for the ascending bootstrap.\ntype:bool");

	toml.put ("channel_limit", channel_limit, "Maximum number of un-responded requests per channel.\nNote: changing to unlimited (0) is not recommended.\ntype:uint64");
	toml.put ("database_rate_limit", database_rate_limit, "Rate limit on scanning accounts and pending entries from database.\nNote: changing to unlimited (0) is not recommended as this operation competes for resources on querying the database.\ntype:uint64");
	toml.put ("database_warmup_ratio", database_warmup_ratio, "Ratio of the database rate limit to use for the initial warmup.\ntype:uint64");
	toml.put ("max_pull_count", max_pull_count, "Maximum number of requested blocks for ascending bootstrap request.\ntype:uint64");
	toml.put ("request_timeout", request_timeout.count (), "Timeout in milliseconds for incoming ascending bootstrap messages to be processed.\ntype:milliseconds");
	toml.put ("throttle_coefficient", throttle_coefficient, "Scales the number of samples to track for bootstrap throttling.\ntype:uint64");
	toml.put ("throttle_wait", throttle_wait.count (), "Length of time to wait between requests when throttled.\ntype:milliseconds");
	toml.put ("block_processor_threshold", block_processor_threshold, "Asending bootstrap will wait while block processor has more than this many blocks queued.\ntype:uint64");
	toml.put ("max_requests", max_requests, "Maximum total number of in flight requests.\ntype:uint64");

	nano::tomlconfig account_sets_l;
	account_sets.serialize (account_sets_l);
	toml.put_child ("account_sets", account_sets_l);

	return toml.get_error ();
>>>>>>> f029329b
}<|MERGE_RESOLUTION|>--- conflicted
+++ resolved
@@ -8,7 +8,6 @@
 /*
  * account_sets_config
  */
-<<<<<<< HEAD
 nano::account_sets_config::account_sets_config ()
 {
 	rsnano::AccountSetsConfigDto dto;
@@ -38,8 +37,6 @@
 	blocking_max = dto.blocking_max;
 	cooldown = std::chrono::milliseconds{ dto.cooldown_ms };
 }
-=======
->>>>>>> f029329b
 
 nano::error nano::account_sets_config::deserialize (nano::tomlconfig & toml)
 {
@@ -70,12 +67,13 @@
 {
 	rsnano::BootstrapAscendingConfigDto dto;
 	dto.database_rate_limit = database_rate_limit;
-	dto.requests_limit = requests_limit;
-	dto.pull_count = pull_count;
+	dto.database_warmup_ratio = database_warmup_ratio;
+	dto.channel_limit = channel_limit;
+	dto.max_pull_count = max_pull_count;
 	dto.timeout_ms = request_timeout.count ();
 	dto.throttle_coefficient = throttle_coefficient;
 	dto.throttle_wait_ms = throttle_wait.count ();
-	dto.block_wait_count = block_wait_count;
+	dto.block_processor_threshold = block_processor_threshold;
 	dto.account_sets = account_sets.to_dto ();
 	dto.enable = enable;
 	dto.enable_database_scan = enable_database_scan;
@@ -87,12 +85,13 @@
 void nano::bootstrap_ascending_config::load_dto (rsnano::BootstrapAscendingConfigDto const & dto)
 {
 	database_rate_limit = dto.database_rate_limit;
-	requests_limit = dto.requests_limit;
-	pull_count = dto.pull_count;
+	database_warmup_ratio = dto.database_warmup_ratio;
+	channel_limit = dto.channel_limit;
+	max_pull_count = dto.max_pull_count;
 	request_timeout = std::chrono::milliseconds{ dto.timeout_ms };
 	throttle_coefficient = dto.throttle_coefficient;
 	throttle_wait = std::chrono::milliseconds{ dto.throttle_wait_ms };
-	block_wait_count = dto.block_wait_count;
+	block_processor_threshold = dto.block_processor_threshold;
 	account_sets.load_dto (dto.account_sets);
 	enable = dto.enable;
 	enable_database_scan = dto.enable_database_scan;
@@ -100,24 +99,12 @@
 	max_requests = dto.max_requests;
 }
 
-<<<<<<< HEAD
-=======
-/*
- * bootstrap_ascending_config
- */
-
->>>>>>> f029329b
 nano::error nano::bootstrap_ascending_config::deserialize (nano::tomlconfig & toml)
 {
 	toml.get ("enable", enable);
 	toml.get ("enable_database_scan", enable_database_scan);
 	toml.get ("enable_dependency_walker", enable_dependency_walker);
-<<<<<<< HEAD
-	toml.get ("requests_limit", requests_limit);
-=======
-
 	toml.get ("channel_limit", channel_limit);
->>>>>>> f029329b
 	toml.get ("database_rate_limit", database_rate_limit);
 	toml.get ("database_warmup_ratio", database_warmup_ratio);
 	toml.get ("max_pull_count", max_pull_count);
@@ -134,30 +121,4 @@
 	}
 
 	return toml.get_error ();
-<<<<<<< HEAD
-=======
-}
-
-nano::error nano::bootstrap_ascending_config::serialize (nano::tomlconfig & toml) const
-{
-	toml.put ("enable", enable, "Enable or disable the ascending bootstrap. Disabling it is not recommended and will prevent the node from syncing.\ntype:bool");
-	toml.put ("enable_database_scan", enable_database_scan, "Enable or disable the 'database scan` strategy for the ascending bootstrap.\ntype:bool");
-	toml.put ("enable_dependency_walker", enable_dependency_walker, "Enable or disable the 'dependency walker` strategy for the ascending bootstrap.\ntype:bool");
-
-	toml.put ("channel_limit", channel_limit, "Maximum number of un-responded requests per channel.\nNote: changing to unlimited (0) is not recommended.\ntype:uint64");
-	toml.put ("database_rate_limit", database_rate_limit, "Rate limit on scanning accounts and pending entries from database.\nNote: changing to unlimited (0) is not recommended as this operation competes for resources on querying the database.\ntype:uint64");
-	toml.put ("database_warmup_ratio", database_warmup_ratio, "Ratio of the database rate limit to use for the initial warmup.\ntype:uint64");
-	toml.put ("max_pull_count", max_pull_count, "Maximum number of requested blocks for ascending bootstrap request.\ntype:uint64");
-	toml.put ("request_timeout", request_timeout.count (), "Timeout in milliseconds for incoming ascending bootstrap messages to be processed.\ntype:milliseconds");
-	toml.put ("throttle_coefficient", throttle_coefficient, "Scales the number of samples to track for bootstrap throttling.\ntype:uint64");
-	toml.put ("throttle_wait", throttle_wait.count (), "Length of time to wait between requests when throttled.\ntype:milliseconds");
-	toml.put ("block_processor_threshold", block_processor_threshold, "Asending bootstrap will wait while block processor has more than this many blocks queued.\ntype:uint64");
-	toml.put ("max_requests", max_requests, "Maximum total number of in flight requests.\ntype:uint64");
-
-	nano::tomlconfig account_sets_l;
-	account_sets.serialize (account_sets_l);
-	toml.put_child ("account_sets", account_sets_l);
-
-	return toml.get_error ();
->>>>>>> f029329b
 }