#include "nano/lib/rsnano.hpp"
#include "nano/lib/rsnanoutils.hpp"

#include <nano/lib/blocks.hpp>
#include <nano/lib/memory.hpp>
#include <nano/lib/work.hpp>
#include <nano/node/active_transactions.hpp>
#include <nano/node/common.hpp>
#include <nano/node/election.hpp>
#include <nano/node/messages.hpp>
#include <nano/node/network.hpp>
#include <nano/node/wallet.hpp>
#include <nano/secure/buffer.hpp>

#include <boost/endian/conversion.hpp>
#include <boost/format.hpp>
#include <boost/pool/pool_alloc.hpp>
#include <boost/variant/get.hpp>

#include <numeric>
#include <sstream>

/*
 * message_header
 */

nano::message_header::message_header (nano::message_header const & other_a) :
	handle{ rsnano::rsn_message_header_clone (other_a.handle) }
{
}

nano::message_header::message_header (nano::message_header && other_a) :
	handle{ other_a.handle }
{
	other_a.handle = nullptr;
}

nano::message_header::message_header (rsnano::MessageHeaderHandle * handle_a) :
	handle{ handle_a }
{
}

nano::message_header::message_header (bool & error_a, nano::stream & stream_a) :
	handle{ rsnano::rsn_message_header_empty () }
{
	if (!error_a)
	{
		error_a = deserialize (stream_a);
	}
}

nano::message_header & nano::message_header::operator= (nano::message_header && other_a)
{
	if (handle != nullptr)
		rsnano::rsn_message_header_destroy (handle);
	handle = other_a.handle;
	other_a.handle = nullptr;
	return *this;
}

nano::message_header & nano::message_header::operator= (message_header const & other_a)
{
	if (handle != nullptr)
		rsnano::rsn_message_header_destroy (handle);
	handle = rsnano::rsn_message_header_clone (other_a.handle);
	return *this;
}

nano::message_header::~message_header ()
{
	if (handle != nullptr)
		rsnano::rsn_message_header_destroy (handle);
}

void nano::message_header::serialize (nano::stream & stream_a) const
{
	if (!rsnano::rsn_message_header_serialize (handle, &stream_a))
	{
		throw new std::runtime_error ("could not serialize message header");
	}
}

bool nano::message_header::deserialize (nano::stream & stream_a)
{
	auto error = !rsnano::rsn_message_header_deserialize (handle, &stream_a);
	return error;
}

nano::block_type nano::message_header::block_type () const
{
	return static_cast<nano::block_type> (rsnano::rsn_message_header_block_type (handle));
}

void nano::message_header::flag_set (uint8_t flag_a)
{
	// Flags from 8 are block_type & count
	debug_assert (flag_a < 8);
	set_extension (flag_a, true);
}

nano::networks nano::message_header::get_network () const
{
	return static_cast<nano::networks> (rsnano::rsn_message_header_network (handle));
}

void nano::message_header::set_network (nano::networks network)
{
	rsnano::rsn_message_header_set_network (handle, static_cast<uint16_t> (network));
}

uint8_t nano::message_header::get_version_using () const
{
	return rsnano::rsn_message_header_version_using (handle);
}

void nano::message_header::set_version_using (uint8_t version_a)
{
	rsnano::rsn_message_header_set_version_using (handle, version_a);
}

nano::message_type nano::message_header::get_type () const
{
	return static_cast<nano::message_type> (rsnano::rsn_message_header_type (handle));
}

nano::stat::detail nano::to_stat_detail (nano::message_type message_type)
{
	return static_cast<nano::stat::detail> (rsnano::rsn_message_type_to_stat_detail (static_cast<uint8_t> (message_type)));
}

void nano::message_header::set_extension (std::size_t position, bool value)
{
	rsnano::rsn_message_header_set_extension (handle, position, value);
}

size_t nano::message_header::size ()
{
	return rsnano::rsn_message_header_size ();
}

/*
 * message
 */

nano::message::message (rsnano::MessageHandle * handle_a) :
	handle (handle_a)
{
}

nano::message::~message ()
{
	rsnano::rsn_message_destroy (handle);
}

std::shared_ptr<std::vector<uint8_t>> nano::message::to_bytes () const
{
	auto bytes = std::make_shared<std::vector<uint8_t>> ();
	nano::vectorstream stream (*bytes);
	serialize (stream);
	return bytes;
}

nano::shared_const_buffer nano::message::to_shared_const_buffer () const
{
	return shared_const_buffer (to_bytes ());
}

nano::message_header nano::message::get_header () const
{
	return nano::message_header{ rsnano::rsn_message_header (handle) };
}

void nano::message::set_header (nano::message_header const & header_a)
{
	rsnano::rsn_message_set_header (handle, header_a.handle);
}

nano::message_type nano::message::type () const
{
	return get_header ().get_type ();
}

/*
 * message_parser
 */

// MTU - IP header - UDP header
std::size_t const nano::message_parser::max_safe_udp_message_size = 508;

std::string nano::message_parser::status_string ()
{
	switch (status)
	{
		case nano::message_parser::parse_status::success:
		{
			return "success";
		}
		case nano::message_parser::parse_status::insufficient_work:
		{
			return "insufficient_work";
		}
		case nano::message_parser::parse_status::invalid_header:
		{
			return "invalid_header";
		}
		case nano::message_parser::parse_status::invalid_message_type:
		{
			return "invalid_message_type";
		}
		case nano::message_parser::parse_status::invalid_keepalive_message:
		{
			return "invalid_keepalive_message";
		}
		case nano::message_parser::parse_status::invalid_publish_message:
		{
			return "invalid_publish_message";
		}
		case nano::message_parser::parse_status::invalid_confirm_req_message:
		{
			return "invalid_confirm_req_message";
		}
		case nano::message_parser::parse_status::invalid_confirm_ack_message:
		{
			return "invalid_confirm_ack_message";
		}
		case nano::message_parser::parse_status::invalid_node_id_handshake_message:
		{
			return "invalid_node_id_handshake_message";
		}
		case nano::message_parser::parse_status::invalid_telemetry_req_message:
		{
			return "invalid_telemetry_req_message";
		}
		case nano::message_parser::parse_status::invalid_telemetry_ack_message:
		{
			return "invalid_telemetry_ack_message";
		}
		case nano::message_parser::parse_status::outdated_version:
		{
			return "outdated_version";
		}
		case nano::message_parser::parse_status::duplicate_publish_message:
		{
			return "duplicate_publish_message";
		}
	}

	debug_assert (false);

	return "[unknown parse_status]";
}

std::unique_ptr<nano::message> nano::message_handle_to_message (rsnano::MessageHandle * handle_a)
{
	if (handle_a == nullptr)
		return nullptr;

	auto msg_type{ static_cast<nano::message_type> (rsnano::rsn_message_type (handle_a)) };
	std::unique_ptr<nano::message> result;
	switch (msg_type)
	{
		case nano::message_type::bulk_pull:
			result = std::make_unique<nano::bulk_pull> (handle_a);
			break;
		case nano::message_type::keepalive:
			result = std::make_unique<nano::keepalive> (handle_a);
			break;
		case nano::message_type::publish:
			result = std::make_unique<nano::publish> (handle_a);
			break;
		case nano::message_type::confirm_req:
			result = std::make_unique<nano::confirm_req> (handle_a);
			break;
		case nano::message_type::confirm_ack:
			result = std::make_unique<nano::confirm_ack> (handle_a);
			break;
		case nano::message_type::bulk_push:
			result = std::make_unique<nano::bulk_push> (handle_a);
			break;
		case nano::message_type::frontier_req:
			result = std::make_unique<nano::frontier_req> (handle_a);
			break;
		case nano::message_type::node_id_handshake:
			result = std::make_unique<nano::node_id_handshake> (handle_a);
			break;
		case nano::message_type::bulk_pull_account:
			result = std::make_unique<nano::bulk_pull_account> (handle_a);
			break;
		case nano::message_type::telemetry_req:
			result = std::make_unique<nano::telemetry_req> (handle_a);
			break;
		case nano::message_type::telemetry_ack:
			result = std::make_unique<nano::telemetry_ack> (handle_a);
			break;
		default:
			break;
	}
	return result;
}

nano::message_parser::message_parser (nano::network_filter & publish_filter_a, nano::block_uniquer & block_uniquer_a, nano::vote_uniquer & vote_uniquer_a, nano::message_visitor & visitor_a, nano::work_pool & pool_a, nano::network_constants const & network) :
	publish_filter (publish_filter_a),
	block_uniquer (block_uniquer_a),
	vote_uniquer (vote_uniquer_a),
	visitor (visitor_a),
	pool (pool_a),
	status (parse_status::success),
	network{ network }
{
}

void nano::message_parser::deserialize_buffer (uint8_t const * buffer_a, std::size_t size_a)
{
	status = parse_status::success;
	auto error (false);
	if (size_a <= max_safe_udp_message_size)
	{
		// Guaranteed to be deliverable
		nano::bufferstream stream (buffer_a, size_a);
		nano::message_header header (error, stream);
		if (!error)
		{
			if (header.get_network () != network.current_network)
			{
				status = parse_status::invalid_header;
				return;
			}

			if (header.get_version_using () < network.protocol_version_min)
			{
				status = parse_status::outdated_version;
			}
			else
			{
				switch (header.get_type ())
				{
					case nano::message_type::keepalive:
					{
						deserialize_keepalive (stream, header);
						break;
					}
					case nano::message_type::publish:
					{
						nano::uint128_t digest;
						if (!publish_filter.apply (buffer_a + message_header::size (), size_a - message_header::size (), &digest))
						{
							deserialize_publish (stream, header, digest);
						}
						else
						{
							status = parse_status::duplicate_publish_message;
						}
						break;
					}
					case nano::message_type::confirm_req:
					{
						deserialize_confirm_req (stream, header);
						break;
					}
					case nano::message_type::confirm_ack:
					{
						deserialize_confirm_ack (stream, header);
						break;
					}
					case nano::message_type::node_id_handshake:
					{
						deserialize_node_id_handshake (stream, header);
						break;
					}
					case nano::message_type::telemetry_req:
					{
						deserialize_telemetry_req (stream, header);
						break;
					}
					case nano::message_type::telemetry_ack:
					{
						deserialize_telemetry_ack (stream, header);
						break;
					}
					default:
					{
						status = parse_status::invalid_message_type;
						break;
					}
				}
			}
		}
		else
		{
			status = parse_status::invalid_header;
		}
	}
}

void nano::message_parser::deserialize_keepalive (nano::stream & stream_a, nano::message_header const & header_a)
{
	auto error (false);
	nano::keepalive incoming (error, stream_a, header_a);
	if (!error && at_end (stream_a))
	{
		visitor.keepalive (incoming);
	}
	else
	{
		status = parse_status::invalid_keepalive_message;
	}
}

void nano::message_parser::deserialize_publish (nano::stream & stream_a, nano::message_header const & header_a, nano::uint128_t const & digest_a)
{
	auto error (false);
	nano::publish incoming (error, stream_a, header_a, digest_a, &block_uniquer);
	if (!error && at_end (stream_a))
	{
		auto block{ incoming.get_block () };
		if (!network.work.validate_entry (*block))
		{
			visitor.publish (incoming);
		}
		else
		{
			status = parse_status::insufficient_work;
		}
	}
	else
	{
		status = parse_status::invalid_publish_message;
	}
}

void nano::message_parser::deserialize_confirm_req (nano::stream & stream_a, nano::message_header const & header_a)
{
	auto error (false);
	nano::confirm_req incoming (error, stream_a, header_a, &block_uniquer);
	if (!error && at_end (stream_a))
	{
		if (incoming.get_block () == nullptr || !network.work.validate_entry (*incoming.get_block ()))
		{
			visitor.confirm_req (incoming);
		}
		else
		{
			status = parse_status::insufficient_work;
		}
	}
	else
	{
		status = parse_status::invalid_confirm_req_message;
	}
}

void nano::message_parser::deserialize_confirm_ack (nano::stream & stream_a, nano::message_header const & header_a)
{
	auto error (false);
	nano::confirm_ack incoming (error, stream_a, header_a, &vote_uniquer);
	if (!error && at_end (stream_a))
	{
		visitor.confirm_ack (incoming);
	}
	else
	{
		status = parse_status::invalid_confirm_ack_message;
	}
}

void nano::message_parser::deserialize_node_id_handshake (nano::stream & stream_a, nano::message_header const & header_a)
{
	bool error_l (false);
	nano::node_id_handshake incoming (error_l, stream_a, header_a);
	if (!error_l && at_end (stream_a))
	{
		visitor.node_id_handshake (incoming);
	}
	else
	{
		status = parse_status::invalid_node_id_handshake_message;
	}
}

void nano::message_parser::deserialize_telemetry_req (nano::stream & stream_a, nano::message_header const & header_a)
{
	nano::telemetry_req incoming (header_a);
	if (at_end (stream_a))
	{
		visitor.telemetry_req (incoming);
	}
	else
	{
		status = parse_status::invalid_telemetry_req_message;
	}
}

void nano::message_parser::deserialize_telemetry_ack (nano::stream & stream_a, nano::message_header const & header_a)
{
	bool error_l (false);
	nano::telemetry_ack incoming (error_l, stream_a, header_a);
	// Intentionally not checking if at the end of stream, because these messages support backwards/forwards compatibility
	if (!error_l)
	{
		visitor.telemetry_ack (incoming);
	}
	else
	{
		status = parse_status::invalid_telemetry_ack_message;
	}
}

bool nano::message_parser::at_end (nano::stream & stream_a)
{
	uint8_t junk;
	auto end (nano::try_read (stream_a, junk));
	return end;
}

/*
 * keepalive
 */

rsnano::MessageHandle * create_keepalive_handle (nano::network_constants const & constants, int16_t version_using)
{
	auto constants_dto{ constants.to_dto () };
	return rsnano::rsn_message_keepalive_create (&constants_dto, version_using);
}

nano::keepalive::keepalive (nano::network_constants const & constants) :
	message (create_keepalive_handle (constants, -1))
{
}

nano::keepalive::keepalive (nano::network_constants const & constants, uint8_t version_using_a) :
	message (create_keepalive_handle (constants, version_using_a))
{
}

nano::keepalive::keepalive (rsnano::MessageHandle * handle_a) :
	message (handle_a)
{
}

nano::keepalive::keepalive (bool & error_a, nano::stream & stream_a, nano::message_header const & header_a) :
	message (rsnano::rsn_message_keepalive_create2 (header_a.handle))
{
	if (!error_a)
	{
		error_a = deserialize (stream_a);
	}
}

nano::keepalive::keepalive (keepalive const & other_a) :
	message (rsnano::rsn_message_keepalive_clone (other_a.handle))
{
}

void nano::keepalive::visit (nano::message_visitor & visitor_a) const
{
	visitor_a.keepalive (*this);
}

void nano::keepalive::serialize (nano::stream & stream_a) const
{
	if (!rsnano::rsn_message_keepalive_serialize (handle, &stream_a))
	{
		throw std::runtime_error ("could not serialize keepalive");
	}
}

bool nano::keepalive::deserialize (nano::stream & stream_a)
{
	bool error = !rsnano::rsn_message_keepalive_deserialize (handle, &stream_a);
	return error;
}

bool nano::keepalive::operator== (nano::keepalive const & other_a) const
{
	return get_peers () == other_a.get_peers ();
}

std::array<nano::endpoint, 8> nano::keepalive::get_peers () const
{
	rsnano::EndpointDto dtos[8];
	rsnano::rsn_message_keepalive_peers (handle, &dtos[0]);
	std::array<nano::endpoint, 8> result;
	for (auto i = 0; i < 8; ++i)
	{
		result[i] = rsnano::dto_to_udp_endpoint (dtos[i]);
	}
	return result;
}

void nano::keepalive::set_peers (std::array<nano::endpoint, 8> const & peers_a)
{
	rsnano::EndpointDto dtos[8];
	for (auto i = 0; i < 8; ++i)
	{
		dtos[i] = rsnano::udp_endpoint_to_dto (peers_a[i]);
	}
	rsnano::rsn_message_keepalive_set_peers (handle, dtos);
}

std::size_t nano::keepalive::size ()
{
	return rsnano::rsn_message_keepalive_size ();
}

std::string nano::keepalive::to_string () const
{
	rsnano::StringDto dto;
	rsnano::rsn_message_keepalive_to_string (handle, &dto);
	return rsnano::convert_dto_to_string (dto);
}

/*
 * publish
 */

rsnano::MessageHandle * create_publish_handle2 (nano::message_header const & header_a, nano::uint128_t const & digest_a)
{
	uint8_t bytes[16] = { 0 };
	boost::multiprecision::export_bits (digest_a, std::rbegin (bytes), 8, false);
	return rsnano::rsn_message_publish_create2 (header_a.handle, &bytes[0]);
}

nano::publish::publish (bool & error_a, nano::stream & stream_a, nano::message_header const & header_a, nano::uint128_t const & digest_a, nano::block_uniquer * uniquer_a) :
	message (create_publish_handle2 (header_a, digest_a))
{
	if (!error_a)
	{
		error_a = deserialize (stream_a, uniquer_a);
	}
}

rsnano::MessageHandle * create_publish_handle (nano::network_constants const & constants, std::shared_ptr<nano::block> const & block_a)
{
	auto constants_dto{ constants.to_dto () };
	return rsnano::rsn_message_publish_create (&constants_dto, block_a->get_handle ());
}

nano::publish::publish (nano::network_constants const & constants, std::shared_ptr<nano::block> const & block_a) :
	message (create_publish_handle (constants, block_a))
{
}

nano::publish::publish (nano::publish const & other_a) :
	message (rsnano::rsn_message_publish_clone (other_a.handle))
{
}

nano::publish::publish (rsnano::MessageHandle * handle_a) :
	message (handle_a)
{
}

void nano::publish::serialize (nano::stream & stream_a) const
{
	if (!rsnano::rsn_message_publish_serialize (handle, &stream_a))
	{
		throw std::runtime_error ("could not serialize publish message");
	}
}

bool nano::publish::deserialize (nano::stream & stream_a, nano::block_uniquer * uniquer_a)
{
	rsnano::BlockUniquerHandle * uniquer_handle = nullptr;
	if (uniquer_a != nullptr)
	{
		uniquer_handle = uniquer_a->handle;
	}
	bool error = !rsnano::rsn_message_publish_deserialize (handle, &stream_a, uniquer_handle);
	return error;
}

void nano::publish::visit (nano::message_visitor & visitor_a) const
{
	visitor_a.publish (*this);
}

bool nano::publish::operator== (nano::publish const & other_a) const
{
	return *get_block () == *other_a.get_block ();
}

std::shared_ptr<nano::block> nano::publish::get_block () const
{
	auto block_handle = rsnano::rsn_message_publish_block (handle);
	if (block_handle == nullptr)
		return nullptr;
	return nano::block_handle_to_block (block_handle);
}

nano::uint128_t nano::publish::get_digest () const
{
	std::uint8_t bytes[16];
	rsnano::rsn_message_publish_digest (handle, &bytes[0]);
	nano::uint128_t result;
	boost::multiprecision::import_bits (result, std::begin (bytes), std::end (bytes));
	return result;
}

void nano::publish::set_digest (nano::uint128_t digest_a)
{
	std::uint8_t bytes[16];
	boost::multiprecision::export_bits (digest_a, std::rbegin (bytes), 8, false);
	rsnano::rsn_message_publish_set_digest (handle, &bytes[0]);
}

std::string nano::publish::to_string () const
{
	rsnano::StringDto string_dto;
	rsnano::rsn_message_publish_to_string (handle, &string_dto);
	return rsnano::convert_dto_to_string (string_dto);
}

/*
 * confirm_req
 */

rsnano::MessageHandle * create_confirm_req_handle (nano::network_constants const & constants, nano::block const * block_a, std::vector<std::pair<nano::block_hash, nano::root>> roots_hashes_a)
{
	auto constants_dto{ constants.to_dto () };
	rsnano::BlockHandle * block_handle = nullptr;
	if (block_a != nullptr)
	{
		block_handle = block_a->get_handle ();
	}

	size_t hashes_count = roots_hashes_a.size ();
	std::vector<rsnano::HashRootPair> dtos;
	dtos.reserve (hashes_count);
	for (const auto & i : roots_hashes_a)
	{
		rsnano::HashRootPair dto;
		std::copy (std::begin (i.first.bytes), std::end (i.first.bytes), std::begin (dto.block_hash));
		std::copy (std::begin (i.second.bytes), std::end (i.second.bytes), std::begin (dto.root));
		dtos.push_back (dto);
	}

	return rsnano::rsn_message_confirm_req_create (&constants_dto, block_handle, dtos.data (), hashes_count);
}

nano::confirm_req::confirm_req (bool & error_a, nano::stream & stream_a, nano::message_header const & header_a, nano::block_uniquer * uniquer_a) :
	message (rsnano::rsn_message_confirm_req_create2 (header_a.handle))
{
	if (!error_a)
	{
		error_a = deserialize (stream_a, uniquer_a);
	}
}

nano::confirm_req::confirm_req (nano::network_constants const & constants, std::shared_ptr<nano::block> const & block_a) :
	message (create_confirm_req_handle (constants, block_a.get (), std::vector<std::pair<nano::block_hash, nano::root>> ()))
{
}

nano::confirm_req::confirm_req (nano::network_constants const & constants, std::vector<std::pair<nano::block_hash, nano::root>> const & roots_hashes_a) :
	message (create_confirm_req_handle (constants, nullptr, roots_hashes_a))
{
}

nano::confirm_req::confirm_req (nano::network_constants const & constants, nano::block_hash const & hash_a, nano::root const & root_a) :
	message (create_confirm_req_handle (constants, nullptr, std::vector<std::pair<nano::block_hash, nano::root>> (1, std::make_pair (hash_a, root_a))))
{
}

nano::confirm_req::confirm_req (rsnano::MessageHandle * handle_a) :
	message (handle_a)
{
}

nano::confirm_req::confirm_req (nano::confirm_req const & other_a) :
	message (rsnano::rsn_message_confirm_req_clone (other_a.handle))
{
}

std::shared_ptr<nano::block> nano::confirm_req::get_block () const
{
	auto block_handle = rsnano::rsn_message_confirm_req_block (handle);
	std::shared_ptr<nano::block> result;
	if (block_handle != nullptr)
	{
		result = nano::block_handle_to_block (block_handle);
	}
	return result;
}

std::vector<std::pair<nano::block_hash, nano::root>> nano::confirm_req::get_roots_hashes () const
{
	auto count = rsnano::rsn_message_confirm_req_roots_hashes_count (handle);
	std::vector<rsnano::HashRootPair> dtos;
	dtos.resize (count);
	rsnano::rsn_message_confirm_req_roots_hashes (handle, dtos.data ());
	std::vector<std::pair<nano::block_hash, nano::root>> result;
	result.reserve (dtos.size ());
	for (const auto & i : dtos)
	{
		nano::block_hash hash;
		nano::root root;
		std::copy (std::begin (i.block_hash), std::end (i.block_hash), std::begin (hash.bytes));
		std::copy (std::begin (i.root), std::end (i.root), std::begin (root.bytes));
		result.emplace_back (hash, root);
	}
	return result;
}

void nano::confirm_req::visit (nano::message_visitor & visitor_a) const
{
	visitor_a.confirm_req (*this);
}

void nano::confirm_req::serialize (nano::stream & stream_a) const
{
	if (!rsnano::rsn_message_confirm_req_serialize (handle, &stream_a))
	{
		throw std::runtime_error ("could not serialize confirm_req");
	}
}

bool nano::confirm_req::deserialize (nano::stream & stream_a, nano::block_uniquer * uniquer_a)
{
	rsnano::BlockUniquerHandle * uniquer_handle = nullptr;
	if (uniquer_a != nullptr)
	{
		uniquer_handle = uniquer_a->handle;
	}

	bool error = !rsnano::rsn_message_confirm_req_deserialize (handle, &stream_a, uniquer_handle);
	return error;
}

bool nano::confirm_req::operator== (nano::confirm_req const & other_a) const
{
	return rsnano::rsn_message_confirm_req_equals (handle, other_a.handle);
}

std::string nano::confirm_req::roots_string () const
{
	rsnano::StringDto dto;
	rsnano::rsn_message_confirm_req_roots_string (handle, &dto);
	return rsnano::convert_dto_to_string (dto);
}

std::size_t nano::confirm_req::size (nano::block_type type_a, std::size_t count)
{
	return rsnano::rsn_message_confirm_req_size (static_cast<uint8_t> (type_a), count);
}

std::string nano::confirm_req::to_string () const
{
	rsnano::StringDto string_dto;
	rsnano::rsn_message_confirm_req_to_string (handle, &string_dto);
	return rsnano::convert_dto_to_string (string_dto);
}

/*
 * confirm_ack
 */

rsnano::MessageHandle * create_confirm_ack_handle (nano::network_constants const & constants, nano::vote const & vote_a)
{
	auto constants_dto{ constants.to_dto () };
	return rsnano::rsn_message_confirm_ack_create (&constants_dto, vote_a.get_handle ());
}

rsnano::MessageHandle * create_confirm_ack_handle (bool & error_a, nano::stream & stream_a, nano::message_header const & header_a, nano::vote_uniquer * uniquer_a)
{
	rsnano::VoteUniquerHandle * uniquer_handle = nullptr;
	if (uniquer_a != nullptr)
	{
		uniquer_handle = uniquer_a->handle;
	}
	return rsnano::rsn_message_confirm_ack_create2 (header_a.handle, &stream_a, uniquer_handle, &error_a);
}

nano::confirm_ack::confirm_ack (bool & error_a, nano::stream & stream_a, nano::message_header const & header_a, nano::vote_uniquer * uniquer_a) :
	message (create_confirm_ack_handle (error_a, stream_a, header_a, uniquer_a))
{
}

nano::confirm_ack::confirm_ack (nano::network_constants const & constants, std::shared_ptr<nano::vote> const & vote_a) :
	message (create_confirm_ack_handle (constants, *vote_a))
{
}

nano::confirm_ack::confirm_ack (nano::confirm_ack const & other_a) :
	message (rsnano::rsn_message_confirm_ack_clone (other_a.handle))
{
}

nano::confirm_ack::confirm_ack (rsnano::MessageHandle * handle_a) :
	message (handle_a)
{
}

void nano::confirm_ack::serialize (nano::stream & stream_a) const
{
	if (!rsnano::rsn_message_confirm_ack_serialize (handle, &stream_a))
	{
		throw std::runtime_error ("could not serialize confirm_ack");
	}
}

bool nano::confirm_ack::operator== (nano::confirm_ack const & other_a) const
{
	auto result (*get_vote () == *other_a.get_vote ());
	return result;
}

void nano::confirm_ack::visit (nano::message_visitor & visitor_a) const
{
	visitor_a.confirm_ack (*this);
}

std::size_t nano::confirm_ack::size (std::size_t count)
{
	return rsnano::rsn_message_confirm_ack_size (count);
}

std::shared_ptr<nano::vote> nano::confirm_ack::get_vote () const
{
	auto vote_handle{ rsnano::rsn_message_confirm_ack_vote (handle) };
	std::shared_ptr<nano::vote> result;
	if (vote_handle != nullptr)
	{
		result = std::make_shared<nano::vote> (vote_handle);
	}
	return result;
}

/*
 * frontier_req
 */

rsnano::MessageHandle * create_frontier_req_handle (nano::network_constants const & constants)
{
	auto constants_dto{ constants.to_dto () };
	return rsnano::rsn_message_frontier_req_create (&constants_dto);
}

nano::frontier_req::frontier_req (nano::network_constants const & constants) :
	message (create_frontier_req_handle (constants))
{
}

nano::frontier_req::frontier_req (bool & error_a, nano::stream & stream_a, nano::message_header const & header_a) :
	message (rsnano::rsn_message_frontier_req_create2 (header_a.handle))
{
	if (!error_a)
	{
		error_a = deserialize (stream_a);
	}
}

nano::frontier_req::frontier_req (rsnano::MessageHandle * handle_a) :
	message (handle_a)
{
}

nano::frontier_req::frontier_req (frontier_req const & other_a) :
	message (rsnano::rsn_message_frontier_req_clone (other_a.handle))
{
}

void nano::frontier_req::serialize (nano::stream & stream_a) const
{
	if (!rsnano::rsn_message_frontier_req_serialize (handle, &stream_a))
		throw std::runtime_error ("could not serialize frontier_req");
}

bool nano::frontier_req::deserialize (nano::stream & stream_a)
{
	bool error = !rsnano::rsn_message_frontier_req_deserialize (handle, &stream_a);
	return error;
}

void nano::frontier_req::visit (nano::message_visitor & visitor_a) const
{
	visitor_a.frontier_req (*this);
}

bool nano::frontier_req::operator== (nano::frontier_req const & other_a) const
{
	return get_start () == other_a.get_start () && get_age () == other_a.get_age () && get_count () == other_a.get_count ();
}

bool nano::frontier_req::is_only_confirmed_present () const
{
	return rsnano::rsn_message_frontier_req_is_confirmed_present (handle);
}

nano::account nano::frontier_req::get_start () const
{
	nano::account start;
	rsnano::rsn_message_frontier_req_start (handle, start.bytes.data ());
	return start;
}

uint32_t nano::frontier_req::get_age () const
{
	return rsnano::rsn_message_frontier_req_age (handle);
}

uint32_t nano::frontier_req::get_count () const
{
	return rsnano::rsn_message_frontier_req_count (handle);
}

void nano::frontier_req::set_start (nano::account const & account)
{
	rsnano::rsn_message_frontier_req_set_start (handle, account.bytes.data ());
}

void nano::frontier_req::set_age (uint32_t age_a)
{
	rsnano::rsn_message_frontier_req_set_age (handle, age_a);
}

void nano::frontier_req::set_count (uint32_t count_a)
{
	rsnano::rsn_message_frontier_req_set_count (handle, count_a);
}

std::size_t nano::frontier_req::size ()
{
	return rsnano::rsn_message_frontier_size ();
}

/*
 * bulk_pull
 */

rsnano::MessageHandle * create_bulk_pull_handle (nano::network_constants const & constants)
{
	auto constants_dto{ constants.to_dto () };
	return rsnano::rsn_message_bulk_pull_create (&constants_dto);
}

nano::bulk_pull::bulk_pull (nano::network_constants const & constants) :
	message (create_bulk_pull_handle (constants))
{
}

nano::bulk_pull::bulk_pull (bool & error_a, nano::stream & stream_a, nano::message_header const & header_a) :
	message (rsnano::rsn_message_bulk_pull_create2 (header_a.handle))
{
	if (!error_a)
	{
		error_a = deserialize (stream_a);
	}
}

nano::bulk_pull::bulk_pull (rsnano::MessageHandle * handle_a) :
	message (handle_a)
{
}

nano::bulk_pull::bulk_pull (bulk_pull const & other_a) :
	message (rsnano::rsn_message_bulk_pull_req_clone (other_a.handle))
{
}

nano::hash_or_account nano::bulk_pull::get_start () const
{
	nano::hash_or_account start;
	rsnano::rsn_message_bulk_pull_start (handle, start.bytes.data ());
	return start;
}

nano::block_hash nano::bulk_pull::get_end () const
{
	nano::block_hash end;
	rsnano::rsn_message_bulk_pull_end (handle, end.bytes.data ());
	return end;
}

uint32_t nano::bulk_pull::get_count () const
{
	return rsnano::rsn_message_bulk_pull_count (handle);
}

void nano::bulk_pull::set_start (nano::hash_or_account start_a)
{
	rsnano::rsn_message_bulk_pull_set_start (handle, start_a.bytes.data ());
}

void nano::bulk_pull::set_end (nano::block_hash end_a)
{
	rsnano::rsn_message_bulk_pull_set_end (handle, end_a.bytes.data ());
}

void nano::bulk_pull::set_count (uint32_t count_a)
{
	rsnano::rsn_message_bulk_pull_set_count (handle, count_a);
}

void nano::bulk_pull::visit (nano::message_visitor & visitor_a) const
{
	visitor_a.bulk_pull (*this);
}

void nano::bulk_pull::serialize (nano::stream & stream_a) const
{
	if (!rsnano::rsn_message_bulk_pull_serialize (handle, &stream_a))
		throw std::runtime_error ("could not serialize bulk_pull");
}

bool nano::bulk_pull::deserialize (nano::stream & stream_a)
{
	bool error = !rsnano::rsn_message_bulk_pull_deserialize (handle, &stream_a);
	return error;
}

bool nano::bulk_pull::is_count_present () const
{
	return rsnano::rsn_message_bulk_pull_is_count_present (handle);
}

void nano::bulk_pull::set_count_present (bool value_a)
{
	rsnano::rsn_message_bulk_pull_set_count_present (handle, value_a);
}

bool nano::bulk_pull::is_ascending () const
{
	return rsnano::rsn_message_bulk_pull_is_ascending (handle);
}

void nano::bulk_pull::set_ascending ()
{
	rsnano::rsn_message_bulk_pull_set_ascending (handle);
}

/*
 * bulk_pull_account
 */

rsnano::MessageHandle * create_bulk_pull_account_handle (nano::network_constants const & constants)
{
	auto constants_dto{ constants.to_dto () };
	return rsnano::rsn_message_bulk_pull_account_create (&constants_dto);
}

nano::bulk_pull_account::bulk_pull_account (nano::network_constants const & constants) :
	message (create_bulk_pull_account_handle (constants))
{
}

nano::bulk_pull_account::bulk_pull_account (bool & error_a, nano::stream & stream_a, nano::message_header const & header_a) :
	message (rsnano::rsn_message_bulk_pull_account_create2 (header_a.handle))
{
	if (!error_a)
	{
		error_a = deserialize (stream_a);
	}
}

nano::bulk_pull_account::bulk_pull_account (rsnano::MessageHandle * handle_a) :
	message (handle_a)
{
}

nano::bulk_pull_account::bulk_pull_account (bulk_pull_account const & other_a) :
	message (rsnano::rsn_message_bulk_pull_account_clone (other_a.handle))
{
}

void nano::bulk_pull_account::visit (nano::message_visitor & visitor_a) const
{
	visitor_a.bulk_pull_account (*this);
}

std::size_t nano::bulk_pull_account::size ()
{
	return rsnano::rsn_message_bulk_pull_account_size ();
}

nano::account nano::bulk_pull_account::get_account () const
{
	nano::account account;
	rsnano::rsn_message_bulk_pull_account_account (handle, account.bytes.data ());
	return account;
}

nano::amount nano::bulk_pull_account::get_minimum_amount () const
{
	nano::amount amount;
	rsnano::rsn_message_bulk_pull_account_minimum_amount (handle, amount.bytes.data ());
	return amount;
}

nano::bulk_pull_account_flags nano::bulk_pull_account::get_flags () const
{
	return static_cast<nano::bulk_pull_account_flags> (rsnano::rsn_message_bulk_pull_account_flags (handle));
}

void nano::bulk_pull_account::set_account (nano::account account_a)
{
	rsnano::rsn_message_bulk_pull_account_set_account (handle, account_a.bytes.data ());
}

void nano::bulk_pull_account::set_minimum_amount (nano::amount amount_a)
{
	rsnano::rsn_message_bulk_pull_account_set_minimum_amount (handle, amount_a.bytes.data ());
}

void nano::bulk_pull_account::set_flags (nano::bulk_pull_account_flags flags_a)
{
	rsnano::rsn_message_bulk_pull_account_set_flags (handle, static_cast<uint8_t> (flags_a));
}

void nano::bulk_pull_account::serialize (nano::stream & stream_a) const
{
	if (!rsnano::rsn_message_bulk_pull_account_serialize (handle, &stream_a))
		throw std::runtime_error ("bulk_pull_account could not be serialized");
}

bool nano::bulk_pull_account::deserialize (nano::stream & stream_a)
{
	bool error = !rsnano::rsn_message_bulk_pull_account_deserialize (handle, &stream_a);
	return error;
}

/*
 * bulk_push
 */

rsnano::MessageHandle * create_bulk_push_handle (nano::network_constants const & constants)
{
	auto constants_dto{ constants.to_dto () };
	return rsnano::rsn_message_bulk_push_create (&constants_dto);
}

nano::bulk_push::bulk_push (nano::network_constants const & constants) :
	message (create_bulk_push_handle (constants))
{
}

nano::bulk_push::bulk_push (nano::message_header const & header_a) :
	message (rsnano::rsn_message_bulk_push_create2 (header_a.handle))
{
}

nano::bulk_push::bulk_push (rsnano::MessageHandle * handle_a) :
	message (handle_a)
{
}

bool nano::bulk_push::deserialize (nano::stream & stream_a)
{
	bool error = !rsnano::rsn_message_bulk_push_deserialize (handle, &stream_a);
	return error;
}

void nano::bulk_push::serialize (nano::stream & stream_a) const
{
	if (!rsnano::rsn_message_bulk_push_serialize (handle, &stream_a))
		throw std::runtime_error ("could not serialize bulk_push");
}

void nano::bulk_push::visit (nano::message_visitor & visitor_a) const
{
	visitor_a.bulk_push (*this);
}

/*
 * telemetry_req
 */

rsnano::MessageHandle * create_telemetry_req_handle (nano::network_constants const & constants)
{
	auto constants_dto{ constants.to_dto () };
	return rsnano::rsn_message_telemetry_req_create (&constants_dto);
}

nano::telemetry_req::telemetry_req (nano::network_constants const & constants) :
	message (create_telemetry_req_handle (constants))
{
}

nano::telemetry_req::telemetry_req (nano::message_header const & header_a) :
	message (rsnano::rsn_message_telemetry_req_create2 (header_a.handle))
{
}

nano::telemetry_req::telemetry_req (nano::telemetry_req const & other_a) :
	message (rsnano::rsn_message_telemetry_req_clone (other_a.handle))
{
}

nano::telemetry_req::telemetry_req (rsnano::MessageHandle * handle_a) :
	message (handle_a)
{
}

bool nano::telemetry_req::deserialize (nano::stream & stream_a)
{
	bool error = !rsnano::rsn_message_telemetry_req_deserialize (handle, &stream_a);
	return error;
}

void nano::telemetry_req::serialize (nano::stream & stream_a) const
{
	if (!rsnano::rsn_message_telemetry_req_serialize (handle, &stream_a))
		throw std::runtime_error ("could not serialize telemetry_req");
}

void nano::telemetry_req::visit (nano::message_visitor & visitor_a) const
{
	visitor_a.telemetry_req (*this);
}

std::string nano::telemetry_req::to_string () const
{
	rsnano::StringDto dto;
	rsnano::rsn_message_telemetry_req_to_string (handle, &dto);
	return rsnano::convert_dto_to_string (dto);
}

/*
 * telemetry_ack
 */

rsnano::MessageHandle * create_telemetry_ack_handle (nano::network_constants const & constants, rsnano::TelemetryDataHandle const * data_handle)
{
	auto constants_dto{ constants.to_dto () };
	nano::telemetry_data default_data;
	if (data_handle == nullptr)
	{
		data_handle = default_data.handle;
	}
	return rsnano::rsn_message_telemetry_ack_create (&constants_dto, data_handle);
}

nano::telemetry_ack::telemetry_ack (rsnano::MessageHandle * handle_a) :
	message (handle_a)
{
}

nano::telemetry_ack::telemetry_ack (nano::network_constants const & constants) :
	message (create_telemetry_ack_handle (constants, nullptr))
{
}

nano::telemetry_ack::telemetry_ack (bool & error_a, nano::stream & stream_a, nano::message_header const & message_header) :
	message (rsnano::rsn_message_telemetry_ack_create2 (message_header.handle))
{
	if (!error_a)
	{
		error_a = deserialize (stream_a);
	}
}

nano::telemetry_ack::telemetry_ack (nano::telemetry_ack const & other_a) :
	message (rsnano::rsn_message_telemetry_ack_clone (other_a.handle))
{
}

nano::telemetry_ack::telemetry_ack (nano::network_constants const & constants, nano::telemetry_data const & telemetry_data_a) :
	message (create_telemetry_ack_handle (constants, telemetry_data_a.handle))
{
}

nano::telemetry_ack & nano::telemetry_ack::operator= (telemetry_ack const & other_a)
{
	if (handle != nullptr)
		rsnano::rsn_message_destroy (handle);
	handle = rsnano::rsn_message_telemetry_ack_clone (other_a.handle);
	return *this;
}

void nano::telemetry_ack::serialize (nano::stream & stream_a) const
{
	if (!rsnano::rsn_message_telemetry_ack_serialize (handle, &stream_a))
		throw std::runtime_error ("could not serialize telemetry_ack");
}

bool nano::telemetry_ack::deserialize (nano::stream & stream_a)
{
	bool error = !rsnano::rsn_message_telemetry_ack_deserialize (handle, &stream_a);
	return error;
}

void nano::telemetry_ack::visit (nano::message_visitor & visitor_a) const
{
	visitor_a.telemetry_ack (*this);
}

uint16_t nano::telemetry_ack::size () const
{
	return rsnano::rsn_message_telemetry_ack_size (handle);
}

uint16_t nano::telemetry_ack::size (nano::message_header const & message_header_a)
{
	return rsnano::rsn_message_telemetry_ack_size_from_header (message_header_a.handle);
}

nano::telemetry_data nano::telemetry_ack::get_data () const
{
	auto data_handle = rsnano::rsn_message_telemetry_ack_data (handle);
	return nano::telemetry_data{ data_handle };
}

bool nano::telemetry_ack::is_empty_payload () const
{
	return rsnano::rsn_message_telemetry_ack_is_empty_payload (handle);
}

/*
 * telemetry_data
 */

nano::telemetry_data::telemetry_data () :
	handle{ rsnano::rsn_telemetry_data_create () }
{
}

nano::telemetry_data::telemetry_data (rsnano::TelemetryDataHandle * handle_a) :
	handle{ handle_a }
{
}

nano::telemetry_data::telemetry_data (nano::telemetry_data const & other_a) :
	handle{ rsnano::rsn_telemetry_data_clone (other_a.handle) }
{
}

nano::telemetry_data::telemetry_data (nano::telemetry_data && other_a) :
	handle{ other_a.handle }
{
	other_a.handle = nullptr;
}

nano::telemetry_data::~telemetry_data ()
{
	if (handle != nullptr)
		rsnano::rsn_telemetry_data_destroy (handle);
}

nano::telemetry_data & nano::telemetry_data::operator= (nano::telemetry_data const & other_a)
{
	if (handle != nullptr)
		rsnano::rsn_telemetry_data_destroy (handle);
	handle = rsnano::rsn_telemetry_data_clone (other_a.handle);
	return *this;
}

nano::signature nano::telemetry_data::get_signature () const
{
	nano::signature result;
	rsnano::rsn_telemetry_data_get_signature (handle, result.bytes.data ());
	return result;
}

void nano::telemetry_data::set_signature (nano::signature const & signature_a)
{
	rsnano::rsn_telemetry_data_set_signature (handle, signature_a.bytes.data ());
}

nano::account nano::telemetry_data::get_node_id () const
{
	nano::account result;
	rsnano::rsn_telemetry_data_get_node_id (handle, result.bytes.data ());
	return result;
}

void nano::telemetry_data::set_node_id (nano::account const & node_id_a)
{
	rsnano::rsn_telemetry_data_set_node_id (handle, node_id_a.bytes.data ());
}

uint64_t nano::telemetry_data::get_block_count () const
{
	return rsnano::rsn_telemetry_data_get_block_count (handle);
}

void nano::telemetry_data::set_block_count (uint64_t count_a)
{
	rsnano::rsn_telemetry_data_set_block_count (handle, count_a);
}

uint64_t nano::telemetry_data::get_cemented_count () const
{
	return rsnano::rsn_telemetry_data_get_cemented_count (handle);
}

void nano::telemetry_data::set_cemented_count (uint64_t count_a)
{
	rsnano::rsn_telemetry_data_set_cemented_count (handle, count_a);
}

uint64_t nano::telemetry_data::get_unchecked_count () const
{
	return rsnano::rsn_telemetry_data_get_unchecked_count (handle);
}

void nano::telemetry_data::set_unchecked_count (uint64_t count_a)
{
	rsnano::rsn_telemetry_data_set_unchecked_count (handle, count_a);
}

uint64_t nano::telemetry_data::get_account_count () const
{
	return rsnano::rsn_telemetry_data_get_account_count (handle);
}

void nano::telemetry_data::set_account_count (uint64_t count_a)
{
	rsnano::rsn_telemetry_data_set_account_count (handle, count_a);
}

uint64_t nano::telemetry_data::get_bandwidth_cap () const
{
	return rsnano::rsn_telemetry_data_get_bandwidth_cap (handle);
}

void nano::telemetry_data::set_bandwidth_cap (uint64_t cap_a)
{
	rsnano::rsn_telemetry_data_set_bandwidth_cap (handle, cap_a);
}

uint64_t nano::telemetry_data::get_uptime () const
{
	return rsnano::rsn_telemetry_data_get_uptime (handle);
}

void nano::telemetry_data::set_uptime (uint64_t uptime_a)
{
	rsnano::rsn_telemetry_data_set_uptime (handle, uptime_a);
}

<<<<<<< HEAD
uint32_t nano::telemetry_data::get_peer_count () const
=======
std::string nano::bulk_pull_account::to_string () const
{
	std::string s = header.to_string () + "\n";
	s += "acc=" + account.to_string ();
	s += " min=" + minimum_amount.to_string ();
	switch (flags)
	{
		case bulk_pull_account_flags::pending_hash_and_amount:
			s += " pending_hash_and_amount";
			break;
		case bulk_pull_account_flags::pending_address_only:
			s += " pending_address_only";
			break;
		case bulk_pull_account_flags::pending_hash_amount_and_address:
			s += " pending_hash_amount_and_address";
			break;
		default:
			s += " unknown flags";
			break;
	}
	return s;
}

/*
 * bulk_push
 */

nano::bulk_push::bulk_push (nano::network_constants const & constants) :
	message (constants, nano::message_type::bulk_push)
>>>>>>> 51b94526
{
	return rsnano::rsn_telemetry_data_get_peer_count (handle);
}

void nano::telemetry_data::set_peer_count (uint32_t count_a)
{
	rsnano::rsn_telemetry_data_set_peer_count (handle, count_a);
}

uint8_t nano::telemetry_data::get_protocol_version () const
{
	return rsnano::rsn_telemetry_data_get_protocol_version (handle);
}

void nano::telemetry_data::set_protocol_version (uint8_t version_a)
{
	rsnano::rsn_telemetry_data_set_protocol_version (handle, version_a);
}

nano::block_hash nano::telemetry_data::get_genesis_block () const
{
	nano::block_hash result;
	rsnano::rsn_telemetry_data_get_genesis_block (handle, result.bytes.data ());
	return result;
}

void nano::telemetry_data::set_genesis_block (nano::block_hash const & block_a)
{
	rsnano::rsn_telemetry_data_set_genesis_block (handle, block_a.bytes.data ());
}

uint8_t nano::telemetry_data::get_major_version () const
{
	return rsnano::rsn_telemetry_data_get_major_version (handle);
}

void nano::telemetry_data::set_major_version (uint8_t version_a)
{
	rsnano::rsn_telemetry_data_set_major_version (handle, version_a);
}

uint8_t nano::telemetry_data::get_minor_version () const
{
	return rsnano::rsn_telemetry_data_get_minor_version (handle);
}

void nano::telemetry_data::set_minor_version (uint8_t version_a)
{
	rsnano::rsn_telemetry_data_set_minor_version (handle, version_a);
}

uint8_t nano::telemetry_data::get_patch_version () const
{
	return rsnano::rsn_telemetry_data_get_patch_version (handle);
}

void nano::telemetry_data::set_patch_version (uint8_t version_a)
{
	rsnano::rsn_telemetry_data_set_patch_version (handle, version_a);
}

uint8_t nano::telemetry_data::get_pre_release_version () const
{
	return rsnano::rsn_telemetry_data_get_pre_release_version (handle);
}

void nano::telemetry_data::set_pre_release_version (uint8_t version_a)
{
	rsnano::rsn_telemetry_data_set_pre_release_version (handle, version_a);
}

uint8_t nano::telemetry_data::get_maker () const
{
	return rsnano::rsn_telemetry_data_get_maker (handle);
}

void nano::telemetry_data::set_maker (uint8_t maker_a)
{
	rsnano::rsn_telemetry_data_set_maker (handle, maker_a);
}

std::chrono::system_clock::time_point nano::telemetry_data::get_timestamp () const
{
	auto timestamp_ms = rsnano::rsn_telemetry_data_get_timestamp_ms (handle);
	return std::chrono::system_clock::time_point (std::chrono::duration_cast<std::chrono::system_clock::duration> (std::chrono::milliseconds (timestamp_ms)));
}

void nano::telemetry_data::set_timestamp (std::chrono::system_clock::time_point timestamp_a)
{
	rsnano::rsn_telemetry_data_set_timestamp (handle, std::chrono::duration_cast<std::chrono::milliseconds> (timestamp_a.time_since_epoch ()).count ());
}

uint64_t nano::telemetry_data::get_active_difficulty () const
{
	return rsnano::rsn_telemetry_data_get_active_difficulty (handle);
}

void nano::telemetry_data::set_active_difficulty (uint64_t difficulty_a)
{
	rsnano::rsn_telemetry_data_set_active_difficulty (handle, difficulty_a);
}

std::vector<uint8_t> nano::telemetry_data::get_unknown_data () const
{
	std::vector<uint8_t> result;
	result.resize (rsnano::rsn_telemetry_data_get_unknown_data_len (handle));
	rsnano::rsn_telemetry_data_get_unknown_data (handle, result.data ());
	return result;
}

void nano::telemetry_data::set_unknown_data (std::vector<uint8_t> data_a)
{
	rsnano::rsn_telemetry_data_set_unknown_data (handle, data_a.data (), data_a.size ());
}

void nano::telemetry_data::deserialize (nano::stream & stream_a, uint16_t payload_length_a)
{
	if (!rsnano::rsn_telemetry_data_deserialize (handle, &stream_a, payload_length_a))
		throw std::runtime_error ("could not deserialize telemetry data");
}

void nano::telemetry_data::serialize (nano::stream & stream_a) const
{
	rsnano::rsn_telemetry_data_serialize (handle, &stream_a);
}

nano::error nano::telemetry_data::serialize_json (nano::jsonconfig & json, bool ignore_identification_metrics_a) const
{
	json.put ("block_count", get_block_count ());
	json.put ("cemented_count", get_cemented_count ());
	json.put ("unchecked_count", get_unchecked_count ());
	json.put ("account_count", get_account_count ());
	json.put ("bandwidth_cap", get_bandwidth_cap ());
	json.put ("peer_count", get_peer_count ());
	json.put ("protocol_version", get_protocol_version ());
	json.put ("uptime", get_uptime ());
	json.put ("genesis_block", get_genesis_block ().to_string ());
	json.put ("major_version", get_major_version ());
	json.put ("minor_version", get_minor_version ());
	json.put ("patch_version", get_patch_version ());
	json.put ("pre_release_version", get_pre_release_version ());
	json.put ("maker", get_maker ());
	json.put ("timestamp", std::chrono::duration_cast<std::chrono::milliseconds> (get_timestamp ().time_since_epoch ()).count ());
	json.put ("active_difficulty", nano::to_string_hex (get_active_difficulty ()));
	// Keep these last for UI purposes
	if (!ignore_identification_metrics_a)
	{
		json.put ("node_id", get_node_id ().to_node_id ());
		json.put ("signature", get_signature ().to_string ());
	}
	return json.get_error ();
}

nano::error nano::telemetry_data::deserialize_json (nano::jsonconfig & json, bool ignore_identification_metrics_a)
{
	if (!ignore_identification_metrics_a)
	{
		std::string signature_l;
		json.get ("signature", signature_l);
		if (!json.get_error ())
		{
			nano::signature sig;
			if (sig.decode_hex (signature_l))
			{
				json.get_error ().set ("Could not deserialize signature");
			}
			set_signature (sig);
		}

		std::string node_id_l;
		json.get ("node_id", node_id_l);
		if (!json.get_error ())
		{
			nano::account nid;
			if (nid.decode_node_id (node_id_l))
			{
				json.get_error ().set ("Could not deserialize node id");
			}
			set_node_id (nid);
		}
	}

	uint64_t tmp_u64;
	json.get ("block_count", tmp_u64);
	set_block_count (tmp_u64);

	json.get ("cemented_count", tmp_u64);
	set_cemented_count (tmp_u64);

	json.get ("unchecked_count", tmp_u64);
	set_unchecked_count (tmp_u64);

	json.get ("account_count", tmp_u64);
	set_account_count (tmp_u64);

	json.get ("bandwidth_cap", tmp_u64);
	set_bandwidth_cap (tmp_u64);

	uint32_t tmp_u32;
	json.get ("peer_count", tmp_u32);
	set_peer_count (tmp_u32);

	uint8_t tmp_u8;
	json.get ("protocol_version", tmp_u8);
	set_protocol_version (tmp_u8);

	json.get ("uptime", tmp_u64);
	set_uptime (tmp_u64);

	std::string genesis_block_l;
	json.get ("genesis_block", genesis_block_l);
	if (!json.get_error ())
	{
		nano::block_hash blk;
		if (blk.decode_hex (genesis_block_l))
		{
			json.get_error ().set ("Could not deserialize genesis block");
		}
		set_genesis_block (blk);
	}

	json.get ("major_version", tmp_u8);
	set_major_version (tmp_u8);

	json.get ("minor_version", tmp_u8);
	set_minor_version (tmp_u8);

	json.get ("patch_version", tmp_u8);
	set_patch_version (tmp_u8);

	json.get ("pre_release_version", tmp_u8);
	set_pre_release_version (tmp_u8);

	json.get ("maker", tmp_u8);
	set_maker (tmp_u8);

	auto timestamp_l = json.get<uint64_t> ("timestamp");
	auto tsp = std::chrono::system_clock::time_point (std::chrono::milliseconds (timestamp_l));
	set_timestamp (tsp);

	auto current_active_difficulty_text = json.get<std::string> ("active_difficulty");
	auto ec = nano::from_string_hex (current_active_difficulty_text, tmp_u64);
	set_active_difficulty (tmp_u64);
	debug_assert (!ec);
	return json.get_error ();
}

std::string nano::telemetry_data::to_string () const
{
	nano::jsonconfig jc;
	serialize_json (jc, true);
	std::stringstream ss;
	jc.write (ss);
	return ss.str ();
}

bool nano::telemetry_data::operator== (nano::telemetry_data const & data_a) const
{
	return (get_signature () == data_a.get_signature () && get_node_id () == data_a.get_node_id () && get_block_count () == data_a.get_block_count ()
	&& get_cemented_count () == data_a.get_cemented_count () && get_unchecked_count () == data_a.get_unchecked_count () && get_account_count () == data_a.get_account_count ()
	&& get_bandwidth_cap () == data_a.get_bandwidth_cap () && get_uptime () == data_a.get_uptime ()
	&& get_peer_count () == data_a.get_peer_count () && get_protocol_version () == data_a.get_protocol_version () && get_genesis_block () == data_a.get_genesis_block ()
	&& get_major_version () == data_a.get_major_version () && get_minor_version () == data_a.get_minor_version () && get_patch_version () == data_a.get_patch_version ()
	&& get_pre_release_version () == data_a.get_pre_release_version () && get_maker () == data_a.get_maker () && get_timestamp () == data_a.get_timestamp ()
	&& get_active_difficulty () == data_a.get_active_difficulty () && get_unknown_data () == data_a.get_unknown_data ());
}

bool nano::telemetry_data::operator!= (nano::telemetry_data const & data_a) const
{
	return !(*this == data_a);
}

void nano::telemetry_data::sign (nano::keypair const & node_id_a)
{
	if (!rsnano::rsn_telemetry_data_sign (handle, node_id_a.prv.bytes.data ()))
		throw std::runtime_error ("could not sign telemetry data");
}

bool nano::telemetry_data::validate_signature () const
{
	bool error = !rsnano::rsn_telemetry_data_validate_signature (handle);
	return error;
}

std::size_t nano::telemetry_data::size ()
{
	return rsnano::rsn_telemetry_data_size ();
}

/*
 * node_id_handshake
 */

rsnano::MessageHandle * create_node_id_handshake_handle (nano::network_constants const & constants, boost::optional<nano::uint256_union> query, boost::optional<std::pair<nano::account, nano::signature>> response)
{
	auto constants_dto{ constants.to_dto () };
	const uint8_t * query_bytes = nullptr;
	if (query)
	{
		query_bytes = query->bytes.data ();
	}

	const uint8_t * acc_bytes = nullptr;
	const uint8_t * sig_bytes = nullptr;
	if (response)
	{
		acc_bytes = response->first.bytes.data ();
		sig_bytes = response->second.bytes.data ();
	}

	return rsnano::rsn_message_node_id_handshake_create (&constants_dto, query_bytes, acc_bytes, sig_bytes);
}

nano::node_id_handshake::node_id_handshake (bool & error_a, nano::stream & stream_a, nano::message_header const & header_a) :
	message (rsnano::rsn_message_node_id_handshake_create2 (header_a.handle))
{
	error_a = deserialize (stream_a);
}

nano::node_id_handshake::node_id_handshake (node_id_handshake const & other_a) :
	message{ rsnano::rsn_message_node_id_handshake_clone (other_a.handle) }
{
}

nano::node_id_handshake::node_id_handshake (nano::network_constants const & constants, boost::optional<nano::uint256_union> query, boost::optional<std::pair<nano::account, nano::signature>> response) :
	message (create_node_id_handshake_handle (constants, query, response))
{
}

nano::node_id_handshake::node_id_handshake (rsnano::MessageHandle * handle_a) :
	message (handle_a)
{
}

void nano::node_id_handshake::serialize (nano::stream & stream_a) const
{
	if (!rsnano::rsn_message_node_id_handshake_serialize (handle, &stream_a))
		throw std::runtime_error ("could not serialize node_id_handshake");
}

bool nano::node_id_handshake::deserialize (nano::stream & stream_a)
{
	bool error = !rsnano::rsn_message_node_id_handshake_deserialize (handle, &stream_a);
	return error;
}

boost::optional<nano::uint256_union> nano::node_id_handshake::get_query () const
{
	nano::uint256_union data;
	if (rsnano::rsn_message_node_id_handshake_query (handle, data.bytes.data ()))
		return boost::optional<nano::uint256_union> (data);

	return boost::none;
}

boost::optional<std::pair<nano::account, nano::signature>> nano::node_id_handshake::get_response () const
{
	nano::account account;
	nano::signature signature;
	if (rsnano::rsn_message_node_id_handshake_response (handle, account.bytes.data (), signature.bytes.data ()))
	{
		return boost::optional<std::pair<nano::account, nano::signature>> (std::make_pair (account, signature));
	}
	return boost::none;
}

bool nano::node_id_handshake::operator== (nano::node_id_handshake const & other_a) const
{
	auto result (*get_query () == *other_a.get_query () && *get_response () == *other_a.get_response ());
	return result;
}

void nano::node_id_handshake::visit (nano::message_visitor & visitor_a) const
{
	visitor_a.node_id_handshake (*this);
}

std::size_t nano::node_id_handshake::size () const
{
	return size (get_header ());
}

std::size_t nano::node_id_handshake::size (nano::message_header const & header_a)
{
	return rsnano::rsn_message_node_id_handshake_size (header_a.handle);
}

/*
 * asc_pull_req
 */
rsnano::MessageHandle * create_asc_pull_req_handle (nano::network_constants const & constants)
{
	auto constants_dto{ constants.to_dto () };
	return rsnano::rsn_message_asc_pull_req_create (&constants_dto);
}

nano::asc_pull_req::asc_pull_req (const nano::network_constants & constants) :
	message (create_asc_pull_req_handle (constants))
{
}

nano::asc_pull_req::asc_pull_req (bool & error_a, nano::stream & stream_a, const nano::message_header & header_a) :
	message (rsnano::rsn_message_asc_pull_req_create2 (header_a.handle))
{
	if (!error_a)
	{
		error_a = deserialize (stream_a);
	}
}
nano::asc_pull_req::asc_pull_req (nano::asc_pull_req const & other_a) :
	message{ rsnano::rsn_message_asc_pull_req_clone (other_a.handle) }
{
}

nano::asc_pull_req::asc_pull_req (rsnano::MessageHandle * handle_a) :
	message (handle_a)
{
}

uint64_t nano::asc_pull_req::id () const
{
	return rsnano::rsn_message_asc_pull_req_get_id (handle);
}

void nano::asc_pull_req::set_id (uint64_t id_a)
{
	rsnano::rsn_message_asc_pull_req_set_id (handle, id_a);
}

nano::asc_pull_type nano::asc_pull_req::pull_type () const
{
	return static_cast<nano::asc_pull_type> (rsnano::rsn_message_asc_pull_req_pull_type (handle));
}

void nano::asc_pull_req::visit (nano::message_visitor & visitor) const
{
	visitor.asc_pull_req (*this);
}

void nano::asc_pull_req::serialize (nano::stream & stream_a) const
{
	if (!rsnano::rsn_message_asc_pull_req_serialize (handle, &stream_a))
		throw std::runtime_error ("could not serialize asc_pull_req");
}

bool nano::asc_pull_req::deserialize (nano::stream & stream_a)
{
	bool error = !rsnano::rsn_message_asc_pull_req_deserialize (handle, &stream_a);
	return error;
}

std::size_t nano::asc_pull_req::size (const nano::message_header & header)
{
	return rsnano::rsn_message_asc_pull_req_size (header.handle);
}

void nano::asc_pull_req::request_blocks (blocks_payload & payload_a)
{
	rsnano::rsn_message_asc_pull_req_request_blocks (handle, payload_a.start.bytes.data (), payload_a.count, static_cast<uint8_t> (payload_a.start_type));
}

void nano::asc_pull_req::request_account_info (account_info_payload & payload_a)
{
	rsnano::rsn_message_asc_pull_req_request_account_info (handle, payload_a.target.bytes.data (), static_cast<uint8_t> (payload_a.target_type));
}

void nano::asc_pull_req::request_invalid ()
{
	rsnano::rsn_message_asc_pull_req_request_invalid (handle);
}

std::variant<nano::empty_payload, nano::asc_pull_req::blocks_payload, nano::asc_pull_req::account_info_payload> nano::asc_pull_req::payload () const
{
	std::variant<nano::empty_payload, nano::asc_pull_req::blocks_payload, nano::asc_pull_req::account_info_payload> result;
	auto payload_type = static_cast<nano::asc_pull_type> (rsnano::rsn_message_asc_pull_req_payload_type (handle));
	if (payload_type == nano::asc_pull_type::blocks)
	{
		nano::asc_pull_req::blocks_payload blocks;
		uint8_t start_type{ 0 };
		rsnano::rsn_message_asc_pull_req_payload_blocks (handle, blocks.start.bytes.data (), &blocks.count, &start_type);
		blocks.start_type = static_cast<nano::asc_pull_req::hash_type> (start_type);
		return blocks;
	}
	else if (payload_type == nano::asc_pull_type::account_info)
	{
		nano::asc_pull_req::account_info_payload account_info;
		uint8_t target_type{ 0 };
		rsnano::rsn_message_asc_pull_req_payload_account_info (handle, account_info.target.bytes.data (), &target_type);
		account_info.target_type = static_cast<nano::asc_pull_req::hash_type> (target_type);
		return account_info;
	}
	return empty_payload{};
}

/*
 * asc_pull_ack
 */
rsnano::MessageHandle * create_asc_pull_ack_handle (nano::network_constants const & constants)
{
	auto constants_dto{ constants.to_dto () };
	return rsnano::rsn_message_asc_pull_ack_create (&constants_dto);
}

nano::asc_pull_ack::asc_pull_ack (const nano::network_constants & constants) :
	message (create_asc_pull_ack_handle (constants))
{
}

nano::asc_pull_ack::asc_pull_ack (bool & error_a, nano::stream & stream_a, const nano::message_header & header_a) :
	message (rsnano::rsn_message_asc_pull_ack_create2 (header_a.handle))
{
	if (!error_a)
	{
		error_a = deserialize (stream_a);
	}
}
nano::asc_pull_ack::asc_pull_ack (nano::asc_pull_ack const & other_a) :
	message{ rsnano::rsn_message_asc_pull_ack_clone (other_a.handle) }
{
}

nano::asc_pull_ack::asc_pull_ack (rsnano::MessageHandle * handle_a) :
	message (handle_a)
{
}

uint64_t nano::asc_pull_ack::id () const
{
	return rsnano::rsn_message_asc_pull_ack_get_id (handle);
}

void nano::asc_pull_ack::set_id (uint64_t id_a)
{
	rsnano::rsn_message_asc_pull_ack_set_id (handle, id_a);
}

nano::asc_pull_type nano::asc_pull_ack::pull_type () const
{
	return static_cast<nano::asc_pull_type> (rsnano::rsn_message_asc_pull_ack_pull_type (handle));
}

void nano::asc_pull_ack::visit (nano::message_visitor & visitor) const
{
	visitor.asc_pull_ack (*this);
}

void nano::asc_pull_ack::serialize (nano::stream & stream) const
{
	if (!rsnano::rsn_message_asc_pull_ack_serialize (handle, &stream))
		throw std::runtime_error ("could not serialize asc_pull_ack");
}

bool nano::asc_pull_ack::deserialize (nano::stream & stream)
{
	bool error = !rsnano::rsn_message_asc_pull_ack_deserialize (handle, &stream);
	return error;
}

std::size_t nano::asc_pull_ack::size (const nano::message_header & header)
{
	return rsnano::rsn_message_asc_pull_ack_size (header.handle);
}

void nano::asc_pull_ack::request_blocks (blocks_payload & payload_a)
{
	std::vector<rsnano::BlockHandle *> block_handles;
	block_handles.reserve (payload_a.blocks.size ());
	for (const auto & block : payload_a.blocks)
	{
		block_handles.push_back (block->get_handle ());
	}
	rsnano::rsn_message_asc_pull_ack_request_blocks (handle, block_handles.data (), block_handles.size ());
}

void nano::asc_pull_ack::request_account_info (account_info_payload & payload_a)
{
	rsnano::AccountInfoAckPayloadDto dto;
	std::copy (std::begin (payload_a.account.bytes), std::end (payload_a.account.bytes), std::begin (dto.account));
	std::copy (std::begin (payload_a.account_open.bytes), std::end (payload_a.account_open.bytes), std::begin (dto.account_open));
	std::copy (std::begin (payload_a.account_head.bytes), std::end (payload_a.account_head.bytes), std::begin (dto.account_head));
	dto.account_block_count = payload_a.account_block_count;
	std::copy (std::begin (payload_a.account_conf_frontier.bytes), std::end (payload_a.account_conf_frontier.bytes), std::begin (dto.account_conf_frontier));
	dto.account_conf_height = payload_a.account_conf_height;
	rsnano::rsn_message_asc_pull_ack_request_account_info (handle, &dto);
}

void nano::asc_pull_ack::request_invalid ()
{
	rsnano::rsn_message_asc_pull_ack_request_invalid (handle);
}

std::variant<nano::empty_payload, nano::asc_pull_ack::blocks_payload, nano::asc_pull_ack::account_info_payload> nano::asc_pull_ack::payload () const
{
	std::variant<nano::empty_payload, nano::asc_pull_req::blocks_payload, nano::asc_pull_req::account_info_payload> result;
	auto payload_type = static_cast<nano::asc_pull_type> (rsnano::rsn_message_asc_pull_ack_payload_type (handle));
	if (payload_type == nano::asc_pull_type::blocks)
	{
		nano::asc_pull_ack::blocks_payload blocks;
		rsnano::BlockArrayDto blocks_dto;
		rsnano::rsn_message_asc_pull_ack_payload_blocks (handle, &blocks_dto);
		rsnano::read_block_array_dto (blocks_dto, blocks.blocks);
		return blocks;
	}
	else if (payload_type == nano::asc_pull_type::account_info)
	{
		rsnano::AccountInfoAckPayloadDto dto;
		rsnano::rsn_message_asc_pull_ack_payload_account_info (handle, &dto);
		nano::asc_pull_ack::account_info_payload account_info;
		std::copy (std::begin (dto.account), std::end (dto.account), std::begin (account_info.account.bytes));
		std::copy (std::begin (dto.account_open), std::end (dto.account_open), std::begin (account_info.account_open.bytes));
		std::copy (std::begin (dto.account_head), std::end (dto.account_head), std::begin (account_info.account_head.bytes));
		account_info.account_block_count = dto.account_block_count;
		std::copy (std::begin (dto.account_conf_frontier), std::end (dto.account_conf_frontier), std::begin (account_info.account_conf_frontier.bytes));
		account_info.account_conf_height = dto.account_conf_height;
		return account_info;
	}
	return empty_payload{};
}<|MERGE_RESOLUTION|>--- conflicted
+++ resolved
@@ -1218,6 +1218,13 @@
 	return error;
 }
 
+std::string nano::bulk_pull_account::to_string () const
+{
+	rsnano::StringDto dto;
+	rsnano::rsn_message_bulk_pull_account_to_string (handle, &dto);
+	return rsnano::convert_dto_to_string (dto);
+}
+
 /*
  * bulk_push
  */
@@ -1527,39 +1534,7 @@
 	rsnano::rsn_telemetry_data_set_uptime (handle, uptime_a);
 }
 
-<<<<<<< HEAD
 uint32_t nano::telemetry_data::get_peer_count () const
-=======
-std::string nano::bulk_pull_account::to_string () const
-{
-	std::string s = header.to_string () + "\n";
-	s += "acc=" + account.to_string ();
-	s += " min=" + minimum_amount.to_string ();
-	switch (flags)
-	{
-		case bulk_pull_account_flags::pending_hash_and_amount:
-			s += " pending_hash_and_amount";
-			break;
-		case bulk_pull_account_flags::pending_address_only:
-			s += " pending_address_only";
-			break;
-		case bulk_pull_account_flags::pending_hash_amount_and_address:
-			s += " pending_hash_amount_and_address";
-			break;
-		default:
-			s += " unknown flags";
-			break;
-	}
-	return s;
-}
-
-/*
- * bulk_push
- */
-
-nano::bulk_push::bulk_push (nano::network_constants const & constants) :
-	message (constants, nano::message_type::bulk_push)
->>>>>>> 51b94526
 {
 	return rsnano::rsn_telemetry_data_get_peer_count (handle);
 }
