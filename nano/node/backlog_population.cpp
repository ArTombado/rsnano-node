#include <nano/lib/rsnano.hpp>
#include <nano/lib/threading.hpp>
#include <nano/node/backlog_population.hpp>
#include <nano/node/nodeconfig.hpp>
#include <nano/node/scheduler/priority.hpp>
#include <nano/secure/account_info.hpp>
#include <nano/secure/common.hpp>
#include <nano/secure/ledger.hpp>
#include <nano/store/component.hpp>
#include <nano/store/transaction.hpp>

// Helper functions for wrapping the activate callback

namespace
{
void call_activate_callback (void * context, rsnano::TransactionHandle * txn_handle, const uint8_t * account_ptr, rsnano::AccountInfoHandle * account_info_handle, const rsnano::ConfirmationHeightInfoDto * conf_height_dto)
{
	auto callback = static_cast<std::function<void (nano::store::transaction const &, nano::account const &, nano::account_info const &, nano::confirmation_height_info const &)> *> (context);

	nano::account account;
	std::copy (account_ptr, account_ptr + 32, std::begin (account.bytes));

	nano::account_info account_info{ rsnano::rsn_account_info_clone (account_info_handle) };
	nano::confirmation_height_info conf_height{ *conf_height_dto };

	(*callback) (nano::store::transaction_wrapper{ txn_handle }, account, account_info, conf_height);
}

void delete_activate_callback (void * callback_ptr)
{
	auto callback = static_cast<std::function<void (nano::store::transaction const &, nano::account const &, nano::account_info const &, nano::confirmation_height_info const &)> *> (callback_ptr);

	delete callback;
}
}

nano::backlog_population::backlog_population (rsnano::BacklogPopulationHandle * handle) :
	handle{ handle }
{
}

nano::backlog_population::~backlog_population ()
{
	rsnano::rsn_backlog_population_destroy (handle);
}

void nano::backlog_population::trigger ()
{
	rsnano::rsn_backlog_population_trigger (handle);
}

void nano::backlog_population::set_activate_callback (std::function<void (nano::store::transaction const &, nano::account const &, nano::account_info const &, nano::confirmation_height_info const &)> callback_a)
{
<<<<<<< HEAD
	auto callback_ptr = new std::function<void (nano::store::transaction const &, nano::account const &, nano::account_info const &, nano::confirmation_height_info const &)> (callback_a);
	rsnano::rsn_backlog_population_set_activate_callback (handle, callback_ptr, call_activate_callback, delete_activate_callback);
=======
	debug_assert (!activate_callback.empty ());

	auto const maybe_account_info = ledger.store.account.get (transaction, account);
	if (!maybe_account_info)
	{
		return;
	}
	auto const account_info = *maybe_account_info;

	auto const maybe_conf_info = ledger.store.confirmation_height.get (transaction, account);
	auto const conf_info = maybe_conf_info.value_or (nano::confirmation_height_info{});

	// If conf info is empty then it means then it means nothing is confirmed yet
	if (conf_info.height < account_info.block_count)
	{
		stats.inc (nano::stat::type::backlog, nano::stat::detail::activated);

		activate_callback.notify (transaction, account);
	}
>>>>>>> 95121403
}<|MERGE_RESOLUTION|>--- conflicted
+++ resolved
@@ -13,23 +13,19 @@
 
 namespace
 {
-void call_activate_callback (void * context, rsnano::TransactionHandle * txn_handle, const uint8_t * account_ptr, rsnano::AccountInfoHandle * account_info_handle, const rsnano::ConfirmationHeightInfoDto * conf_height_dto)
+void call_activate_callback (void * context, rsnano::TransactionHandle * txn_handle, const uint8_t * account_ptr)
 {
-	auto callback = static_cast<std::function<void (nano::store::transaction const &, nano::account const &, nano::account_info const &, nano::confirmation_height_info const &)> *> (context);
+	auto callback = static_cast<std::function<void (nano::store::transaction const &, nano::account const &)> *> (context);
 
 	nano::account account;
 	std::copy (account_ptr, account_ptr + 32, std::begin (account.bytes));
 
-	nano::account_info account_info{ rsnano::rsn_account_info_clone (account_info_handle) };
-	nano::confirmation_height_info conf_height{ *conf_height_dto };
-
-	(*callback) (nano::store::transaction_wrapper{ txn_handle }, account, account_info, conf_height);
+	(*callback) (nano::store::transaction_wrapper{ txn_handle }, account);
 }
 
 void delete_activate_callback (void * callback_ptr)
 {
-	auto callback = static_cast<std::function<void (nano::store::transaction const &, nano::account const &, nano::account_info const &, nano::confirmation_height_info const &)> *> (callback_ptr);
-
+	auto callback = static_cast<std::function<void (nano::store::transaction const &, nano::account const &)> *> (callback_ptr);
 	delete callback;
 }
 }
@@ -49,30 +45,8 @@
 	rsnano::rsn_backlog_population_trigger (handle);
 }
 
-void nano::backlog_population::set_activate_callback (std::function<void (nano::store::transaction const &, nano::account const &, nano::account_info const &, nano::confirmation_height_info const &)> callback_a)
+void nano::backlog_population::set_activate_callback (std::function<void (nano::store::transaction const &, nano::account const &)> callback_a)
 {
-<<<<<<< HEAD
-	auto callback_ptr = new std::function<void (nano::store::transaction const &, nano::account const &, nano::account_info const &, nano::confirmation_height_info const &)> (callback_a);
+	auto callback_ptr = new std::function<void (nano::store::transaction const &, nano::account const &)> (callback_a);
 	rsnano::rsn_backlog_population_set_activate_callback (handle, callback_ptr, call_activate_callback, delete_activate_callback);
-=======
-	debug_assert (!activate_callback.empty ());
-
-	auto const maybe_account_info = ledger.store.account.get (transaction, account);
-	if (!maybe_account_info)
-	{
-		return;
-	}
-	auto const account_info = *maybe_account_info;
-
-	auto const maybe_conf_info = ledger.store.confirmation_height.get (transaction, account);
-	auto const conf_info = maybe_conf_info.value_or (nano::confirmation_height_info{});
-
-	// If conf info is empty then it means then it means nothing is confirmed yet
-	if (conf_info.height < account_info.block_count)
-	{
-		stats.inc (nano::stat::type::backlog, nano::stat::detail::activated);
-
-		activate_callback.notify (transaction, account);
-	}
->>>>>>> 95121403
 }