#pragma once

#include <nano/boost/asio/ip/tcp.hpp>
#include <nano/boost/asio/ip/udp.hpp>
#include <nano/crypto_lib/random_pool.hpp>
#include <nano/lib/asio.hpp>
#include <nano/lib/jsonconfig.hpp>
#include <nano/lib/memory.hpp>
#include <nano/lib/stats.hpp>
#include <nano/node/common.hpp>
#include <nano/secure/common.hpp>
#include <nano/secure/network_filter.hpp>

#include <bitset>
#include <variant>

namespace nano
{
/**
 * Message types are serialized to the network and existing values must thus never change as
 * types are added, removed and reordered in the enum.
 */
enum class message_type : uint8_t
{
	invalid = 0x0,
	not_a_type = 0x1,
	keepalive = 0x2,
	publish = 0x3,
	confirm_req = 0x4,
	confirm_ack = 0x5,
	bulk_pull = 0x6,
	bulk_push = 0x7,
	frontier_req = 0x8,
	/* deleted 0x9 */
	node_id_handshake = 0x0a,
	bulk_pull_account = 0x0b,
	telemetry_req = 0x0c,
	telemetry_ack = 0x0d,
	asc_pull_req = 0x0e,
	asc_pull_ack = 0x0f,
};

stat::detail to_stat_detail (message_type);

enum class bulk_pull_account_flags : uint8_t
{
	pending_hash_and_amount = 0x0,
	pending_address_only = 0x1,
	pending_hash_amount_and_address = 0x2
};

class message_visitor;
class message_header final
{
public:
	message_header (message_header const &);
	message_header (message_header &&);
	message_header (rsnano::MessageHeaderHandle * handle_a);
	message_header (bool &, nano::stream &);
	~message_header ();

	message_header & operator= (message_header && other_a);
	message_header & operator= (message_header const & other_a);
	void serialize (nano::stream &) const;
	bool deserialize (nano::stream &);
	nano::block_type block_type () const;
	std::string to_string () const;

	void flag_set (uint8_t);
	static uint8_t constexpr frontier_req_only_confirmed = 1;

	nano::networks get_network () const;
	void set_network (nano::networks network);
	uint8_t get_version_using () const;
	void set_version_using (uint8_t version_a);
	nano::message_type get_type () const;
	void set_extension (std::size_t position, bool value);
	static std::size_t size ();
	rsnano::MessageHeaderHandle * handle;
};

class message
{
public:
	explicit message (rsnano::MessageHandle * handle);
	message (message const &) = delete;
	message (message &&) = delete;
	virtual ~message ();
	message & operator= (message const &) = delete;
	message & operator= (message &&) = delete;

	virtual void serialize (nano::stream &) const = 0;
	virtual void visit (nano::message_visitor &) const = 0;
	std::shared_ptr<std::vector<uint8_t>> to_bytes () const;
	nano::shared_const_buffer to_shared_const_buffer () const;
	nano::message_header get_header () const;
	void set_header (nano::message_header const & header);
	nano::message_type type () const;
	rsnano::MessageHandle * handle;
};

std::unique_ptr<nano::message> message_handle_to_message (rsnano::MessageHandle * handle_a);

class work_pool;
class network_constants;
class message_parser final
{
public:
	enum class parse_status
	{
		success,
		insufficient_work,
		invalid_header,
		invalid_message_type,
		invalid_keepalive_message,
		invalid_publish_message,
		invalid_confirm_req_message,
		invalid_confirm_ack_message,
		invalid_node_id_handshake_message,
		invalid_telemetry_req_message,
		invalid_telemetry_ack_message,
		outdated_version,
		duplicate_publish_message
	};
	message_parser (nano::network_filter &, nano::block_uniquer &, nano::vote_uniquer &, nano::message_visitor &, nano::work_pool &, nano::network_constants const & protocol);
	void deserialize_buffer (uint8_t const *, std::size_t);
	void deserialize_keepalive (nano::stream &, nano::message_header const &);
	void deserialize_publish (nano::stream &, nano::message_header const &, nano::uint128_t const & = 0);
	void deserialize_confirm_req (nano::stream &, nano::message_header const &);
	void deserialize_confirm_ack (nano::stream &, nano::message_header const &);
	void deserialize_node_id_handshake (nano::stream &, nano::message_header const &);
	void deserialize_telemetry_req (nano::stream &, nano::message_header const &);
	void deserialize_telemetry_ack (nano::stream &, nano::message_header const &);
	bool at_end (nano::stream &);
	nano::network_filter & publish_filter;
	nano::block_uniquer & block_uniquer;
	nano::vote_uniquer & vote_uniquer;
	nano::message_visitor & visitor;
	nano::work_pool & pool;
	parse_status status;
	nano::network_constants const & network;
	std::string status_string ();
	static std::size_t const max_safe_udp_message_size;
};

class keepalive final : public message
{
public:
	explicit keepalive (nano::network_constants const & constants);
	explicit keepalive (nano::network_constants const & constants, uint8_t version_using_a);
	keepalive (rsnano::MessageHandle * handle_a);
	keepalive (keepalive const & other_a);
	keepalive (bool &, nano::stream &, nano::message_header const &);
	void visit (nano::message_visitor &) const override;
	void serialize (nano::stream &) const override;
	bool deserialize (nano::stream &);
	bool operator== (nano::keepalive const &) const;
	std::array<nano::endpoint, 8> get_peers () const;
	void set_peers (std::array<nano::endpoint, 8> const & peers_a);
	static std::size_t size ();
	std::string to_string () const;
};

class publish final : public message
{
public:
	publish (bool &, nano::stream &, nano::message_header const &, nano::uint128_t const & = 0, nano::block_uniquer * = nullptr);
	publish (nano::network_constants const & constants, std::shared_ptr<nano::block> const &);
	publish (nano::publish const & other_a);
	publish (rsnano::MessageHandle * handle_a);
	void visit (nano::message_visitor &) const override;
	void serialize (nano::stream &) const override;
	bool deserialize (nano::stream &, nano::block_uniquer * = nullptr);
	bool operator== (nano::publish const &) const;
<<<<<<< HEAD
	std::shared_ptr<nano::block> get_block () const;
	nano::uint128_t get_digest () const;
	void set_digest (nano::uint128_t digest_a);
=======
	std::shared_ptr<nano::block> block;
	nano::uint128_t digest{ 0 };
	std::string to_string () const;
>>>>>>> 9d942dbf
};

class confirm_req final : public message
{
public:
	confirm_req (bool &, nano::stream &, nano::message_header const &, nano::block_uniquer * = nullptr);
	confirm_req (nano::network_constants const & constants, std::shared_ptr<nano::block> const &);
	confirm_req (nano::network_constants const & constants, std::vector<std::pair<nano::block_hash, nano::root>> const &);
	confirm_req (nano::network_constants const & constants, nano::block_hash const &, nano::root const &);
	confirm_req (rsnano::MessageHandle * handle_a);
	confirm_req (nano::confirm_req const & other_a);
	void serialize (nano::stream &) const override;
	bool deserialize (nano::stream &, nano::block_uniquer * = nullptr);
	void visit (nano::message_visitor &) const override;
	bool operator== (nano::confirm_req const &) const;
	std::string roots_string () const;
	static std::size_t size (nano::block_type, std::size_t = 0);
	std::shared_ptr<nano::block> get_block () const;
	std::vector<std::pair<nano::block_hash, nano::root>> get_roots_hashes () const;
	std::string to_string () const;
};

class confirm_ack final : public message
{
public:
	confirm_ack (bool &, nano::stream &, nano::message_header const &, nano::vote_uniquer * = nullptr);
	confirm_ack (nano::network_constants const & constants, std::shared_ptr<nano::vote> const &);
	confirm_ack (nano::confirm_ack const & other_a);
	confirm_ack (rsnano::MessageHandle * handle_a);
	void serialize (nano::stream &) const override;
	void visit (nano::message_visitor &) const override;
	bool operator== (nano::confirm_ack const &) const;
	static std::size_t size (std::size_t count);
	std::shared_ptr<nano::vote> get_vote () const;
};

class frontier_req final : public message
{
public:
	explicit frontier_req (nano::network_constants const & constants);
	frontier_req (bool &, nano::stream &, nano::message_header const &);
	frontier_req (rsnano::MessageHandle * handle_a);
	frontier_req (frontier_req const &);
	void serialize (nano::stream &) const override;
	bool deserialize (nano::stream &);
	void visit (nano::message_visitor &) const override;
	bool operator== (nano::frontier_req const &) const;
	bool is_only_confirmed_present () const;
	static std::size_t size ();
	nano::account get_start () const;
	void set_start (nano::account const & account);
	uint32_t get_age () const;
	void set_age (uint32_t age);
	uint32_t get_count () const;
	void set_count (uint32_t count);
};

enum class telemetry_maker : uint8_t
{
	nf_node = 0,
	nf_pruned_node = 1
};

class telemetry_data
{
public:
	telemetry_data ();
	telemetry_data (nano::telemetry_data const & other_a);
	telemetry_data (nano::telemetry_data && other_a);
	telemetry_data (rsnano::TelemetryDataHandle * handle);
	~telemetry_data ();
	nano::telemetry_data & operator= (nano::telemetry_data const & other_a);

	nano::signature get_signature () const;
	void set_signature (nano::signature const & signature_a);
	nano::account get_node_id () const;
	void set_node_id (nano::account const & node_id_a);
	uint64_t get_block_count () const;
	void set_block_count (uint64_t count_a);
	uint64_t get_cemented_count () const;
	void set_cemented_count (uint64_t count_a);
	uint64_t get_unchecked_count () const;
	void set_unchecked_count (uint64_t count_a);
	uint64_t get_account_count () const;
	void set_account_count (uint64_t count_a);
	uint64_t get_bandwidth_cap () const;
	void set_bandwidth_cap (uint64_t cap_a);
	uint64_t get_uptime () const;
	void set_uptime (uint64_t uptime_a);
	uint32_t get_peer_count () const;
	void set_peer_count (uint32_t count_a);
	uint8_t get_protocol_version () const;
	void set_protocol_version (uint8_t version_a);
	nano::block_hash get_genesis_block () const;
	void set_genesis_block (nano::block_hash const & block_a);
	uint8_t get_major_version () const;
	void set_major_version (uint8_t version_a);
	uint8_t get_minor_version () const;
	void set_minor_version (uint8_t version_a);
	uint8_t get_patch_version () const;
	void set_patch_version (uint8_t version_a);
	uint8_t get_pre_release_version () const;
	void set_pre_release_version (uint8_t version_a);
	uint8_t get_maker () const;
	void set_maker (uint8_t maker_a);
	std::chrono::system_clock::time_point get_timestamp () const;
	void set_timestamp (std::chrono::system_clock::time_point timestamp_a);
	uint64_t get_active_difficulty () const;
	void set_active_difficulty (uint64_t difficulty_a);
	std::vector<uint8_t> get_unknown_data () const;
	void set_unknown_data (std::vector<uint8_t> data_a);

	void serialize (nano::stream &) const;
	void deserialize (nano::stream &, uint16_t);
	nano::error serialize_json (nano::jsonconfig &, bool) const;
	nano::error deserialize_json (nano::jsonconfig &, bool);
	void sign (nano::keypair const &);
	bool validate_signature () const;
	bool operator== (nano::telemetry_data const &) const;
	bool operator!= (nano::telemetry_data const &) const;
	std::string to_string () const;

	// Size does not include unknown_data
	static std::size_t size ();
	static std::size_t latest_size ()
	{
		return size ();
	}; // This needs to be updated for each new telemetry version
	rsnano::TelemetryDataHandle * handle;
};

class telemetry_req final : public message
{
public:
	explicit telemetry_req (nano::network_constants const & constants);
	explicit telemetry_req (nano::message_header const &);
	telemetry_req (nano::telemetry_req const &);
	telemetry_req (rsnano::MessageHandle * handle_a);
	void serialize (nano::stream &) const override;
	bool deserialize (nano::stream &);
	void visit (nano::message_visitor &) const override;
	std::string to_string () const;
};

class telemetry_ack final : public message
{
public:
	explicit telemetry_ack (nano::network_constants const & constants);
	telemetry_ack (bool &, nano::stream &, nano::message_header const &);
	telemetry_ack (nano::network_constants const & constants, telemetry_data const &);
	telemetry_ack (nano::telemetry_ack const &);
	telemetry_ack (rsnano::MessageHandle * handle_a);
	telemetry_ack & operator= (telemetry_ack const & other_a);
	void serialize (nano::stream &) const override;
	void visit (nano::message_visitor &) const override;
	bool deserialize (nano::stream &);
	uint16_t size () const;
	bool is_empty_payload () const;
	static uint16_t size (nano::message_header const &);
	nano::telemetry_data get_data () const;
};

class bulk_pull final : public message
{
public:
	using count_t = uint32_t;
	explicit bulk_pull (nano::network_constants const & constants);
	bulk_pull (bool &, nano::stream &, nano::message_header const &);
	bulk_pull (rsnano::MessageHandle * handle_a);
	bulk_pull (bulk_pull const & other_a);
	void serialize (nano::stream &) const override;
	bool deserialize (nano::stream &);
	void visit (nano::message_visitor &) const override;
	bool is_count_present () const;
	void set_count_present (bool);
	bool is_ascending () const;
	void set_ascending ();
	nano::hash_or_account get_start () const;
	nano::block_hash get_end () const;
	count_t get_count () const;
	void set_start (nano::hash_or_account start_a);
	void set_end (nano::block_hash end_a);
	void set_count (count_t count_a);
};

class bulk_pull_account final : public message
{
public:
	explicit bulk_pull_account (nano::network_constants const & constants);
	bulk_pull_account (bool &, nano::stream &, nano::message_header const &);
	bulk_pull_account (rsnano::MessageHandle * handle_a);
	bulk_pull_account (bulk_pull_account const & other_a);
	void serialize (nano::stream &) const override;
	bool deserialize (nano::stream &);
	void visit (nano::message_visitor &) const override;
	static std::size_t size ();
	nano::account get_account () const;
	nano::amount get_minimum_amount () const;
	bulk_pull_account_flags get_flags () const;
	void set_account (nano::account account_a);
	void set_minimum_amount (nano::amount amount_a);
	void set_flags (bulk_pull_account_flags flags_a);
};

class bulk_push final : public message
{
public:
	explicit bulk_push (nano::network_constants const & constants);
	explicit bulk_push (nano::message_header const &);
	bulk_push (rsnano::MessageHandle * handle_a);
	void serialize (nano::stream &) const override;
	bool deserialize (nano::stream &);
	void visit (nano::message_visitor &) const override;
};

class node_id_handshake final : public message
{
public:
	node_id_handshake (bool &, nano::stream &, nano::message_header const &);
	node_id_handshake (nano::network_constants const & constants, boost::optional<nano::uint256_union>, boost::optional<std::pair<nano::account, nano::signature>>);
	node_id_handshake (node_id_handshake const &);
	node_id_handshake (rsnano::MessageHandle * handle_a);
	void serialize (nano::stream &) const override;
	bool deserialize (nano::stream &);
	void visit (nano::message_visitor &) const override;
	bool operator== (nano::node_id_handshake const &) const;
	std::size_t size () const;
	static std::size_t size (nano::message_header const &);
	boost::optional<nano::uint256_union> get_query () const;
	boost::optional<std::pair<nano::account, nano::signature>> get_response () const;
};

/**
 * Type of requested asc pull data
 * - blocks:
 * - account_info:
 */
enum class asc_pull_type : uint8_t
{
	invalid = 0x0,
	blocks = 0x1,
	account_info = 0x2,
};

class empty_payload
{
};

/**
 * Ascending bootstrap pull request
 */
class asc_pull_req final : public message
{
public:
	using id_t = uint64_t;

	explicit asc_pull_req (nano::network_constants const &);
	asc_pull_req (bool & error, nano::stream &, nano::message_header const &);
	asc_pull_req (rsnano::MessageHandle * handle_a);
	asc_pull_req (asc_pull_req const & other_a);

	uint64_t id () const;
	void set_id (uint64_t id_a);
	nano::asc_pull_type pull_type () const;

	void serialize (nano::stream &) const override;
	bool deserialize (nano::stream &);
	void visit (nano::message_visitor &) const override;

	static std::size_t size (nano::message_header const &);

public: // Payload definitions
	enum class hash_type : uint8_t
	{
		account = 0,
		block = 1,
	};

	class blocks_payload
	{
	public:
		nano::hash_or_account start{ 0 };
		uint8_t count{ 0 };
		asc_pull_req::hash_type start_type{ 0 };
	};

	class account_info_payload
	{
	public:
		nano::hash_or_account target{ 0 };
		asc_pull_req::hash_type target_type{ 0 };
	};

	void request_blocks (blocks_payload & payload_a);
	void request_account_info (account_info_payload & payload_a);
	void request_invalid ();
	std::variant<empty_payload, blocks_payload, account_info_payload> payload () const;
};

/**
 * Ascending bootstrap pull response
 */
class asc_pull_ack final : public message
{
public:
	using id_t = asc_pull_req::id_t;

	explicit asc_pull_ack (nano::network_constants const &);
	asc_pull_ack (bool & error, nano::stream &, nano::message_header const &);
	asc_pull_ack (rsnano::MessageHandle * handle_a);
	asc_pull_ack (asc_pull_ack const & other_a);

	uint64_t id () const;
	void set_id (uint64_t id_a);
	nano::asc_pull_type pull_type () const;

	void serialize (nano::stream &) const override;
	bool deserialize (nano::stream &);
	void visit (nano::message_visitor &) const override;

	static std::size_t size (nano::message_header const &);

public: // Payload definitions
	class blocks_payload
	{
	public:
		std::vector<std::shared_ptr<nano::block>> blocks{};

	public:
		/* Header allows for 16 bit extensions; 65535 bytes / 500 bytes (block size with some future margin) ~ 131 */
		constexpr static std::size_t max_blocks = 128;
	};

	class account_info_payload
	{
	public:
		nano::account account{ 0 };
		nano::block_hash account_open{ 0 };
		nano::block_hash account_head{ 0 };
		uint64_t account_block_count{ 0 };
		nano::block_hash account_conf_frontier{ 0 };
		uint64_t account_conf_height{ 0 };
	};

	void request_blocks (blocks_payload & payload_a);
	void request_account_info (account_info_payload & payload_a);
	void request_invalid ();
	std::variant<empty_payload, blocks_payload, account_info_payload> payload () const;
};

class message_visitor
{
public:
	virtual void keepalive (nano::keepalive const & message)
	{
		default_handler (message);
	};
	virtual void publish (nano::publish const & message)
	{
		default_handler (message);
	}
	virtual void confirm_req (nano::confirm_req const & message)
	{
		default_handler (message);
	}
	virtual void confirm_ack (nano::confirm_ack const & message)
	{
		default_handler (message);
	}
	virtual void bulk_pull (nano::bulk_pull const & message)
	{
		default_handler (message);
	}
	virtual void bulk_pull_account (nano::bulk_pull_account const & message)
	{
		default_handler (message);
	}
	virtual void bulk_push (nano::bulk_push const & message)
	{
		default_handler (message);
	}
	virtual void frontier_req (nano::frontier_req const & message)
	{
		default_handler (message);
	}
	virtual void node_id_handshake (nano::node_id_handshake const & message)
	{
		default_handler (message);
	}
	virtual void telemetry_req (nano::telemetry_req const & message)
	{
		default_handler (message);
	}
	virtual void telemetry_ack (nano::telemetry_ack const & message)
	{
		default_handler (message);
	}
	virtual void asc_pull_req (nano::asc_pull_req const & message)
	{
		default_handler (message);
	}
	virtual void asc_pull_ack (nano::asc_pull_ack const & message)
	{
		default_handler (message);
	}
	virtual void default_handler (nano::message const &){};
	virtual ~message_visitor (){};
};

}<|MERGE_RESOLUTION|>--- conflicted
+++ resolved
@@ -172,15 +172,10 @@
 	void serialize (nano::stream &) const override;
 	bool deserialize (nano::stream &, nano::block_uniquer * = nullptr);
 	bool operator== (nano::publish const &) const;
-<<<<<<< HEAD
 	std::shared_ptr<nano::block> get_block () const;
 	nano::uint128_t get_digest () const;
 	void set_digest (nano::uint128_t digest_a);
-=======
-	std::shared_ptr<nano::block> block;
-	nano::uint128_t digest{ 0 };
 	std::string to_string () const;
->>>>>>> 9d942dbf
 };
 
 class confirm_req final : public message
