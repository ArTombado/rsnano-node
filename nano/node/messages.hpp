#pragma once

#include <nano/boost/asio/ip/tcp.hpp>
#include <nano/boost/asio/ip/udp.hpp>
#include <nano/crypto_lib/random_pool.hpp>
#include <nano/lib/asio.hpp>
#include <nano/lib/jsonconfig.hpp>
#include <nano/lib/memory.hpp>
#include <nano/lib/stats.hpp>
#include <nano/node/common.hpp>
#include <nano/secure/common.hpp>
#include <nano/secure/network_filter.hpp>

#include <bitset>
#include <variant>

namespace nano
{
/**
 * Message types are serialized to the network and existing values must thus never change as
 * types are added, removed and reordered in the enum.
 */
enum class message_type : uint8_t
{
	invalid = 0x0,
	not_a_type = 0x1,
	keepalive = 0x2,
	publish = 0x3,
	confirm_req = 0x4,
	confirm_ack = 0x5,
	bulk_pull = 0x6,
	bulk_push = 0x7,
	frontier_req = 0x8,
	/* deleted 0x9 */
	node_id_handshake = 0x0a,
	bulk_pull_account = 0x0b,
	telemetry_req = 0x0c,
	telemetry_ack = 0x0d,
	asc_pull_req = 0x0e,
	asc_pull_ack = 0x0f,
};

stat::detail to_stat_detail (message_type);

enum class bulk_pull_account_flags : uint8_t
{
	pending_hash_and_amount = 0x0,
	pending_address_only = 0x1,
	pending_hash_amount_and_address = 0x2
};

class message_visitor;
class message_header final
{
public:
	message_header (message_header const &);
	message_header (message_header &&);
	message_header (rsnano::MessageHeaderHandle * handle_a);
	message_header (bool &, nano::stream &);
	~message_header ();

	message_header & operator= (message_header && other_a);
	message_header & operator= (message_header const & other_a);
	void serialize (nano::stream &) const;
	bool deserialize (nano::stream &);
	nano::block_type block_type () const;
	std::string to_string () const;

	void flag_set (uint8_t);
	static uint8_t constexpr frontier_req_only_confirmed = 1;

	nano::networks get_network () const;
	void set_network (nano::networks network);
	uint8_t get_version_using () const;
	void set_version_using (uint8_t version_a);
	nano::message_type get_type () const;
	void set_extension (std::size_t position, bool value);
	static std::size_t size ();
	rsnano::MessageHeaderHandle * handle;
};

class message
{
public:
	explicit message (rsnano::MessageHandle * handle);
	message (message const &) = delete;
	message (message &&) = delete;
	virtual ~message ();
	message & operator= (message const &) = delete;
	message & operator= (message &&) = delete;

	virtual void serialize (nano::stream &) const = 0;
	virtual void visit (nano::message_visitor &) const = 0;
	std::shared_ptr<std::vector<uint8_t>> to_bytes () const;
	nano::shared_const_buffer to_shared_const_buffer () const;
	nano::message_header get_header () const;
	void set_header (nano::message_header const & header);
	nano::message_type type () const;
	rsnano::MessageHandle * handle;
};

std::unique_ptr<nano::message> message_handle_to_message (rsnano::MessageHandle * handle_a);

class work_pool;
class network_constants;
class message_parser final
{
public:
	enum class parse_status
	{
		success,
		insufficient_work,
		invalid_header,
		invalid_message_type,
		invalid_keepalive_message,
		invalid_publish_message,
		invalid_confirm_req_message,
		invalid_confirm_ack_message,
		invalid_node_id_handshake_message,
		invalid_telemetry_req_message,
		invalid_telemetry_ack_message,
		outdated_version,
		duplicate_publish_message
	};
	message_parser (nano::network_filter &, nano::block_uniquer &, nano::vote_uniquer &, nano::message_visitor &, nano::work_pool &, nano::network_constants const & protocol);
	void deserialize_buffer (uint8_t const *, std::size_t);
	void deserialize_keepalive (nano::stream &, nano::message_header const &);
	void deserialize_publish (nano::stream &, nano::message_header const &, nano::uint128_t const & = 0);
	void deserialize_confirm_req (nano::stream &, nano::message_header const &);
	void deserialize_confirm_ack (nano::stream &, nano::message_header const &);
	void deserialize_node_id_handshake (nano::stream &, nano::message_header const &);
	void deserialize_telemetry_req (nano::stream &, nano::message_header const &);
	void deserialize_telemetry_ack (nano::stream &, nano::message_header const &);
	bool at_end (nano::stream &);
	nano::network_filter & publish_filter;
	nano::block_uniquer & block_uniquer;
	nano::vote_uniquer & vote_uniquer;
	nano::message_visitor & visitor;
	nano::work_pool & pool;
	parse_status status;
	nano::network_constants const & network;
	std::string status_string ();
	static std::size_t const max_safe_udp_message_size;
};

class keepalive final : public message
{
public:
	explicit keepalive (nano::network_constants const & constants);
	explicit keepalive (nano::network_constants const & constants, uint8_t version_using_a);
	keepalive (rsnano::MessageHandle * handle_a);
	keepalive (keepalive const & other_a);
	keepalive (bool &, nano::stream &, nano::message_header const &);
	void visit (nano::message_visitor &) const override;
	void serialize (nano::stream &) const override;
	bool deserialize (nano::stream &);
	bool operator== (nano::keepalive const &) const;
	std::array<nano::endpoint, 8> get_peers () const;
	void set_peers (std::array<nano::endpoint, 8> const & peers_a);
	static std::size_t size ();
	std::string to_string () const;
};

class publish final : public message
{
public:
	publish (bool &, nano::stream &, nano::message_header const &, nano::uint128_t const & = 0, nano::block_uniquer * = nullptr);
	publish (nano::network_constants const & constants, std::shared_ptr<nano::block> const &);
	publish (nano::publish const & other_a);
	publish (rsnano::MessageHandle * handle_a);
	void visit (nano::message_visitor &) const override;
	void serialize (nano::stream &) const override;
	bool deserialize (nano::stream &, nano::block_uniquer * = nullptr);
	bool operator== (nano::publish const &) const;
	std::shared_ptr<nano::block> get_block () const;
	nano::uint128_t get_digest () const;
	void set_digest (nano::uint128_t digest_a);
};

class confirm_req final : public message
{
public:
	confirm_req (bool &, nano::stream &, nano::message_header const &, nano::block_uniquer * = nullptr);
	confirm_req (nano::network_constants const & constants, std::shared_ptr<nano::block> const &);
	confirm_req (nano::network_constants const & constants, std::vector<std::pair<nano::block_hash, nano::root>> const &);
	confirm_req (nano::network_constants const & constants, nano::block_hash const &, nano::root const &);
	confirm_req (rsnano::MessageHandle * handle_a);
	confirm_req (nano::confirm_req const & other_a);
	void serialize (nano::stream &) const override;
	bool deserialize (nano::stream &, nano::block_uniquer * = nullptr);
	void visit (nano::message_visitor &) const override;
	bool operator== (nano::confirm_req const &) const;
	std::string roots_string () const;
	static std::size_t size (nano::block_type, std::size_t = 0);
<<<<<<< HEAD
	std::shared_ptr<nano::block> get_block () const;
	std::vector<std::pair<nano::block_hash, nano::root>> get_roots_hashes () const;
=======
	std::string to_string () const;
>>>>>>> 980481b0
};

class confirm_ack final : public message
{
public:
	confirm_ack (bool &, nano::stream &, nano::message_header const &, nano::vote_uniquer * = nullptr);
	confirm_ack (nano::network_constants const & constants, std::shared_ptr<nano::vote> const &);
	confirm_ack (nano::confirm_ack const & other_a);
	confirm_ack (rsnano::MessageHandle * handle_a);
	void serialize (nano::stream &) const override;
	void visit (nano::message_visitor &) const override;
	bool operator== (nano::confirm_ack const &) const;
	static std::size_t size (std::size_t count);
	std::shared_ptr<nano::vote> get_vote () const;
};

class frontier_req final : public message
{
public:
	explicit frontier_req (nano::network_constants const & constants);
	frontier_req (bool &, nano::stream &, nano::message_header const &);
	frontier_req (rsnano::MessageHandle * handle_a);
	frontier_req (frontier_req const &);
	void serialize (nano::stream &) const override;
	bool deserialize (nano::stream &);
	void visit (nano::message_visitor &) const override;
	bool operator== (nano::frontier_req const &) const;
	bool is_only_confirmed_present () const;
	static std::size_t size ();
	nano::account get_start () const;
	void set_start (nano::account const & account);
	uint32_t get_age () const;
	void set_age (uint32_t age);
	uint32_t get_count () const;
	void set_count (uint32_t count);
};

enum class telemetry_maker : uint8_t
{
	nf_node = 0,
	nf_pruned_node = 1
};

class telemetry_data
{
public:
	telemetry_data ();
	telemetry_data (nano::telemetry_data const & other_a);
	telemetry_data (nano::telemetry_data && other_a);
	telemetry_data (rsnano::TelemetryDataHandle * handle);
	~telemetry_data ();
	nano::telemetry_data & operator= (nano::telemetry_data const & other_a);

	nano::signature get_signature () const;
	void set_signature (nano::signature const & signature_a);
	nano::account get_node_id () const;
	void set_node_id (nano::account const & node_id_a);
	uint64_t get_block_count () const;
	void set_block_count (uint64_t count_a);
	uint64_t get_cemented_count () const;
	void set_cemented_count (uint64_t count_a);
	uint64_t get_unchecked_count () const;
	void set_unchecked_count (uint64_t count_a);
	uint64_t get_account_count () const;
	void set_account_count (uint64_t count_a);
	uint64_t get_bandwidth_cap () const;
	void set_bandwidth_cap (uint64_t cap_a);
	uint64_t get_uptime () const;
	void set_uptime (uint64_t uptime_a);
	uint32_t get_peer_count () const;
	void set_peer_count (uint32_t count_a);
	uint8_t get_protocol_version () const;
	void set_protocol_version (uint8_t version_a);
	nano::block_hash get_genesis_block () const;
	void set_genesis_block (nano::block_hash const & block_a);
	uint8_t get_major_version () const;
	void set_major_version (uint8_t version_a);
	uint8_t get_minor_version () const;
	void set_minor_version (uint8_t version_a);
	uint8_t get_patch_version () const;
	void set_patch_version (uint8_t version_a);
	uint8_t get_pre_release_version () const;
	void set_pre_release_version (uint8_t version_a);
	uint8_t get_maker () const;
	void set_maker (uint8_t maker_a);
	std::chrono::system_clock::time_point get_timestamp () const;
	void set_timestamp (std::chrono::system_clock::time_point timestamp_a);
	uint64_t get_active_difficulty () const;
	void set_active_difficulty (uint64_t difficulty_a);
	std::vector<uint8_t> get_unknown_data () const;
	void set_unknown_data (std::vector<uint8_t> data_a);

	void serialize (nano::stream &) const;
	void deserialize (nano::stream &, uint16_t);
	nano::error serialize_json (nano::jsonconfig &, bool) const;
	nano::error deserialize_json (nano::jsonconfig &, bool);
	void sign (nano::keypair const &);
	bool validate_signature () const;
	bool operator== (nano::telemetry_data const &) const;
	bool operator!= (nano::telemetry_data const &) const;
	std::string to_string () const;

	// Size does not include unknown_data
	static std::size_t size ();
	static std::size_t latest_size ()
	{
		return size ();
	}; // This needs to be updated for each new telemetry version
	rsnano::TelemetryDataHandle * handle;
};

class telemetry_req final : public message
{
public:
	explicit telemetry_req (nano::network_constants const & constants);
	explicit telemetry_req (nano::message_header const &);
	telemetry_req (nano::telemetry_req const &);
	telemetry_req (rsnano::MessageHandle * handle_a);
	void serialize (nano::stream &) const override;
	bool deserialize (nano::stream &);
	void visit (nano::message_visitor &) const override;
};

class telemetry_ack final : public message
{
public:
	explicit telemetry_ack (nano::network_constants const & constants);
	telemetry_ack (bool &, nano::stream &, nano::message_header const &);
	telemetry_ack (nano::network_constants const & constants, telemetry_data const &);
	telemetry_ack (nano::telemetry_ack const &);
	telemetry_ack (rsnano::MessageHandle * handle_a);
	telemetry_ack & operator= (telemetry_ack const & other_a);
	void serialize (nano::stream &) const override;
	void visit (nano::message_visitor &) const override;
	bool deserialize (nano::stream &);
	uint16_t size () const;
	bool is_empty_payload () const;
	static uint16_t size (nano::message_header const &);
	nano::telemetry_data get_data () const;
};

class bulk_pull final : public message
{
public:
	using count_t = uint32_t;
	explicit bulk_pull (nano::network_constants const & constants);
	bulk_pull (bool &, nano::stream &, nano::message_header const &);
	bulk_pull (rsnano::MessageHandle * handle_a);
	bulk_pull (bulk_pull const & other_a);
	void serialize (nano::stream &) const override;
	bool deserialize (nano::stream &);
	void visit (nano::message_visitor &) const override;
	bool is_count_present () const;
	void set_count_present (bool);
	bool is_ascending () const;
	void set_ascending ();
	nano::hash_or_account get_start () const;
	nano::block_hash get_end () const;
	count_t get_count () const;
	void set_start (nano::hash_or_account start_a);
	void set_end (nano::block_hash end_a);
	void set_count (count_t count_a);
};

class bulk_pull_account final : public message
{
public:
	explicit bulk_pull_account (nano::network_constants const & constants);
	bulk_pull_account (bool &, nano::stream &, nano::message_header const &);
	bulk_pull_account (rsnano::MessageHandle * handle_a);
	bulk_pull_account (bulk_pull_account const & other_a);
	void serialize (nano::stream &) const override;
	bool deserialize (nano::stream &);
	void visit (nano::message_visitor &) const override;
	static std::size_t size ();
	nano::account get_account () const;
	nano::amount get_minimum_amount () const;
	bulk_pull_account_flags get_flags () const;
	void set_account (nano::account account_a);
	void set_minimum_amount (nano::amount amount_a);
	void set_flags (bulk_pull_account_flags flags_a);
};

class bulk_push final : public message
{
public:
	explicit bulk_push (nano::network_constants const & constants);
	explicit bulk_push (nano::message_header const &);
	bulk_push (rsnano::MessageHandle * handle_a);
	void serialize (nano::stream &) const override;
	bool deserialize (nano::stream &);
	void visit (nano::message_visitor &) const override;
};

class node_id_handshake final : public message
{
public:
	node_id_handshake (bool &, nano::stream &, nano::message_header const &);
	node_id_handshake (nano::network_constants const & constants, boost::optional<nano::uint256_union>, boost::optional<std::pair<nano::account, nano::signature>>);
	node_id_handshake (node_id_handshake const &);
	node_id_handshake (rsnano::MessageHandle * handle_a);
	void serialize (nano::stream &) const override;
	bool deserialize (nano::stream &);
	void visit (nano::message_visitor &) const override;
	bool operator== (nano::node_id_handshake const &) const;
	std::size_t size () const;
	static std::size_t size (nano::message_header const &);
	boost::optional<nano::uint256_union> get_query () const;
	boost::optional<std::pair<nano::account, nano::signature>> get_response () const;
};

/**
 * Type of requested asc pull data
 * - blocks:
 * - account_info:
 */
enum class asc_pull_type : uint8_t
{
	invalid = 0x0,
	blocks = 0x1,
	account_info = 0x2,
};

class empty_payload
{
};

/**
 * Ascending bootstrap pull request
 */
class asc_pull_req final : public message
{
public:
	using id_t = uint64_t;

	explicit asc_pull_req (nano::network_constants const &);
	asc_pull_req (bool & error, nano::stream &, nano::message_header const &);
	asc_pull_req (rsnano::MessageHandle * handle_a);
	asc_pull_req (asc_pull_req const & other_a);

	uint64_t id () const;
	void set_id (uint64_t id_a);
	nano::asc_pull_type pull_type () const;

	void serialize (nano::stream &) const override;
	bool deserialize (nano::stream &);
	void visit (nano::message_visitor &) const override;

	static std::size_t size (nano::message_header const &);

public: // Payload definitions
	enum class hash_type : uint8_t
	{
		account = 0,
		block = 1,
	};

	class blocks_payload
	{
	public:
		nano::hash_or_account start{ 0 };
		uint8_t count{ 0 };
		asc_pull_req::hash_type start_type{ 0 };
	};

	class account_info_payload
	{
	public:
		nano::hash_or_account target{ 0 };
		asc_pull_req::hash_type target_type{ 0 };
	};

	void request_blocks (blocks_payload & payload_a);
	void request_account_info (account_info_payload & payload_a);
	void request_invalid ();
	std::variant<empty_payload, blocks_payload, account_info_payload> payload () const;
};

/**
 * Ascending bootstrap pull response
 */
class asc_pull_ack final : public message
{
public:
	using id_t = asc_pull_req::id_t;

	explicit asc_pull_ack (nano::network_constants const &);
	asc_pull_ack (bool & error, nano::stream &, nano::message_header const &);
	asc_pull_ack (rsnano::MessageHandle * handle_a);
	asc_pull_ack (asc_pull_ack const & other_a);

	uint64_t id () const;
	void set_id (uint64_t id_a);
	nano::asc_pull_type pull_type () const;

	void serialize (nano::stream &) const override;
	bool deserialize (nano::stream &);
	void visit (nano::message_visitor &) const override;

	static std::size_t size (nano::message_header const &);

public: // Payload definitions
	class blocks_payload
	{
	public:
		std::vector<std::shared_ptr<nano::block>> blocks{};

	public:
		/* Header allows for 16 bit extensions; 65535 bytes / 500 bytes (block size with some future margin) ~ 131 */
		constexpr static std::size_t max_blocks = 128;
	};

	class account_info_payload
	{
	public:
		nano::account account{ 0 };
		nano::block_hash account_open{ 0 };
		nano::block_hash account_head{ 0 };
		uint64_t account_block_count{ 0 };
		nano::block_hash account_conf_frontier{ 0 };
		uint64_t account_conf_height{ 0 };
	};

	void request_blocks (blocks_payload & payload_a);
	void request_account_info (account_info_payload & payload_a);
	void request_invalid ();
	std::variant<empty_payload, blocks_payload, account_info_payload> payload () const;
};

class message_visitor
{
public:
	virtual void keepalive (nano::keepalive const & message)
	{
		default_handler (message);
	};
	virtual void publish (nano::publish const & message)
	{
		default_handler (message);
	}
	virtual void confirm_req (nano::confirm_req const & message)
	{
		default_handler (message);
	}
	virtual void confirm_ack (nano::confirm_ack const & message)
	{
		default_handler (message);
	}
	virtual void bulk_pull (nano::bulk_pull const & message)
	{
		default_handler (message);
	}
	virtual void bulk_pull_account (nano::bulk_pull_account const & message)
	{
		default_handler (message);
	}
	virtual void bulk_push (nano::bulk_push const & message)
	{
		default_handler (message);
	}
	virtual void frontier_req (nano::frontier_req const & message)
	{
		default_handler (message);
	}
	virtual void node_id_handshake (nano::node_id_handshake const & message)
	{
		default_handler (message);
	}
	virtual void telemetry_req (nano::telemetry_req const & message)
	{
		default_handler (message);
	}
	virtual void telemetry_ack (nano::telemetry_ack const & message)
	{
		default_handler (message);
	}
	virtual void asc_pull_req (nano::asc_pull_req const & message)
	{
		default_handler (message);
	}
	virtual void asc_pull_ack (nano::asc_pull_ack const & message)
	{
		default_handler (message);
	}
	virtual void default_handler (nano::message const &){};
	virtual ~message_visitor (){};
};

}<|MERGE_RESOLUTION|>--- conflicted
+++ resolved
@@ -192,12 +192,9 @@
 	bool operator== (nano::confirm_req const &) const;
 	std::string roots_string () const;
 	static std::size_t size (nano::block_type, std::size_t = 0);
-<<<<<<< HEAD
 	std::shared_ptr<nano::block> get_block () const;
 	std::vector<std::pair<nano::block_hash, nano::root>> get_roots_hashes () const;
-=======
 	std::string to_string () const;
->>>>>>> 980481b0
 };
 
 class confirm_ack final : public message
