#include <nano/lib/rsnano.hpp>
#include <nano/node/node.hpp>
#include <nano/node/scheduler/buckets.hpp>
#include <nano/node/scheduler/priority.hpp>

nano::scheduler::priority::priority (nano::node & node_a, nano::stats & stats_a) :
	handle{ rsnano::rsn_election_scheduler_create (this) },
	node{ node_a },
	stats{ stats_a },
	buckets{ std::make_unique<scheduler::buckets> () }
{
}

nano::scheduler::priority::~priority ()
{
	// Thread must be stopped before destruction
	debug_assert (!thread.joinable ());
	rsnano::rsn_election_scheduler_destroy (handle);
}

void nano::scheduler::priority::start ()
{
	debug_assert (!thread.joinable ());

	thread = std::thread{ [this] () {
		nano::thread_role::set (nano::thread_role::name::scheduler_priority);
		run ();
	} };
}

void nano::scheduler::priority::stop ()
{
	{
		nano::lock_guard<nano::mutex> lock{ mutex };
		stopped = true;
	}
	notify ();
	nano::join_or_pass (thread);
}

bool nano::scheduler::priority::activate (nano::account const & account_a, store::transaction const & transaction)
{
	debug_assert (!account_a.is_zero ());
	auto info = node.ledger.account_info (transaction, account_a);
	if (info)
	{
		nano::confirmation_height_info conf_info;
		node.store.confirmation_height ().get (transaction, account_a, conf_info);
		if (conf_info.height () < info->block_count ())
		{
<<<<<<< HEAD
			debug_assert (conf_info.frontier () != info->head ());
			auto hash = conf_info.height () == 0 ? info->open_block () : node.store.block ().successor (transaction, conf_info.frontier ());
			auto block = node.store.block ().get (transaction, hash);
=======
			debug_assert (conf_info.frontier != info->head);
			auto hash = conf_info.height == 0 ? info->open_block : node.store.block.successor (transaction, conf_info.frontier);
			auto block = node.ledger.block (transaction, hash);
>>>>>>> f8ab9be8
			debug_assert (block != nullptr);
			if (node.ledger.dependents_confirmed (transaction, *block))
			{
				auto const balance = node.ledger.balance (transaction, hash);
				auto const previous_balance = node.ledger.balance (transaction, conf_info.frontier ());
				auto const balance_priority = std::max (balance, previous_balance);

				stats.inc (nano::stat::type::election_scheduler, nano::stat::detail::activated);
				node.logger->trace (nano::log::type::election_scheduler, nano::log::detail::block_activated,
				nano::log::arg{ "account", account_a.to_account () }, // TODO: Convert to lazy eval
				nano::log::arg{ "block", block },
				nano::log::arg{ "time", info->modified () },
				nano::log::arg{ "priority", balance_priority });

				nano::lock_guard<nano::mutex> lock{ mutex };
				buckets->push (info->modified (), block, balance_priority);
				notify ();

				return true; // Activated
			}
		}
	}
	return false; // Not activated
}

void nano::scheduler::priority::notify ()
{
	condition.notify_all ();
}

std::size_t nano::scheduler::priority::size () const
{
	nano::lock_guard<nano::mutex> lock{ mutex };
	return buckets->size ();
}

bool nano::scheduler::priority::empty_locked () const
{
	return buckets->empty ();
}

bool nano::scheduler::priority::empty () const
{
	nano::lock_guard<nano::mutex> lock{ mutex };
	return empty_locked ();
}

bool nano::scheduler::priority::predicate () const
{
	return node.active.vacancy () > 0 && !buckets->empty ();
}

void nano::scheduler::priority::run ()
{
	std::weak_ptr<nano::node> node_w{ node.shared () };
	node.active.on_block_confirmed ([this] (std::shared_ptr<nano::block> const & block, nano::store::read_transaction const & txn, nano::election_status_type status) {
		try_schedule_successors (block, txn, status);
	});

	nano::unique_lock<nano::mutex> lock{ mutex };
	while (!stopped)
	{
		condition.wait (lock, [this] () {
			return stopped || predicate ();
		});
		debug_assert ((std::this_thread::yield (), true)); // Introduce some random delay in debug builds
		if (!stopped)
		{
			stats.inc (nano::stat::type::election_scheduler, nano::stat::detail::loop);

			if (predicate ())
			{
				auto block = buckets->top ();
				buckets->pop ();
				lock.unlock ();
				stats.inc (nano::stat::type::election_scheduler, nano::stat::detail::insert_priority);
				auto result = node.active.insert (block);
				if (result.inserted)
				{
					stats.inc (nano::stat::type::election_scheduler, nano::stat::detail::insert_priority_success);
				}
				if (result.election != nullptr)
				{
					result.election->transition_active ();
				}
			}
			else
			{
				lock.unlock ();
			}
			notify ();
			lock.lock ();
		}
	}
}

void nano::scheduler::priority::try_schedule_successors (std::shared_ptr<nano::block> const & block, nano::store::read_transaction const & transaction, nano::election_status_type status)
{
	auto const account = !block->account ().is_zero () ? block->account () : block->sideband ().account ();
	bool cemented_bootstrap_count_reached = node.ledger.cache.cemented_count () >= node.ledger.get_bootstrap_weight_max_blocks ();
	bool was_active = status == nano::election_status_type::active_confirmed_quorum || status == nano::election_status_type::active_confirmation_height;

	// Next-block activations are only done for blocks with previously active elections
	if (cemented_bootstrap_count_reached && was_active)
	{
		activate_successors (account, block, transaction);
	}
}

void nano::scheduler::priority::activate_successors (const nano::account & account, std::shared_ptr<nano::block> const & block, nano::store::read_transaction const & transaction)
{
	activate (account, transaction);
	auto const destination = node.ledger.block_destination (transaction, *block);

	// Start or vote for the next unconfirmed block in the destination account
	if (!destination.is_zero () && destination != account)
	{
		activate (destination, transaction);
	}
}

std::unique_ptr<nano::container_info_component> nano::scheduler::priority::collect_container_info (std::string const & name)
{
	nano::unique_lock<nano::mutex> lock{ mutex };

	auto composite = std::make_unique<container_info_composite> (name);
	composite->add_component (buckets->collect_container_info ("buckets"));
	return composite;
}<|MERGE_RESOLUTION|>--- conflicted
+++ resolved
@@ -48,15 +48,9 @@
 		node.store.confirmation_height ().get (transaction, account_a, conf_info);
 		if (conf_info.height () < info->block_count ())
 		{
-<<<<<<< HEAD
 			debug_assert (conf_info.frontier () != info->head ());
 			auto hash = conf_info.height () == 0 ? info->open_block () : node.store.block ().successor (transaction, conf_info.frontier ());
-			auto block = node.store.block ().get (transaction, hash);
-=======
-			debug_assert (conf_info.frontier != info->head);
-			auto hash = conf_info.height == 0 ? info->open_block : node.store.block.successor (transaction, conf_info.frontier);
 			auto block = node.ledger.block (transaction, hash);
->>>>>>> f8ab9be8
 			debug_assert (block != nullptr);
 			if (node.ledger.dependents_confirmed (transaction, *block))
 			{
