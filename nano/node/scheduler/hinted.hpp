#pragma once

#include <nano/lib/locks.hpp>
#include <nano/lib/numbers.hpp>
#include <nano/secure/common.hpp>
#include <nano/store/transaction.hpp>

#include <boost/multi_index/hashed_index.hpp>
#include <boost/multi_index/ordered_index.hpp>
#include <boost/multi_index_container.hpp>

#include <chrono>
#include <condition_variable>
#include <thread>
#include <unordered_map>

namespace mi = boost::multi_index;

namespace nano
{
class node;
class node_config;
class active_transactions;
class vote_cache;
class online_reps;
}

namespace nano::scheduler
{
class hinted_config final
{
public:
	hinted_config ();
	explicit hinted_config (nano::network_constants const &);

	void load_dto (rsnano::HintedSchedulerConfigDto const & dto_a);
	rsnano::HintedSchedulerConfigDto into_dto () const;
	nano::error deserialize (nano::tomlconfig & toml);
	nano::error serialize (nano::tomlconfig & toml) const;

public:
<<<<<<< HEAD
	std::chrono::milliseconds check_interval;
	std::chrono::milliseconds block_cooldown;
	unsigned hinting_threshold_percent;
=======
	std::chrono::milliseconds check_interval{ 1000 };
	std::chrono::milliseconds block_cooldown{ 10000 };
	unsigned hinting_threshold_percent{ 10 };
	unsigned vaccancy_threshold_percent{ 20 };
>>>>>>> 1f2ab87f
};

/*
 * Monitors inactive vote cache and schedules elections with the highest observed vote tally.
 */
class hinted final
{
public:
	hinted (hinted_config const &, nano::node &, nano::vote_cache &, nano::active_transactions &, nano::online_reps &, nano::stats &);
	~hinted ();

	void start ();
	void stop ();

	/*
	 * Notify about changes in AEC vacancy
	 */
	void notify ();

	std::unique_ptr<container_info_component> collect_container_info (std::string const & name) const;

private:
	bool predicate () const;
	void run ();
	void run_iterative ();
	void activate (nano::store::read_transaction const &, nano::block_hash const & hash, bool check_dependents);

	nano::uint128_t tally_threshold () const;
	nano::uint128_t final_tally_threshold () const;

private: // Dependencies
	nano::node & node;
	nano::vote_cache & vote_cache;
	nano::active_transactions & active;
	nano::online_reps & online_reps;
	nano::stats & stats;

private:
	hinted_config const & config;

	bool stopped{ false };
	nano::condition_variable condition;
	mutable nano::mutex mutex;
	std::thread thread;

private:
	bool cooldown (nano::block_hash const & hash);

	struct cooldown_entry
	{
		nano::block_hash hash;
		std::chrono::steady_clock::time_point timeout;
	};

	// clang-format off
	class tag_hash {};
	class tag_timeout {};
	// clang-format on

	// clang-format off
	using ordered_cooldowns = boost::multi_index_container<cooldown_entry,
	mi::indexed_by<
		mi::hashed_unique<mi::tag<tag_hash>,
			mi::member<cooldown_entry, nano::block_hash, &cooldown_entry::hash>>,
		mi::ordered_non_unique<mi::tag<tag_timeout>,
			mi::member<cooldown_entry, std::chrono::steady_clock::time_point, &cooldown_entry::timeout>>
	>>;
	// clang-format on

	ordered_cooldowns cooldowns_m;
};
}<|MERGE_RESOLUTION|>--- conflicted
+++ resolved
@@ -39,16 +39,10 @@
 	nano::error serialize (nano::tomlconfig & toml) const;
 
 public:
-<<<<<<< HEAD
 	std::chrono::milliseconds check_interval;
 	std::chrono::milliseconds block_cooldown;
 	unsigned hinting_threshold_percent;
-=======
-	std::chrono::milliseconds check_interval{ 1000 };
-	std::chrono::milliseconds block_cooldown{ 10000 };
-	unsigned hinting_threshold_percent{ 10 };
-	unsigned vaccancy_threshold_percent{ 20 };
->>>>>>> 1f2ab87f
+	unsigned vaccancy_threshold_percent;
 };
 
 /*
