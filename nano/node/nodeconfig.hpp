--- conflicted
+++ resolved
@@ -120,7 +120,6 @@
 class node_flags final
 {
 public:
-<<<<<<< HEAD
 	node_flags ();
 	node_flags (node_flags const & other_a);
 	node_flags (node_flags && other_a);
@@ -155,8 +154,6 @@
 	void set_disable_request_loop (bool value);
 	bool disable_tcp_realtime () const;
 	void set_disable_tcp_realtime (bool value);
-	bool disable_udp () const;
-	void set_disable_udp (bool value);
 	bool disable_unchecked_cleanup () const;
 	void set_disable_unchecked_cleanup (bool value);
 	bool disable_unchecked_drop () const;
@@ -210,45 +207,5 @@
 private:
 	rsnano::NodeFlagsDto flags_dto () const;
 	void set_flag (std::function<void (rsnano::NodeFlagsDto &)> const & callback);
-=======
-	std::vector<std::string> config_overrides;
-	std::vector<std::string> rpc_config_overrides;
-	bool disable_add_initial_peers{ false }; // For testing only
-	bool disable_backup{ false };
-	bool disable_lazy_bootstrap{ false };
-	bool disable_legacy_bootstrap{ false };
-	bool disable_wallet_bootstrap{ false };
-	bool disable_bootstrap_listener{ false };
-	bool disable_bootstrap_bulk_pull_server{ false };
-	bool disable_bootstrap_bulk_push_client{ false };
-	bool disable_ongoing_bootstrap{ false }; // For testing only
-	bool disable_rep_crawler{ false };
-	bool disable_request_loop{ false }; // For testing only
-	bool disable_tcp_realtime{ false };
-	bool disable_unchecked_cleanup{ false };
-	bool disable_unchecked_drop{ true };
-	bool disable_providing_telemetry_metrics{ false };
-	bool disable_ongoing_telemetry_requests{ false };
-	bool disable_block_processor_unchecked_deletion{ false };
-	bool disable_block_processor_republishing{ false };
-	bool allow_bootstrap_peers_duplicates{ false };
-	bool disable_max_peers_per_ip{ false }; // For testing only
-	bool disable_max_peers_per_subnetwork{ false }; // For testing only
-	bool force_use_write_database_queue{ false }; // For testing only. RocksDB does not use the database queue, but some tests rely on it being used.
-	bool disable_search_pending{ false }; // For testing only
-	bool enable_pruning{ false };
-	bool fast_bootstrap{ false };
-	bool read_only{ false };
-	bool disable_connection_cleanup{ false };
-	nano::confirmation_height_mode confirmation_height_processor_mode{ nano::confirmation_height_mode::automatic };
-	nano::generate_cache generate_cache;
-	bool inactive_node{ false };
-	std::size_t block_processor_batch_size{ 0 };
-	std::size_t block_processor_full_size{ 65536 };
-	std::size_t block_processor_verification_size{ 0 };
-	std::size_t inactive_votes_cache_size{ 1024 * 128 };
-	std::size_t vote_processor_capacity{ 144 * 1024 };
-	std::size_t bootstrap_interval{ 0 }; // For testing only
->>>>>>> 10ce90d9
 };
 }