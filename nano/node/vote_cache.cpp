#include "nano/lib/numbers.hpp"
#include "nano/lib/rsnano.hpp"
#include "nano/lib/utility.hpp"

#include <nano/node/node.hpp>
#include <nano/node/vote_cache.hpp>

<<<<<<< HEAD
#include <memory>
#include <vector>
=======
/*
 * entry
 */
>>>>>>> ec7f9df5

nano::vote_cache::entry::entry (const nano::block_hash & hash) :
	hash_m{ hash }
{
}

std::size_t nano::vote_cache::entry::size () const
{
<<<<<<< HEAD
	return voters.size ();
}

namespace
{
void execute_rep_weight_query (void * handle_a, uint8_t const * account_a, uint8_t * amount_a)
{
	auto fp = static_cast<std::function<nano::uint128_t (nano::account const &)> *> (handle_a);
	nano::account acc{};
	std::copy (account_a, account_a + 32, std::begin (acc.bytes));
	nano::amount weight{ (*fp) (acc) };
	std::copy (std::begin (weight.bytes), std::end (weight.bytes), amount_a);
=======
	auto existing = std::find_if (voters_m.begin (), voters_m.end (), [&representative] (auto const & item) { return item.representative == representative; });
	if (existing != voters_m.end ())
	{
		// We already have a vote from this rep
		// Update timestamp if newer but tally remains unchanged as we already counted this rep weight
		// It is not essential to keep tally up to date if rep voting weight changes, elections do tally calculations independently, so in the worst case scenario only our queue ordering will be a bit off
		if (timestamp > existing->timestamp)
		{
			existing->timestamp = timestamp;
			if (nano::vote::is_final_timestamp (timestamp))
			{
				final_tally_m += rep_weight;
			}
			return true;
		}
		else
		{
			return false;
		}
	}
	else
	{
		// Vote from an unseen representative, add to list and update tally
		if (voters_m.size () < max_voters)
		{
			voters_m.push_back ({ representative, timestamp });
			tally_m += rep_weight;
			if (nano::vote::is_final_timestamp (timestamp))
			{
				final_tally_m += rep_weight;
			}
			return true;
		}
		else
		{
			return false;
		}
	}
}

std::size_t nano::vote_cache::entry::fill (std::shared_ptr<nano::election> const & election) const
{
	std::size_t inserted = 0;
	for (const auto & entry : voters_m)
	{
		auto [is_replay, processed] = election->vote (entry.representative, entry.timestamp, hash_m, nano::election::vote_source::cache);
		if (processed)
		{
			inserted++;
		}
	}
	return inserted;
>>>>>>> ec7f9df5
}

void delete_rep_weight_query (void * handle_a)
{
<<<<<<< HEAD
	auto fp = static_cast<std::function<nano::uint128_t (nano::account const &)> *> (handle_a);
	delete fp;
}
=======
	return voters_m.size ();
>>>>>>> ec7f9df5
}

nano::block_hash nano::vote_cache::entry::hash () const
{
	return hash_m;
}

nano::uint128_t nano::vote_cache::entry::tally () const
{
	return tally_m;
}

nano::uint128_t nano::vote_cache::entry::final_tally () const
{
	return final_tally_m;
}

std::vector<nano::vote_cache::entry::voter_entry> nano::vote_cache::entry::voters () const
{
	return voters_m;
}

/*
 * vote_cache
 */

nano::vote_cache::vote_cache (const config config_a) :
	handle{ rsnano::rsn_vote_cache_create (config_a.max_size) }
{
}

nano::vote_cache::~vote_cache ()
{
	rsnano::rsn_vote_cache_destroy (handle);
}

void nano::vote_cache::vote (const nano::block_hash & hash, const std::shared_ptr<nano::vote> vote, nano::uint128_t rep_weight)
{
<<<<<<< HEAD
	nano::amount rep_weight_amount{ rep_weight };
	rsnano::rsn_vote_cache_vote (handle, hash.bytes.data (), vote->get_handle (), rep_weight_amount.bytes.data ());
=======
	nano::unique_lock<nano::mutex> lock{ mutex };

	/**
	 * If there is no cache entry for the block hash, create a new entry for both cache and queue.
	 * Otherwise update existing cache entry and, if queue contains entry for the block hash, update the queue entry
	 */
	auto & cache_by_hash = cache.get<tag_hash> ();
	if (auto existing = cache_by_hash.find (hash); existing != cache_by_hash.end ())
	{
		bool success = cache_by_hash.modify (existing, [&representative, &timestamp, &rep_weight] (entry & ent) {
			ent.vote (representative, timestamp, rep_weight);
		});
		release_assert (success); // Ensure iterator `existing` is valid

		auto & queue_by_hash = queue.get<tag_hash> ();
		if (auto queue_existing = queue_by_hash.find (hash); queue_existing != queue_by_hash.end ())
		{
			queue_by_hash.modify (queue_existing, [&existing] (queue_entry & ent) {
				ent.tally = existing->tally ();
			});
		}
	}
	else
	{
		entry cache_entry{ hash };
		cache_entry.vote (representative, timestamp, rep_weight);

		cache.get<tag_hash> ().insert (cache_entry);

		// If a stale entry for the same hash already exists in queue, replace it by a new entry with fresh tally
		auto & queue_by_hash = queue.get<tag_hash> ();
		if (auto queue_existing = queue_by_hash.find (hash); queue_existing != queue_by_hash.end ())
		{
			queue_by_hash.erase (queue_existing);
		}
		queue_by_hash.insert ({ hash, cache_entry.tally () });

		trim_overflow_locked ();
	}
>>>>>>> ec7f9df5
}

bool nano::vote_cache::cache_empty () const
{
	return rsnano::rsn_vote_cache_cache_empty (handle);
}

bool nano::vote_cache::queue_empty () const
{
	return rsnano::rsn_vote_cache_queue_empty (handle);
}

std::size_t nano::vote_cache::cache_size () const
{
	return rsnano::rsn_vote_cache_cache_size (handle);
}

std::size_t nano::vote_cache::queue_size () const
{
	return rsnano::rsn_vote_cache_queue_size (handle);
}

namespace
{
nano::vote_cache::entry entry_from_dto (rsnano::VoteCacheEntryDto & dto)
{
<<<<<<< HEAD
	nano::vote_cache::entry entry{ nano::block_hash::from_bytes (&dto.hash[0]) };
	nano::amount tally;
	std::copy (std::begin (dto.tally), std::end (dto.tally), std::begin (tally.bytes));
	entry.tally = tally.number ();
	entry.voters.reserve (dto.voters_count);
	for (auto i = 0; i < dto.voters_count; ++i)
=======
	nano::lock_guard<nano::mutex> lock{ mutex };

	bool result = false;
	auto & cache_by_hash = cache.get<tag_hash> ();
	if (auto existing = cache_by_hash.find (hash); existing != cache_by_hash.end ())
	{
		cache_by_hash.erase (existing);
		result = true;
	}
	auto & queue_by_hash = queue.get<tag_hash> ();
	if (auto existing = queue_by_hash.find (hash); existing != queue_by_hash.end ())
>>>>>>> ec7f9df5
	{
		nano::account account;
		uint64_t timestamp;
		rsnano::rsn_vote_cache_entry_get_voter (&dto, i, account.bytes.data (), &timestamp);
		entry.voters.emplace_back (account, timestamp);
	}
	rsnano::rsn_vote_cache_entry_destroy (&dto);
	return entry;
}
}

std::optional<nano::vote_cache::entry> nano::vote_cache::find (const nano::block_hash & hash) const
{
<<<<<<< HEAD
	rsnano::VoteCacheEntryDto result{};
	if (rsnano::rsn_vote_cache_find (handle, hash.bytes.data (), &result))
	{
		return entry_from_dto (result);
=======
	nano::lock_guard<nano::mutex> lock{ mutex };

	if (!queue.empty ())
	{
		auto & queue_by_tally = queue.get<tag_tally> ();
		auto top = std::prev (queue_by_tally.end ()); // Iterator to element with the highest tally
		if (auto maybe_cache_entry = find_locked (top->hash); maybe_cache_entry)
		{
			// Here we check whether our best candidate passes the minimum vote tally threshold
			// If yes, erase it from the queue (but still keep the votes in cache)
			if (maybe_cache_entry->tally () >= min_tally)
			{
				queue_by_tally.erase (top);
				return maybe_cache_entry.value ();
			}
		}
>>>>>>> ec7f9df5
	}
	return {};
}

bool nano::vote_cache::erase (const nano::block_hash & hash)
{
<<<<<<< HEAD
	return rsnano::rsn_vote_cache_erase (handle, hash.bytes.data ());
=======
	nano::lock_guard<nano::mutex> lock{ mutex };

	if (!queue.empty ())
	{
		auto & queue_by_tally = queue.get<tag_tally> ();
		auto top = std::prev (queue_by_tally.end ()); // Iterator to element with the highest tally
		if (auto maybe_cache_entry = find_locked (top->hash); maybe_cache_entry)
		{
			if (maybe_cache_entry->tally () >= min_tally)
			{
				return maybe_cache_entry.value ();
			}
		}
	}
	return {};
>>>>>>> ec7f9df5
}

std::optional<nano::vote_cache::entry> nano::vote_cache::pop (nano::uint128_t const & min_tally)
{
<<<<<<< HEAD
	nano::amount min_tally_amount{ min_tally };
	rsnano::VoteCacheEntryDto result{};
	if (rsnano::rsn_vote_cache_pop (handle, min_tally_amount.bytes.data (), &result))
	{
		return entry_from_dto (result);
=======
	nano::lock_guard<nano::mutex> lock{ mutex };

	auto & queue_by_hash = queue.get<tag_hash> ();
	// Only reinsert to queue if it is not already in queue and there are votes in passive cache
	if (auto existing_queue = queue_by_hash.find (hash); existing_queue == queue_by_hash.end ())
	{
		if (auto maybe_cache_entry = find_locked (hash); maybe_cache_entry)
		{
			queue_by_hash.insert ({ hash, maybe_cache_entry->tally () });

			trim_overflow_locked ();
		}
>>>>>>> ec7f9df5
	}
	return {};
}

std::optional<nano::vote_cache::entry> nano::vote_cache::peek (nano::uint128_t const & min_tally) const
{
	nano::amount min_tally_amount{ min_tally };
	rsnano::VoteCacheEntryDto result{};
	if (rsnano::rsn_vote_cache_peek (handle, min_tally_amount.bytes.data (), &result))
	{
		return entry_from_dto (result);
	}
	return {};
}

void nano::vote_cache::trigger (const nano::block_hash & hash)
{
	rsnano::rsn_vote_cache_trigger (handle, hash.bytes.data ());
}

std::unique_ptr<nano::container_info_component> nano::vote_cache::collect_container_info (const std::string & name)
{
	auto info_handle = rsnano::rsn_vote_cache_collect_container_info (handle, name.c_str ());
	return std::make_unique<nano::container_info_composite> (info_handle);
}<|MERGE_RESOLUTION|>--- conflicted
+++ resolved
@@ -5,100 +5,41 @@
 #include <nano/node/node.hpp>
 #include <nano/node/vote_cache.hpp>
 
-<<<<<<< HEAD
 #include <memory>
 #include <vector>
-=======
+
 /*
  * entry
  */
->>>>>>> ec7f9df5
 
 nano::vote_cache::entry::entry (const nano::block_hash & hash) :
 	hash_m{ hash }
 {
 }
 
+nano::vote_cache::entry::entry (rsnano::VoteCacheEntryDto & dto) :
+	hash_m{ nano::block_hash::from_bytes (&dto.hash[0]) }
+{
+	nano::amount tally;
+	nano::amount final_tally;
+	std::copy (std::begin (dto.tally), std::end (dto.tally), std::begin (tally.bytes));
+	std::copy (std::begin (dto.final_tally), std::end (dto.final_tally), std::begin (final_tally.bytes));
+	tally_m = tally.number ();
+	final_tally_m = final_tally.number ();
+	voters_m.reserve (dto.voters_count);
+	for (auto i = 0; i < dto.voters_count; ++i)
+	{
+		nano::account account;
+		uint64_t timestamp;
+		rsnano::rsn_vote_cache_entry_get_voter (&dto, i, account.bytes.data (), &timestamp);
+		voters_m.emplace_back (account, timestamp);
+	}
+	rsnano::rsn_vote_cache_entry_destroy (&dto);
+}
+
 std::size_t nano::vote_cache::entry::size () const
 {
-<<<<<<< HEAD
-	return voters.size ();
-}
-
-namespace
-{
-void execute_rep_weight_query (void * handle_a, uint8_t const * account_a, uint8_t * amount_a)
-{
-	auto fp = static_cast<std::function<nano::uint128_t (nano::account const &)> *> (handle_a);
-	nano::account acc{};
-	std::copy (account_a, account_a + 32, std::begin (acc.bytes));
-	nano::amount weight{ (*fp) (acc) };
-	std::copy (std::begin (weight.bytes), std::end (weight.bytes), amount_a);
-=======
-	auto existing = std::find_if (voters_m.begin (), voters_m.end (), [&representative] (auto const & item) { return item.representative == representative; });
-	if (existing != voters_m.end ())
-	{
-		// We already have a vote from this rep
-		// Update timestamp if newer but tally remains unchanged as we already counted this rep weight
-		// It is not essential to keep tally up to date if rep voting weight changes, elections do tally calculations independently, so in the worst case scenario only our queue ordering will be a bit off
-		if (timestamp > existing->timestamp)
-		{
-			existing->timestamp = timestamp;
-			if (nano::vote::is_final_timestamp (timestamp))
-			{
-				final_tally_m += rep_weight;
-			}
-			return true;
-		}
-		else
-		{
-			return false;
-		}
-	}
-	else
-	{
-		// Vote from an unseen representative, add to list and update tally
-		if (voters_m.size () < max_voters)
-		{
-			voters_m.push_back ({ representative, timestamp });
-			tally_m += rep_weight;
-			if (nano::vote::is_final_timestamp (timestamp))
-			{
-				final_tally_m += rep_weight;
-			}
-			return true;
-		}
-		else
-		{
-			return false;
-		}
-	}
-}
-
-std::size_t nano::vote_cache::entry::fill (std::shared_ptr<nano::election> const & election) const
-{
-	std::size_t inserted = 0;
-	for (const auto & entry : voters_m)
-	{
-		auto [is_replay, processed] = election->vote (entry.representative, entry.timestamp, hash_m, nano::election::vote_source::cache);
-		if (processed)
-		{
-			inserted++;
-		}
-	}
-	return inserted;
->>>>>>> ec7f9df5
-}
-
-void delete_rep_weight_query (void * handle_a)
-{
-<<<<<<< HEAD
-	auto fp = static_cast<std::function<nano::uint128_t (nano::account const &)> *> (handle_a);
-	delete fp;
-}
-=======
 	return voters_m.size ();
->>>>>>> ec7f9df5
 }
 
 nano::block_hash nano::vote_cache::entry::hash () const
@@ -125,6 +66,24 @@
  * vote_cache
  */
 
+namespace
+{
+void execute_rep_weight_query (void * handle_a, uint8_t const * account_a, uint8_t * amount_a)
+{
+	auto fp = static_cast<std::function<nano::uint128_t (nano::account const &)> *> (handle_a);
+	nano::account acc{};
+	std::copy (account_a, account_a + 32, std::begin (acc.bytes));
+	nano::amount weight{ (*fp) (acc) };
+	std::copy (std::begin (weight.bytes), std::end (weight.bytes), amount_a);
+}
+
+void delete_rep_weight_query (void * handle_a)
+{
+	auto fp = static_cast<std::function<nano::uint128_t (nano::account const &)> *> (handle_a);
+	delete fp;
+}
+}
+
 nano::vote_cache::vote_cache (const config config_a) :
 	handle{ rsnano::rsn_vote_cache_create (config_a.max_size) }
 {
@@ -137,50 +96,8 @@
 
 void nano::vote_cache::vote (const nano::block_hash & hash, const std::shared_ptr<nano::vote> vote, nano::uint128_t rep_weight)
 {
-<<<<<<< HEAD
 	nano::amount rep_weight_amount{ rep_weight };
 	rsnano::rsn_vote_cache_vote (handle, hash.bytes.data (), vote->get_handle (), rep_weight_amount.bytes.data ());
-=======
-	nano::unique_lock<nano::mutex> lock{ mutex };
-
-	/**
-	 * If there is no cache entry for the block hash, create a new entry for both cache and queue.
-	 * Otherwise update existing cache entry and, if queue contains entry for the block hash, update the queue entry
-	 */
-	auto & cache_by_hash = cache.get<tag_hash> ();
-	if (auto existing = cache_by_hash.find (hash); existing != cache_by_hash.end ())
-	{
-		bool success = cache_by_hash.modify (existing, [&representative, &timestamp, &rep_weight] (entry & ent) {
-			ent.vote (representative, timestamp, rep_weight);
-		});
-		release_assert (success); // Ensure iterator `existing` is valid
-
-		auto & queue_by_hash = queue.get<tag_hash> ();
-		if (auto queue_existing = queue_by_hash.find (hash); queue_existing != queue_by_hash.end ())
-		{
-			queue_by_hash.modify (queue_existing, [&existing] (queue_entry & ent) {
-				ent.tally = existing->tally ();
-			});
-		}
-	}
-	else
-	{
-		entry cache_entry{ hash };
-		cache_entry.vote (representative, timestamp, rep_weight);
-
-		cache.get<tag_hash> ().insert (cache_entry);
-
-		// If a stale entry for the same hash already exists in queue, replace it by a new entry with fresh tally
-		auto & queue_by_hash = queue.get<tag_hash> ();
-		if (auto queue_existing = queue_by_hash.find (hash); queue_existing != queue_by_hash.end ())
-		{
-			queue_by_hash.erase (queue_existing);
-		}
-		queue_by_hash.insert ({ hash, cache_entry.tally () });
-
-		trim_overflow_locked ();
-	}
->>>>>>> ec7f9df5
 }
 
 bool nano::vote_cache::cache_empty () const
@@ -203,115 +120,28 @@
 	return rsnano::rsn_vote_cache_queue_size (handle);
 }
 
-namespace
-{
-nano::vote_cache::entry entry_from_dto (rsnano::VoteCacheEntryDto & dto)
-{
-<<<<<<< HEAD
-	nano::vote_cache::entry entry{ nano::block_hash::from_bytes (&dto.hash[0]) };
-	nano::amount tally;
-	std::copy (std::begin (dto.tally), std::end (dto.tally), std::begin (tally.bytes));
-	entry.tally = tally.number ();
-	entry.voters.reserve (dto.voters_count);
-	for (auto i = 0; i < dto.voters_count; ++i)
-=======
-	nano::lock_guard<nano::mutex> lock{ mutex };
-
-	bool result = false;
-	auto & cache_by_hash = cache.get<tag_hash> ();
-	if (auto existing = cache_by_hash.find (hash); existing != cache_by_hash.end ())
-	{
-		cache_by_hash.erase (existing);
-		result = true;
-	}
-	auto & queue_by_hash = queue.get<tag_hash> ();
-	if (auto existing = queue_by_hash.find (hash); existing != queue_by_hash.end ())
->>>>>>> ec7f9df5
-	{
-		nano::account account;
-		uint64_t timestamp;
-		rsnano::rsn_vote_cache_entry_get_voter (&dto, i, account.bytes.data (), &timestamp);
-		entry.voters.emplace_back (account, timestamp);
-	}
-	rsnano::rsn_vote_cache_entry_destroy (&dto);
-	return entry;
-}
-}
-
 std::optional<nano::vote_cache::entry> nano::vote_cache::find (const nano::block_hash & hash) const
 {
-<<<<<<< HEAD
 	rsnano::VoteCacheEntryDto result{};
 	if (rsnano::rsn_vote_cache_find (handle, hash.bytes.data (), &result))
 	{
-		return entry_from_dto (result);
-=======
-	nano::lock_guard<nano::mutex> lock{ mutex };
-
-	if (!queue.empty ())
-	{
-		auto & queue_by_tally = queue.get<tag_tally> ();
-		auto top = std::prev (queue_by_tally.end ()); // Iterator to element with the highest tally
-		if (auto maybe_cache_entry = find_locked (top->hash); maybe_cache_entry)
-		{
-			// Here we check whether our best candidate passes the minimum vote tally threshold
-			// If yes, erase it from the queue (but still keep the votes in cache)
-			if (maybe_cache_entry->tally () >= min_tally)
-			{
-				queue_by_tally.erase (top);
-				return maybe_cache_entry.value ();
-			}
-		}
->>>>>>> ec7f9df5
+		return nano::vote_cache::entry{ result };
 	}
 	return {};
 }
 
 bool nano::vote_cache::erase (const nano::block_hash & hash)
 {
-<<<<<<< HEAD
 	return rsnano::rsn_vote_cache_erase (handle, hash.bytes.data ());
-=======
-	nano::lock_guard<nano::mutex> lock{ mutex };
-
-	if (!queue.empty ())
-	{
-		auto & queue_by_tally = queue.get<tag_tally> ();
-		auto top = std::prev (queue_by_tally.end ()); // Iterator to element with the highest tally
-		if (auto maybe_cache_entry = find_locked (top->hash); maybe_cache_entry)
-		{
-			if (maybe_cache_entry->tally () >= min_tally)
-			{
-				return maybe_cache_entry.value ();
-			}
-		}
-	}
-	return {};
->>>>>>> ec7f9df5
 }
 
 std::optional<nano::vote_cache::entry> nano::vote_cache::pop (nano::uint128_t const & min_tally)
 {
-<<<<<<< HEAD
 	nano::amount min_tally_amount{ min_tally };
 	rsnano::VoteCacheEntryDto result{};
 	if (rsnano::rsn_vote_cache_pop (handle, min_tally_amount.bytes.data (), &result))
 	{
-		return entry_from_dto (result);
-=======
-	nano::lock_guard<nano::mutex> lock{ mutex };
-
-	auto & queue_by_hash = queue.get<tag_hash> ();
-	// Only reinsert to queue if it is not already in queue and there are votes in passive cache
-	if (auto existing_queue = queue_by_hash.find (hash); existing_queue == queue_by_hash.end ())
-	{
-		if (auto maybe_cache_entry = find_locked (hash); maybe_cache_entry)
-		{
-			queue_by_hash.insert ({ hash, maybe_cache_entry->tally () });
-
-			trim_overflow_locked ();
-		}
->>>>>>> ec7f9df5
+		return nano::vote_cache::entry{ result };
 	}
 	return {};
 }
@@ -322,7 +152,7 @@
 	rsnano::VoteCacheEntryDto result{};
 	if (rsnano::rsn_vote_cache_peek (handle, min_tally_amount.bytes.data (), &result))
 	{
-		return entry_from_dto (result);
+		return nano::vote_cache::entry{ result };
 	}
 	return {};
 }
