#include <nano/lib/locks.hpp>
#include <nano/lib/stats.hpp>
#include <nano/lib/stats_enums.hpp>
#include <nano/lib/threading.hpp>
#include <nano/lib/timer.hpp>
#include <nano/node/unchecked_map.hpp>
#include <nano/secure/store.hpp>

<<<<<<< HEAD
nano::unchecked_map::unchecked_map (nano::store & store, bool disable_delete) :
=======
nano::unchecked_map::unchecked_map (nano::store & store, nano::stats & stats, bool const & disable_delete) :
>>>>>>> f9e5bbfb
	store{ store },
	stats{ stats },
	disable_delete{ disable_delete },
	thread{ [this] () { run (); } }
{
}

nano::unchecked_map::~unchecked_map ()
{
	stop ();
	thread.join ();
}

void nano::unchecked_map::put (nano::hash_or_account const & dependency, nano::unchecked_info const & info)
{
	nano::unique_lock<nano::mutex> lock{ mutex };
	buffer.push_back (std::make_pair (dependency, info));
	lock.unlock ();
	stats.inc (nano::stat::type::unchecked, nano::stat::detail::put);
	condition.notify_all (); // Notify run ()
}

void nano::unchecked_map::for_each (
nano::transaction const & transaction, std::function<void (nano::unchecked_key const &, nano::unchecked_info const &)> action, std::function<bool ()> predicate)
{
	nano::lock_guard<std::recursive_mutex> lock{ entries_mutex };
	if (entries == nullptr)
	{
		for (auto [i, n] = store.unchecked ().full_range (transaction); predicate () && i != n; ++i)
		{
			action (i->first, i->second);
		}
	}
	else
	{
		for (auto i = entries->begin (), n = entries->end (); predicate () && i != n; ++i)
		{
			action (i->key, i->info);
		}
	}
}

void nano::unchecked_map::for_each (
nano::transaction const & transaction, nano::hash_or_account const & dependency, std::function<void (nano::unchecked_key const &, nano::unchecked_info const &)> action, std::function<bool ()> predicate)
{
	nano::lock_guard<std::recursive_mutex> lock{ entries_mutex };
	if (entries == nullptr)
	{
		for (auto [i, n] = store.unchecked ().equal_range (transaction, dependency.as_block_hash ()); predicate () && i->first.key () == dependency.as_block_hash () && i != n; ++i)
		{
			action (i->first, i->second);
		}
	}
	else
	{
		for (auto i = entries->template get<tag_root> ().lower_bound (nano::unchecked_key{ dependency, 0 }), n = entries->template get<tag_root> ().end (); predicate () && i != n && i->key.key () == dependency.as_block_hash (); ++i)
		{
			action (i->key, i->info);
		}
	}
}

std::vector<nano::unchecked_info> nano::unchecked_map::get (nano::transaction const & transaction, nano::block_hash const & hash)
{
	std::vector<nano::unchecked_info> result;
	for_each (transaction, hash, [&result] (nano::unchecked_key const & key, nano::unchecked_info const & info) {
		result.push_back (info);
	});
	return result;
}

bool nano::unchecked_map::exists (nano::transaction const & transaction, nano::unchecked_key const & key) const
{
	nano::lock_guard<std::recursive_mutex> lock{ entries_mutex };
	if (entries == nullptr)
	{
		return store.unchecked ().exists (transaction, key);
	}
	else
	{
		return entries->template get<tag_root> ().count (key) != 0;
	}
}

void nano::unchecked_map::del (nano::write_transaction const & transaction, nano::unchecked_key const & key)
{
	nano::lock_guard<std::recursive_mutex> lock{ entries_mutex };
	if (entries == nullptr)
	{
		store.unchecked ().del (transaction, key);
	}
	else
	{
		auto erased = entries->template get<tag_root> ().erase (key);
		release_assert (erased);
	}
}

void nano::unchecked_map::clear (nano::write_transaction const & transaction)
{
	nano::lock_guard<std::recursive_mutex> lock{ entries_mutex };
	if (entries == nullptr)
	{
		store.unchecked ().clear (transaction);
	}
	else
	{
		entries->clear ();
	}
}

size_t nano::unchecked_map::count (nano::transaction const & transaction) const
{
	nano::lock_guard<std::recursive_mutex> lock{ entries_mutex };
	if (entries == nullptr)
	{
		return store.unchecked ().count (transaction);
	}
	else
	{
		return entries->size ();
	}
}

void nano::unchecked_map::stop ()
{
	nano::unique_lock<nano::mutex> lock{ mutex };
	if (!stopped)
	{
		stopped = true;
		condition.notify_all (); // Notify flush (), run ()
	}
}

void nano::unchecked_map::flush ()
{
	nano::unique_lock<nano::mutex> lock{ mutex };
	condition.wait (lock, [this] () {
		return stopped || (buffer.empty () && back_buffer.empty () && !writing_back_buffer);
	});
}

void nano::unchecked_map::trigger (nano::hash_or_account const & dependency)
{
	nano::unique_lock<nano::mutex> lock{ mutex };
	buffer.push_back (dependency);
	debug_assert (buffer.back ().which () == 1); // which stands for "query".
	lock.unlock ();
	stats.inc (nano::stat::type::unchecked, nano::stat::detail::trigger);
	condition.notify_all (); // Notify run ()
}

nano::unchecked_map::item_visitor::item_visitor (unchecked_map & unchecked, nano::write_transaction const & transaction) :
	unchecked{ unchecked },
	transaction{ transaction }
{
}

void nano::unchecked_map::item_visitor::operator() (insert const & item)
{
	auto const & [dependency, info] = item;
	unchecked.insert_impl (transaction, dependency, info);
}

void nano::unchecked_map::item_visitor::operator() (query const & item)
{
	unchecked.query_impl (transaction, item.hash);
}

void nano::unchecked_map::write_buffer (decltype (buffer) const & back_buffer)
{
	auto transaction = store.tx_begin_write ();
	item_visitor visitor{ *this, *transaction };
	for (auto const & item : back_buffer)
	{
		boost::apply_visitor (visitor, item);
	}
}

void nano::unchecked_map::run ()
{
	nano::thread_role::set (nano::thread_role::name::unchecked);
	nano::unique_lock<nano::mutex> lock{ mutex };
	while (!stopped)
	{
		if (!buffer.empty ())
		{
			back_buffer.swap (buffer);
			writing_back_buffer = true;
			lock.unlock ();
			write_buffer (back_buffer);
			lock.lock ();
			writing_back_buffer = false;
			back_buffer.clear ();
		}
		else
		{
			condition.notify_all (); // Notify flush ()
			condition.wait (lock, [this] () {
				return stopped || !buffer.empty ();
			});
		}
	}
}

void nano::unchecked_map::insert_impl (nano::write_transaction const & transaction, nano::hash_or_account const & dependency, nano::unchecked_info const & info)
{
	// Check if block dependency has been satisfied while waiting to be placed in the unchecked map
	if (store.block ().exists (transaction, dependency.as_block_hash ()))
	{
		satisfied (info);
		return;
	}
	nano::lock_guard<std::recursive_mutex> lock{ entries_mutex };
	// Check if we should be using memory but the memory container hasn't been constructed i.e. we're transitioning from disk to memory.
	if (entries == nullptr && use_memory ())
	{
		auto entries_new = std::make_unique<typename decltype (entries)::element_type> ();
		for_each (
		transaction, [&entries_new] (nano::unchecked_key const & key, nano::unchecked_info const & info) { entries_new->template get<tag_root> ().insert ({ key, info }); }, [&] () { return entries_new->size () < mem_block_count_max; });
		clear (transaction);
		entries = std::move (entries_new);
	}
	if (entries == nullptr)
	{
		store.unchecked ().put (transaction, dependency, info);
	}
	else
	{
		nano::unchecked_key key{ dependency, info.get_block ()->hash () };
		entries->template get<tag_root> ().insert ({ key, info });
		while (entries->size () > mem_block_count_max)
		{
			entries->template get<tag_sequenced> ().pop_front ();
		}
	}
}

void nano::unchecked_map::query_impl (nano::write_transaction const & transaction, nano::block_hash const & hash)
{
	nano::lock_guard<std::recursive_mutex> lock{ entries_mutex };

	std::deque<nano::unchecked_key> delete_queue;
	for_each (transaction, hash, [this, &delete_queue] (nano::unchecked_key const & key, nano::unchecked_info const & info) {
		delete_queue.push_back (key);
		stats.inc (nano::stat::type::unchecked, nano::stat::detail::satisfied);
		satisfied (info);
	});
	if (!disable_delete)
	{
		for (auto const & key : delete_queue)
		{
			del (transaction, key);
		}
	}
}<|MERGE_RESOLUTION|>--- conflicted
+++ resolved
@@ -6,11 +6,7 @@
 #include <nano/node/unchecked_map.hpp>
 #include <nano/secure/store.hpp>
 
-<<<<<<< HEAD
-nano::unchecked_map::unchecked_map (nano::store & store, bool disable_delete) :
-=======
-nano::unchecked_map::unchecked_map (nano::store & store, nano::stats & stats, bool const & disable_delete) :
->>>>>>> f9e5bbfb
+nano::unchecked_map::unchecked_map (nano::store & store, nano::stats & stats, bool disable_delete) :
 	store{ store },
 	stats{ stats },
 	disable_delete{ disable_delete },
