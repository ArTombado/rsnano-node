#include <nano/lib/cli.hpp>
#include <nano/lib/tlsconfig.hpp>
#include <nano/lib/tomlconfig.hpp>
#include <nano/node/cli.hpp>
#include <nano/node/common.hpp>
#include <nano/node/daemonconfig.hpp>
#include <nano/node/node.hpp>

#include <boost/format.hpp>

namespace
{
void reset_confirmation_heights (nano::write_transaction const & transaction, nano::ledger_constants & constants, nano::store & store);
}

std::string nano::error_cli_messages::message (int ev) const
{
	switch (static_cast<nano::error_cli> (ev))
	{
		case nano::error_cli::generic:
			return "Unknown error";
		case nano::error_cli::parse_error:
			return "Coud not parse command line";
		case nano::error_cli::invalid_arguments:
			return "Invalid arguments";
		case nano::error_cli::unknown_command:
			return "Unknown command";
		case nano::error_cli::database_write_error:
			return "Database write error";
		case nano::error_cli::reading_config:
			return "Config file read error";
		case nano::error_cli::ambiguous_pruning_voting_options:
			return "Flag --enable_pruning and enable_voting in node config cannot be used together";
	}

	return "Invalid error code";
}

void nano::add_node_options (boost::program_options::options_description & description_a)
{
	// clang-format off
	description_a.add_options ()
	("initialize", "Initialize the data folder, if it is not already initialised. This command is meant to be run when the data folder is empty, to populate it with the genesis block.")
	("account_create", "Insert next deterministic key in to <wallet>")
	("account_get", "Get account number for the <key>")
	("account_key", "Get the public key for <account>")
	("vacuum", "Compact database. If data_path is missing, the database in data directory is compacted.")
	("snapshot", "Compact database and create snapshot, functions similar to vacuum but does not replace the existing database")
	("data_path", boost::program_options::value<std::string> (), "Use the supplied path as the data directory")
	("network", boost::program_options::value<std::string> (), "Use the supplied network (live, test, beta or dev)")
	("clear_send_ids", "Remove all send IDs from the database (dangerous: not intended for production use)")
	("online_weight_clear", "Clear online weight history records")
	("peer_clear", "Clear online peers database dump")
	("unchecked_clear", "Clear unchecked blocks")
	("confirmation_height_clear", "Clear confirmation height. Requires an <account> option that can be 'all' to clear all accounts")
	("final_vote_clear", "Clear final votes")
	("rebuild_database", "Rebuild LMDB database with vacuum for best compaction")
	("diagnostics", "Run internal diagnostics")
	("generate_config", boost::program_options::value<std::string> (), "Write configuration to stdout, populated with defaults suitable for this system. Pass the configuration type node, rpc or tls. See also use_defaults.")
	("key_create", "Generates a adhoc random keypair and prints it to stdout")
	("key_expand", "Derive public key and account number from <key>")
	("wallet_add_adhoc", "Insert <key> in to <wallet>")
	("wallet_create", "Creates a new wallet and prints the ID")
	("wallet_change_seed", "Changes seed for <wallet> to <key>")
	("wallet_decrypt_unsafe", "Decrypts <wallet> using <password>, !!THIS WILL PRINT YOUR PRIVATE KEY TO STDOUT!!")
	("wallet_destroy", "Destroys <wallet> and all keys it contains")
	("wallet_import", "Imports keys in <file> using <password> in to <wallet>")
	("wallet_list", "Dumps wallet IDs and public keys")
	("wallet_remove", "Remove <account> from <wallet>")
	("wallet_representative_get", "Prints default representative for <wallet>")
	("wallet_representative_set", "Set <account> as default representative for <wallet>")
	("all", "Only valid with --final_vote_clear")
	("account", boost::program_options::value<std::string> (), "Defines <account> for other commands")
	("root", boost::program_options::value<std::string> (), "Defines <root> for other commands")
	("file", boost::program_options::value<std::string> (), "Defines <file> for other commands")
	("key", boost::program_options::value<std::string> (), "Defines the <key> for other commands, hex")
	("seed", boost::program_options::value<std::string> (), "Defines the <seed> for other commands, hex")
	("password", boost::program_options::value<std::string> (), "Defines <password> for other commands")
	("wallet", boost::program_options::value<std::string> (), "Defines <wallet> for other commands")
	("force", boost::program_options::value<bool>(), "Bool to force command if allowed")
	("use_defaults", "If present, the generate_config command will generate uncommented entries");
	// clang-format on
}

void nano::add_node_flag_options (boost::program_options::options_description & description_a)
{
	// clang-format off
	description_a.add_options()
		("disable_add_initial_peers", "Disable contacting the peer in the peers table at startup")
		("disable_backup", "Disable wallet automatic backups")
		("disable_lazy_bootstrap", "Disables lazy bootstrap")
		("disable_legacy_bootstrap", "Disables legacy bootstrap")
		("disable_wallet_bootstrap", "Disables wallet lazy bootstrap")
		("disable_ongoing_bootstrap", "Disable ongoing bootstrap")
		("disable_rep_crawler", "Disable rep crawler")
		("disable_request_loop", "Disable request loop")
		("disable_bootstrap_listener", "Disables bootstrap processing for TCP listener (not including realtime network TCP connections)")
		("disable_unchecked_cleanup", "Disables periodic cleanup of old records from unchecked table")
		("disable_unchecked_drop", "Disables drop of unchecked table at startup")
		("disable_providing_telemetry_metrics", "Disable using any node information in the telemetry_ack messages.")
		("disable_block_processor_unchecked_deletion", "Disable deletion of unchecked blocks after processing")
		("enable_pruning", "Enable experimental ledger pruning")
		("allow_bootstrap_peers_duplicates", "Allow multiple connections to same peer in bootstrap attempts")
		("fast_bootstrap", "Increase bootstrap speed for high end nodes with higher limits")
		("block_processor_batch_size", boost::program_options::value<std::size_t>(), "Increase block processor transaction batch write size, default 0 (limited by config block_processor_batch_max_time), 256k for fast_bootstrap")
		("block_processor_full_size", boost::program_options::value<std::size_t>(), "Increase block processor allowed blocks queue size before dropping live network packets and holding bootstrap download, default 65536, 1 million for fast_bootstrap")
		("block_processor_verification_size", boost::program_options::value<std::size_t>(), "Increase batch signature verification size in block processor, default 0 (limited by config signature_checker_threads), unlimited for fast_bootstrap")
		("inactive_votes_cache_size", boost::program_options::value<std::size_t>(), "Increase cached votes without active elections size, default 16384")
		("vote_processor_capacity", boost::program_options::value<std::size_t>(), "Vote processor queue size before dropping votes, default 144k")
		;
	// clang-format on
}

std::error_code nano::update_flags (nano::node_flags & flags_a, boost::program_options::variables_map const & vm)
{
	std::error_code ec;
	flags_a.set_disable_add_initial_peers (vm.count ("disable_add_initial_peers") > 0);
	flags_a.set_disable_backup (vm.count ("disable_backup") > 0);
	flags_a.set_disable_lazy_bootstrap (vm.count ("disable_lazy_bootstrap") > 0);
	flags_a.set_disable_legacy_bootstrap (vm.count ("disable_legacy_bootstrap") > 0);
	flags_a.set_disable_wallet_bootstrap (vm.count ("disable_wallet_bootstrap") > 0);
	flags_a.set_disable_ongoing_bootstrap (vm.count ("disable_ongoing_bootstrap") > 0);
	flags_a.set_disable_rep_crawler (vm.count ("disable_rep_crawler") > 0);
	flags_a.set_disable_request_loop (vm.count ("disable_request_loop") > 0);
	if (!flags_a.inactive_node ())
	{
		flags_a.set_disable_bootstrap_listener (vm.count ("disable_bootstrap_listener") > 0);
	}
	flags_a.set_disable_providing_telemetry_metrics (vm.count ("disable_providing_telemetry_metrics") > 0);
	flags_a.set_disable_unchecked_cleanup (vm.count ("disable_unchecked_cleanup") > 0);
	flags_a.set_disable_unchecked_drop (vm.count ("disable_unchecked_drop") > 0);
	flags_a.set_disable_block_processor_unchecked_deletion (vm.count ("disable_block_processor_unchecked_deletion") > 0);
	flags_a.set_enable_pruning (vm.count ("enable_pruning") > 0);
	flags_a.set_allow_bootstrap_peers_duplicates (vm.count ("allow_bootstrap_peers_duplicates") > 0);
	flags_a.set_fast_bootstrap (vm.count ("fast_bootstrap") > 0);
	if (flags_a.fast_bootstrap ())
	{
		flags_a.set_disable_block_processor_unchecked_deletion (true);
		flags_a.set_block_processor_batch_size (256 * 1024);
		flags_a.set_block_processor_full_size (1024 * 1024);
		flags_a.set_block_processor_verification_size (std::numeric_limits<std::size_t>::max ());
	}
	auto block_processor_batch_size_it = vm.find ("block_processor_batch_size");
	if (block_processor_batch_size_it != vm.end ())
	{
		flags_a.set_block_processor_batch_size (block_processor_batch_size_it->second.as<std::size_t> ());
	}
	auto block_processor_full_size_it = vm.find ("block_processor_full_size");
	if (block_processor_full_size_it != vm.end ())
	{
		flags_a.set_block_processor_full_size (block_processor_full_size_it->second.as<std::size_t> ());
	}
	auto block_processor_verification_size_it = vm.find ("block_processor_verification_size");
	if (block_processor_verification_size_it != vm.end ())
	{
		flags_a.set_block_processor_verification_size (block_processor_verification_size_it->second.as<std::size_t> ());
	}
	auto inactive_votes_cache_size_it = vm.find ("inactive_votes_cache_size");
	if (inactive_votes_cache_size_it != vm.end ())
	{
		flags_a.set_inactive_votes_cache_size (inactive_votes_cache_size_it->second.as<std::size_t> ());
	}
	auto vote_processor_capacity_it = vm.find ("vote_processor_capacity");
	if (vote_processor_capacity_it != vm.end ())
	{
		flags_a.set_vote_processor_capacity (vote_processor_capacity_it->second.as<std::size_t> ());
	}
	// Config overriding
	auto config (vm.find ("config"));
	if (config != vm.end ())
	{
		flags_a.set_config_overrides (nano::config_overrides (config->second.as<std::vector<nano::config_key_value_pair>> ()));
	}
	auto rpcconfig (vm.find ("rpcconfig"));
	if (rpcconfig != vm.end ())
	{
		flags_a.set_rpc_overrides (nano::config_overrides (rpcconfig->second.as<std::vector<nano::config_key_value_pair>> ()));
	}
	return ec;
}

std::error_code nano::flags_config_conflicts (nano::node_flags const & flags_a, nano::node_config const & config_a)
{
	std::error_code ec;
	if (flags_a.enable_pruning () && config_a.enable_voting)
	{
		ec = nano::error_cli::ambiguous_pruning_voting_options;
	}
	return ec;
}

namespace
{
void database_write_lock_error (std::error_code & ec)
{
	std::cerr << "Write database error, this cannot be run while the node is already running\n";
	ec = nano::error_cli::database_write_error;
}

bool copy_database (boost::filesystem::path const & data_path, boost::program_options::variables_map const & vm, boost::filesystem::path const & output_path, std::error_code & ec)
{
	bool success = false;
	bool needs_to_write = vm.count ("unchecked_clear") || vm.count ("clear_send_ids") || vm.count ("online_weight_clear") || vm.count ("peer_clear") || vm.count ("confirmation_height_clear") || vm.count ("final_vote_clear") || vm.count ("rebuild_database");

	auto node_flags = nano::inactive_node_flag_defaults ();
	node_flags.set_read_only (!needs_to_write);
	nano::update_flags (node_flags, vm);
	nano::inactive_node node (data_path, node_flags);
	if (!node.node->init_error ())
	{
		auto & store (node.node->store);
		if (vm.count ("unchecked_clear"))
		{
<<<<<<< HEAD
			auto tx{ store.tx_begin_write () };
			node.node->unchecked.clear (*tx);
=======
			node.node->unchecked.clear ();
>>>>>>> 196198e5
		}
		if (vm.count ("clear_send_ids"))
		{
			auto tx{ node.node->wallets.tx_begin_write () };
			node.node->wallets.clear_send_ids (*tx);
		}
		if (vm.count ("online_weight_clear"))
		{
			auto tx{ store.tx_begin_write () };
			node.node->store.online_weight ().clear (*tx);
		}
		if (vm.count ("peer_clear"))
		{
			auto tx{ store.tx_begin_write () };
			node.node->store.peer ().clear (*tx);
		}
		if (vm.count ("confirmation_height_clear"))
		{
			auto tx{ store.tx_begin_write () };
			reset_confirmation_heights (*tx, node.node->network_params.ledger, store);
		}
		if (vm.count ("final_vote_clear"))
		{
			auto tx{ store.tx_begin_write () };
			node.node->store.final_vote ().clear (*tx);
		}
		if (vm.count ("rebuild_database"))
		{
			auto tx{ store.tx_begin_write () };
			node.node->store.rebuild_db (*tx);
		}

		success = node.node->copy_with_compaction (output_path);
	}
	else
	{
		database_write_lock_error (ec);
	}
	return success;
}
}

std::error_code nano::handle_node_options (boost::program_options::variables_map const & vm)
{
	std::error_code ec;
	boost::filesystem::path data_path = vm.count ("data_path") ? boost::filesystem::path (vm["data_path"].as<std::string> ()) : nano::working_path ();

	if (vm.count ("initialize"))
	{
		auto node_flags = nano::inactive_node_flag_defaults ();
		node_flags.set_read_only (false);
		nano::update_flags (node_flags, vm);
		nano::inactive_node node (data_path, node_flags);
	}
	else if (vm.count ("account_create"))
	{
		if (vm.count ("wallet") == 1)
		{
			nano::wallet_id wallet_id;
			if (!wallet_id.decode_hex (vm["wallet"].as<std::string> ()))
			{
				std::string password;
				if (vm.count ("password") > 0)
				{
					password = vm["password"].as<std::string> ();
				}
				auto inactive_node = nano::default_inactive_node (data_path, vm);
				auto wallet (inactive_node->node->wallets.open (wallet_id));
				if (wallet != nullptr)
				{
					auto transaction (wallet->wallets.tx_begin_write ());
					if (!wallet->enter_password (*transaction, password))
					{
						auto pub (wallet->store.deterministic_insert (*transaction));
						std::cout << boost::str (boost::format ("Account: %1%\n") % pub.to_account ());
					}
					else
					{
						std::cerr << "Invalid password\n";
						ec = nano::error_cli::invalid_arguments;
					}
				}
				else
				{
					std::cerr << "Wallet doesn't exist\n";
					ec = nano::error_cli::invalid_arguments;
				}
			}
			else
			{
				std::cerr << "Invalid wallet id\n";
				ec = nano::error_cli::invalid_arguments;
			}
		}
		else
		{
			std::cerr << "account_create command requires one <wallet> option and optionally one <password> option\n";
			ec = nano::error_cli::invalid_arguments;
		}
	}
	else if (vm.count ("account_get") > 0)
	{
		if (vm.count ("key") == 1)
		{
			nano::account pub;
			pub.decode_hex (vm["key"].as<std::string> ());
			std::cout << "Account: " << pub.to_account () << std::endl;
		}
		else
		{
			std::cerr << "account comand requires one <key> option\n";
			ec = nano::error_cli::invalid_arguments;
		}
	}
	else if (vm.count ("account_key") > 0)
	{
		if (vm.count ("account") == 1)
		{
			nano::account account;
			account.decode_account (vm["account"].as<std::string> ());
			std::cout << "Hex: " << account.to_string () << std::endl;
		}
		else
		{
			std::cerr << "account_key command requires one <account> option\n";
			ec = nano::error_cli::invalid_arguments;
		}
	}
	else if (vm.count ("vacuum") > 0)
	{
		try
		{
			if (!ec)
			{
				std::cout << "Vacuuming database copy in ";
				boost::filesystem::path source_path;
				boost::filesystem::path backup_path;
				boost::filesystem::path vacuum_path;
				source_path = data_path / "data.ldb";
				backup_path = data_path / "backup.vacuum.ldb";
				vacuum_path = data_path / "vacuumed.ldb";
				std::cout << data_path << "\n";
				std::cout << "This may take a while..." << std::endl;

				bool success = copy_database (data_path, vm, vacuum_path, ec);
				if (success)
				{
					// Note that these throw on failure
					std::cout << "Finalizing" << std::endl;
					boost::filesystem::remove (backup_path);
					boost::filesystem::rename (source_path, backup_path);
					boost::filesystem::rename (vacuum_path, source_path);
					std::cout << "Vacuum completed" << std::endl;
				}
				else
				{
					std::cerr << "Vacuum failed (copying returned false)" << std::endl;
				}
			}
			else
			{
				std::cerr << "Vacuum failed. RocksDB is enabled but the node has not been built with RocksDB support" << std::endl;
			}
		}
		catch (boost::filesystem::filesystem_error const & ex)
		{
			std::cerr << "Vacuum failed during a file operation: " << ex.what () << std::endl;
		}
		catch (...)
		{
			std::cerr << "Vacuum failed (unknown reason)" << std::endl;
		}
	}
	else if (vm.count ("snapshot"))
	{
		try
		{
			if (!ec)
			{
				boost::filesystem::path source_path;
				boost::filesystem::path snapshot_path;
				source_path = data_path / "data.ldb";
				snapshot_path = data_path / "snapshot.ldb";

				std::cout << "Database snapshot of " << source_path << " to " << snapshot_path << " in progress" << std::endl;
				std::cout << "This may take a while..." << std::endl;

				bool success = copy_database (data_path, vm, snapshot_path, ec);
				if (success)
				{
					std::cout << "Snapshot completed, This can be found at " << snapshot_path << std::endl;
				}
				else
				{
					std::cerr << "Snapshot failed (copying returned false)" << std::endl;
				}
			}
			else
			{
				std::cerr << "Snapshot failed. RocksDB is enabled but the node has not been built with RocksDB support" << std::endl;
			}
		}
		catch (boost::filesystem::filesystem_error const & ex)
		{
			std::cerr << "Snapshot failed during a file operation: " << ex.what () << std::endl;
		}
		catch (...)
		{
			std::cerr << "Snapshot failed (unknown reason)" << std::endl;
		}
	}
	else if (vm.count ("unchecked_clear"))
	{
		boost::filesystem::path data_path = vm.count ("data_path") ? boost::filesystem::path (vm["data_path"].as<std::string> ()) : nano::working_path ();
		auto node_flags = nano::inactive_node_flag_defaults ();
		node_flags.set_read_only (false);
		nano::update_flags (node_flags, vm);
		nano::inactive_node node (data_path, node_flags);
		if (!node.node->init_error ())
		{
			auto transaction (node.node->store.tx_begin_write ());
<<<<<<< HEAD
			node.node->unchecked.clear (*transaction);
=======
			node.node->unchecked.clear ();
>>>>>>> 196198e5
			std::cout << "Unchecked blocks deleted" << std::endl;
		}
		else
		{
			database_write_lock_error (ec);
		}
	}
	else if (vm.count ("clear_send_ids"))
	{
		boost::filesystem::path data_path = vm.count ("data_path") ? boost::filesystem::path (vm["data_path"].as<std::string> ()) : nano::working_path ();
		auto node_flags = nano::inactive_node_flag_defaults ();
		node_flags.set_read_only (false);
		nano::update_flags (node_flags, vm);
		nano::inactive_node node (data_path, node_flags);
		if (!node.node->init_error ())
		{
			auto transaction (node.node->wallets.tx_begin_write ());
			node.node->wallets.clear_send_ids (*transaction);
			std::cout << "Send IDs deleted" << std::endl;
		}
		else
		{
			database_write_lock_error (ec);
		}
	}
	else if (vm.count ("online_weight_clear"))
	{
		boost::filesystem::path data_path = vm.count ("data_path") ? boost::filesystem::path (vm["data_path"].as<std::string> ()) : nano::working_path ();
		auto node_flags = nano::inactive_node_flag_defaults ();
		node_flags.set_read_only (false);
		nano::update_flags (node_flags, vm);
		nano::inactive_node node (data_path, node_flags);
		if (!node.node->init_error ())
		{
			auto transaction (node.node->store.tx_begin_write ());
			node.node->store.online_weight ().clear (*transaction);
			std::cout << "Online weight records are removed" << std::endl;
		}
		else
		{
			database_write_lock_error (ec);
		}
	}
	else if (vm.count ("peer_clear"))
	{
		boost::filesystem::path data_path = vm.count ("data_path") ? boost::filesystem::path (vm["data_path"].as<std::string> ()) : nano::working_path ();
		auto node_flags = nano::inactive_node_flag_defaults ();
		node_flags.set_read_only (false);
		nano::update_flags (node_flags, vm);
		nano::inactive_node node (data_path, node_flags);
		if (!node.node->init_error ())
		{
			auto transaction (node.node->store.tx_begin_write ());
			node.node->store.peer ().clear (*transaction);
			std::cout << "Database peers are removed" << std::endl;
		}
		else
		{
			database_write_lock_error (ec);
		}
	}
	else if (vm.count ("confirmation_height_clear"))
	{
		boost::filesystem::path data_path = vm.count ("data_path") ? boost::filesystem::path (vm["data_path"].as<std::string> ()) : nano::working_path ();
		auto node_flags = nano::inactive_node_flag_defaults ();
		node_flags.set_read_only (false);
		nano::update_flags (node_flags, vm);
		nano::inactive_node node (data_path, node_flags);
		if (!node.node->init_error ())
		{
			if (vm.count ("account") == 1)
			{
				auto account_str = vm["account"].as<std::string> ();
				nano::account account;
				if (!account.decode_account (account_str))
				{
					nano::confirmation_height_info confirmation_height_info;
					auto error = false;
					{
						auto tx{ node.node->store.tx_begin_read () };
						error = node.node->store.confirmation_height ().get (*tx, account, confirmation_height_info);
					}
					if (!error)
					{
						auto transaction (node.node->store.tx_begin_write ());
						auto conf_height_reset_num = 0;
						if (account == node.node->network_params.ledger.genesis->account ())
						{
							conf_height_reset_num = 1;
							node.node->store.confirmation_height ().put (*transaction, account, { confirmation_height_info.height (), node.node->network_params.ledger.genesis->hash () });
						}
						else
						{
							node.node->store.confirmation_height ().clear (*transaction, account);
						}

						std::cout << "Confirmation height of account " << account_str << " is set to " << conf_height_reset_num << std::endl;
					}
					else
					{
						std::cerr << "Could not find account" << std::endl;
						ec = nano::error_cli::generic;
					}
				}
				else if (account_str == "all")
				{
					auto transaction (node.node->store.tx_begin_write ());
					reset_confirmation_heights (*transaction, node.node->network_params.ledger, node.node->store);
					std::cout << "Confirmation heights of all accounts (except genesis which is set to 1) are set to 0" << std::endl;
				}
				else
				{
					std::cerr << "Specify either valid account id or 'all'\n";
					ec = nano::error_cli::invalid_arguments;
				}
			}
			else
			{
				std::cerr << "confirmation_height_clear command requires one <account> option that may contain an account or the value 'all'\n";
				ec = nano::error_cli::invalid_arguments;
			}
		}
		else
		{
			database_write_lock_error (ec);
		}
	}
	else if (vm.count ("final_vote_clear"))
	{
		boost::filesystem::path data_path = vm.count ("data_path") ? boost::filesystem::path (vm["data_path"].as<std::string> ()) : nano::working_path ();
		auto node_flags = nano::inactive_node_flag_defaults ();
		node_flags.set_read_only (false);
		nano::update_flags (node_flags, vm);
		nano::inactive_node node (data_path, node_flags);
		if (!node.node->init_error ())
		{
			if (auto root_it = vm.find ("root"); root_it != vm.cend ())
			{
				auto root_str = root_it->second.as<std::string> ();
				auto transaction (node.node->store.tx_begin_write ());
				nano::root root;
				if (!root.decode_hex (root_str))
				{
					node.node->store.final_vote ().clear (*transaction, root);
					std::cout << "Successfully cleared final votes" << std::endl;
				}
				else
				{
					std::cerr << "Invalid root" << std::endl;
					ec = nano::error_cli::invalid_arguments;
				}
			}
			else if (vm.count ("all"))
			{
				auto tx{ node.node->store.tx_begin_write () };
				node.node->store.final_vote ().clear (*tx);
				std::cout << "All final votes are cleared" << std::endl;
			}
			else
			{
				std::cerr << "Either specify a single --root to clear or --all to clear all final votes (not recommended)" << std::endl;
			}
		}
		else
		{
			database_write_lock_error (ec);
		}
	}
	else if (vm.count ("generate_config"))
	{
		auto type = vm["generate_config"].as<std::string> ();
		nano::tomlconfig toml;
		bool valid_type = false;
		if (type == "node")
		{
			valid_type = true;
			nano::network_params network_params{ nano::network_constants::active_network () };
			nano::daemon_config config{ data_path, network_params };
			// set the peering port to the default value so that it is printed in the example toml file
			config.node.peering_port = network_params.network.default_node_port;
			config.serialize_toml (toml);
		}
		else if (type == "rpc")
		{
			valid_type = true;
			nano::rpc_config config{ nano::dev::network_params.network };
			config.serialize_toml (toml);
		}
		else if (type == "tls")
		{
			valid_type = true;
			nano::tls_config config;
			config.serialize_toml (toml);
		}
		else
		{
			std::cerr << "Invalid configuration type " << type << ". Must be node or rpc." << std::endl;
		}

		if (valid_type)
		{
			std::cout << "# This is an example configuration file for Nano. Visit https://docs.nano.org/running-a-node/configuration/ for more information.\n#\n"
					  << "# Fields may need to be defined in the context of a [category] above them.\n"
					  << "# The desired configuration changes should be placed in config-" << type << ".toml in the node data path.\n"
					  << "# To change a value from its default, uncomment (erasing #) the corresponding field.\n"
					  << "# It is not recommended to uncomment every field, as the default value for important fields may change in the future. Only change what you need.\n"
					  << "# Additional information for notable configuration options is available in https://docs.nano.org/running-a-node/configuration/#notable-configuration-options\n";

			if (vm.count ("use_defaults"))
			{
				std::cout << toml.to_string () << std::endl;
			}
			else
			{
				std::cout << toml.to_string_commented_entries () << std::endl;
			}
		}
	}
	else if (vm.count ("diagnostics"))
	{
		auto inactive_node = nano::default_inactive_node (data_path, vm);
		std::cout << "Testing hash function" << std::endl;
		nano::raw_key key;
		key.clear ();
		nano::send_block send (0, 0, 0, key, 0, 0);
		std::cout << "Testing key derivation function" << std::endl;
		nano::raw_key junk1;
		junk1.clear ();
		nano::uint256_union junk2 (0);
		nano::kdf kdf{ inactive_node->node->config->network_params.kdf_work };
		kdf.phs (junk1, "", junk2);
		std::cout << "Testing time retrieval latency... " << std::flush;
		nano::timer<std::chrono::nanoseconds> timer (nano::timer_state::started);
		auto const iters = 2'000'000;
		for (auto i (0); i < iters; ++i)
		{
			(void)std::chrono::steady_clock::now ();
		}
		std::cout << timer.stop ().count () / iters << " " << timer.unit () << std::endl;
		std::cout << "Dumping OpenCL information" << std::endl;
		bool error (false);
		nano::opencl_environment environment (error);
		if (!error)
		{
			environment.dump (std::cout);
			std::stringstream stream;
			environment.dump (stream);
			inactive_node->node->logger->always_log (stream.str ());
		}
		else
		{
			std::cerr << "Error initializing OpenCL" << std::endl;
			ec = nano::error_cli::generic;
		}
	}
	else if (vm.count ("key_create"))
	{
		nano::keypair pair;
		std::cout << "Private: " << pair.prv.to_string () << std::endl
				  << "Public: " << pair.pub.to_string () << std::endl
				  << "Account: " << pair.pub.to_account () << std::endl;
	}
	else if (vm.count ("key_expand"))
	{
		if (vm.count ("key") == 1)
		{
			nano::raw_key prv;
			prv.decode_hex (vm["key"].as<std::string> ());
			nano::public_key pub (nano::pub_key (prv));
			std::cout << "Private: " << prv.to_string () << std::endl
					  << "Public: " << pub.to_string () << std::endl
					  << "Account: " << pub.to_account () << std::endl;
		}
		else
		{
			std::cerr << "key_expand command requires one <key> option\n";
			ec = nano::error_cli::invalid_arguments;
		}
	}
	else if (vm.count ("wallet_add_adhoc"))
	{
		if (vm.count ("wallet") == 1 && vm.count ("key") == 1)
		{
			nano::wallet_id wallet_id;
			if (!wallet_id.decode_hex (vm["wallet"].as<std::string> ()))
			{
				std::string password;
				if (vm.count ("password") > 0)
				{
					password = vm["password"].as<std::string> ();
				}
				auto inactive_node = nano::default_inactive_node (data_path, vm);
				auto wallet (inactive_node->node->wallets.open (wallet_id));
				if (wallet != nullptr)
				{
					auto transaction (wallet->wallets.tx_begin_write ());
					if (!wallet->enter_password (*transaction, password))
					{
						nano::raw_key key;
						if (!key.decode_hex (vm["key"].as<std::string> ()))
						{
							wallet->store.insert_adhoc (*transaction, key);
						}
						else
						{
							std::cerr << "Invalid key\n";
							ec = nano::error_cli::invalid_arguments;
						}
					}
					else
					{
						std::cerr << "Invalid password\n";
						ec = nano::error_cli::invalid_arguments;
					}
				}
				else
				{
					std::cerr << "Wallet doesn't exist\n";
					ec = nano::error_cli::invalid_arguments;
				}
			}
			else
			{
				std::cerr << "Invalid wallet id\n";
				ec = nano::error_cli::invalid_arguments;
			}
		}
		else
		{
			std::cerr << "wallet_add command requires one <wallet> option and one <key> option and optionally one <password> option\n";
			ec = nano::error_cli::invalid_arguments;
		}
	}
	else if (vm.count ("wallet_change_seed"))
	{
		if (vm.count ("wallet") == 1 && (vm.count ("seed") == 1 || vm.count ("key") == 1))
		{
			nano::wallet_id wallet_id;
			if (!wallet_id.decode_hex (vm["wallet"].as<std::string> ()))
			{
				std::string password;
				if (vm.count ("password") > 0)
				{
					password = vm["password"].as<std::string> ();
				}
				auto inactive_node = nano::default_inactive_node (data_path, vm);
				auto wallet (inactive_node->node->wallets.open (wallet_id));
				if (wallet != nullptr)
				{
					auto transaction (wallet->wallets.tx_begin_write ());
					if (!wallet->enter_password (*transaction, password))
					{
						nano::raw_key seed;
						if (vm.count ("seed"))
						{
							if (seed.decode_hex (vm["seed"].as<std::string> ()))
							{
								std::cerr << "Invalid seed\n";
								ec = nano::error_cli::invalid_arguments;
							}
						}
						else if (seed.decode_hex (vm["key"].as<std::string> ()))
						{
							std::cerr << "Invalid key seed\n";
							ec = nano::error_cli::invalid_arguments;
						}
						if (!ec)
						{
							std::cout << "Changing seed and caching work. Please wait..." << std::endl;
							wallet->change_seed (*transaction, seed);
						}
					}
					else
					{
						std::cerr << "Invalid password\n";
						ec = nano::error_cli::invalid_arguments;
					}
				}
				else
				{
					std::cerr << "Wallet doesn't exist\n";
					ec = nano::error_cli::invalid_arguments;
				}
			}
			else
			{
				std::cerr << "Invalid wallet id\n";
				ec = nano::error_cli::invalid_arguments;
			}
		}
		else
		{
			std::cerr << "wallet_change_seed command requires one <wallet> option and one <seed> option and optionally one <password> option\n";
			ec = nano::error_cli::invalid_arguments;
		}
	}
	else if (vm.count ("wallet_create"))
	{
		nano::raw_key seed_key;
		if (vm.count ("seed") == 1)
		{
			if (seed_key.decode_hex (vm["seed"].as<std::string> ()))
			{
				std::cerr << "Invalid seed\n";
				ec = nano::error_cli::invalid_arguments;
			}
		}
		else if (vm.count ("seed") > 1)
		{
			std::cerr << "wallet_create command allows one optional <seed> parameter\n";
			ec = nano::error_cli::invalid_arguments;
		}
		else if (vm.count ("key") == 1)
		{
			if (seed_key.decode_hex (vm["key"].as<std::string> ()))
			{
				std::cerr << "Invalid seed key\n";
				ec = nano::error_cli::invalid_arguments;
			}
		}
		else if (vm.count ("key") > 1)
		{
			std::cerr << "wallet_create command allows one optional <key> seed parameter\n";
			ec = nano::error_cli::invalid_arguments;
		}
		if (!ec)
		{
			auto inactive_node = nano::default_inactive_node (data_path, vm);
			auto wallet_key = nano::random_wallet_id ();
			auto wallet (inactive_node->node->wallets.create (wallet_key));
			if (wallet != nullptr)
			{
				if (vm.count ("password") > 0)
				{
					std::string password (vm["password"].as<std::string> ());
					auto transaction (wallet->wallets.tx_begin_write ());
					auto error (wallet->store.rekey (*transaction, password));
					if (error)
					{
						std::cerr << "Password change error\n";
						ec = nano::error_cli::invalid_arguments;
					}
				}
				if (vm.count ("seed") || vm.count ("key"))
				{
					auto transaction (wallet->wallets.tx_begin_write ());
					wallet->change_seed (*transaction, seed_key);
				}
				std::cout << wallet_key.to_string () << std::endl;
			}
			else
			{
				std::cerr << "Wallet creation error\n";
				ec = nano::error_cli::invalid_arguments;
			}
		}
	}
	else if (vm.count ("wallet_decrypt_unsafe"))
	{
		if (vm.count ("wallet") == 1)
		{
			std::string password;
			if (vm.count ("password") == 1)
			{
				password = vm["password"].as<std::string> ();
			}
			nano::wallet_id wallet_id;
			if (!wallet_id.decode_hex (vm["wallet"].as<std::string> ()))
			{
				auto inactive_node = nano::default_inactive_node (data_path, vm);
				auto node = inactive_node->node;
				auto existing (inactive_node->node->wallets.items.find (wallet_id));
				if (existing != inactive_node->node->wallets.items.end ())
				{
					auto transaction (existing->second->wallets.tx_begin_write ());
					if (!existing->second->enter_password (*transaction, password))
					{
						nano::raw_key seed;
						existing->second->store.seed (seed, *transaction);
						std::cout << boost::str (boost::format ("Seed: %1%\n") % seed.to_string ());
						for (auto i (existing->second->store.begin (*transaction)), m (existing->second->store.end ()); i != m; ++i)
						{
							nano::account const & account (i->first);
							nano::raw_key key;
							auto error (existing->second->store.fetch (*transaction, account, key));
							(void)error;
							debug_assert (!error);
							std::cout << boost::str (boost::format ("Pub: %1% Prv: %2%\n") % account.to_account () % key.to_string ());
							if (nano::pub_key (key) != account)
							{
								std::cerr << boost::str (boost::format ("Invalid private key %1%\n") % key.to_string ());
							}
						}
					}
					else
					{
						std::cerr << "Invalid password\n";
						ec = nano::error_cli::invalid_arguments;
					}
				}
				else
				{
					std::cerr << "Wallet doesn't exist\n";
					ec = nano::error_cli::invalid_arguments;
				}
			}
			else
			{
				std::cerr << "Invalid wallet id\n";
				ec = nano::error_cli::invalid_arguments;
			}
		}
		else
		{
			std::cerr << "wallet_decrypt_unsafe requires one <wallet> option\n";
			ec = nano::error_cli::invalid_arguments;
		}
	}
	else if (vm.count ("wallet_destroy"))
	{
		if (vm.count ("wallet") == 1)
		{
			nano::wallet_id wallet_id;
			if (!wallet_id.decode_hex (vm["wallet"].as<std::string> ()))
			{
				auto inactive_node = nano::default_inactive_node (data_path, vm);
				auto node = inactive_node->node;
				if (node->wallets.items.find (wallet_id) != node->wallets.items.end ())
				{
					node->wallets.destroy (wallet_id);
				}
				else
				{
					std::cerr << "Wallet doesn't exist\n";
					ec = nano::error_cli::invalid_arguments;
				}
			}
			else
			{
				std::cerr << "Invalid wallet id\n";
				ec = nano::error_cli::invalid_arguments;
			}
		}
		else
		{
			std::cerr << "wallet_destroy requires one <wallet> option\n";
			ec = nano::error_cli::invalid_arguments;
		}
	}
	else if (vm.count ("wallet_import"))
	{
		if (vm.count ("file") == 1)
		{
			std::string filename (vm["file"].as<std::string> ());
			std::ifstream stream;
			stream.open (filename.c_str ());
			if (!stream.fail ())
			{
				std::stringstream contents;
				contents << stream.rdbuf ();
				std::string password;
				if (vm.count ("password") == 1)
				{
					password = vm["password"].as<std::string> ();
				}
				bool forced (false);
				if (vm.count ("force") == 1)
				{
					forced = vm["force"].as<bool> ();
				}
				if (vm.count ("wallet") == 1)
				{
					nano::wallet_id wallet_id;
					if (!wallet_id.decode_hex (vm["wallet"].as<std::string> ()))
					{
						auto inactive_node = nano::default_inactive_node (data_path, vm);
						auto node = inactive_node->node;
						auto existing (node->wallets.items.find (wallet_id));
						if (existing != node->wallets.items.end ())
						{
							bool valid (false);
							{
								auto transaction (node->wallets.tx_begin_write ());
								valid = existing->second->store.valid_password (*transaction);
								if (!valid)
								{
									valid = !existing->second->enter_password (*transaction, password);
								}
							}
							if (valid)
							{
								if (existing->second->import (contents.str (), password))
								{
									std::cerr << "Unable to import wallet\n";
									ec = nano::error_cli::invalid_arguments;
								}
								else
								{
									std::cout << "Import completed\n";
								}
							}
							else
							{
								std::cerr << boost::str (boost::format ("Invalid password for wallet %1%\nNew wallet should have empty (default) password or passwords for new wallet & json file should match\n") % wallet_id.to_string ());
								ec = nano::error_cli::invalid_arguments;
							}
						}
						else
						{
							if (!forced)
							{
								std::cerr << "Wallet doesn't exist\n";
								ec = nano::error_cli::invalid_arguments;
							}
							else
							{
								bool error (true);
								{
									nano::lock_guard<nano::mutex> lock{ node->wallets.mutex };
									auto transaction (node->wallets.tx_begin_write ());
									nano::wallet wallet (error, *transaction, node->wallets, wallet_id.to_string (), contents.str ());
								}
								if (error)
								{
									std::cerr << "Unable to import wallet\n";
									ec = nano::error_cli::invalid_arguments;
								}
								else
								{
									node->wallets.reload ();
									nano::lock_guard<nano::mutex> lock{ node->wallets.mutex };
									release_assert (node->wallets.items.find (wallet_id) != node->wallets.items.end ());
									std::cout << "Import completed\n";
								}
							}
						}
					}
					else
					{
						std::cerr << "Invalid wallet id\n";
						ec = nano::error_cli::invalid_arguments;
					}
				}
				else
				{
					std::cerr << "wallet_import requires one <wallet> option\n";
					ec = nano::error_cli::invalid_arguments;
				}
			}
			else
			{
				std::cerr << "Unable to open <file>\n";
				ec = nano::error_cli::invalid_arguments;
			}
		}
		else
		{
			std::cerr << "wallet_import requires one <file> option\n";
			ec = nano::error_cli::invalid_arguments;
		}
	}
	else if (vm.count ("wallet_list"))
	{
		auto inactive_node = nano::default_inactive_node (data_path, vm);
		auto node = inactive_node->node;
		for (auto i (node->wallets.items.begin ()), n (node->wallets.items.end ()); i != n; ++i)
		{
			std::cout << boost::str (boost::format ("Wallet ID: %1%\n") % i->first.to_string ());
			auto transaction (i->second->wallets.tx_begin_read ());
			for (auto j (i->second->store.begin (*transaction)), m (i->second->store.end ()); j != m; ++j)
			{
				std::cout << nano::account (j->first).to_account () << '\n';
			}
		}
	}
	else if (vm.count ("wallet_remove"))
	{
		if (vm.count ("wallet") == 1 && vm.count ("account") == 1)
		{
			auto inactive_node = nano::default_inactive_node (data_path, vm);
			auto node = inactive_node->node;
			nano::wallet_id wallet_id;
			if (!wallet_id.decode_hex (vm["wallet"].as<std::string> ()))
			{
				auto wallet (node->wallets.items.find (wallet_id));
				if (wallet != node->wallets.items.end ())
				{
					nano::account account_id;
					if (!account_id.decode_account (vm["account"].as<std::string> ()))
					{
						auto transaction (wallet->second->wallets.tx_begin_write ());
						auto account (wallet->second->store.find (*transaction, account_id));
						if (account != wallet->second->store.end ())
						{
							wallet->second->store.erase (*transaction, account_id);
						}
						else
						{
							std::cerr << "Account not found in wallet\n";
							ec = nano::error_cli::invalid_arguments;
						}
					}
					else
					{
						std::cerr << "Invalid account id\n";
						ec = nano::error_cli::invalid_arguments;
					}
				}
				else
				{
					std::cerr << "Wallet not found\n";
					ec = nano::error_cli::invalid_arguments;
				}
			}
			else
			{
				std::cerr << "Invalid wallet id\n";
				ec = nano::error_cli::invalid_arguments;
			}
		}
		else
		{
			std::cerr << "wallet_remove command requires one <wallet> and one <account> option\n";
			ec = nano::error_cli::invalid_arguments;
		}
	}
	else if (vm.count ("wallet_representative_get"))
	{
		if (vm.count ("wallet") == 1)
		{
			nano::wallet_id wallet_id;
			if (!wallet_id.decode_hex (vm["wallet"].as<std::string> ()))
			{
				auto inactive_node = nano::default_inactive_node (data_path, vm);
				auto node = inactive_node->node;
				auto wallet (node->wallets.items.find (wallet_id));
				if (wallet != node->wallets.items.end ())
				{
					auto transaction (wallet->second->wallets.tx_begin_read ());
					auto representative (wallet->second->store.representative (*transaction));
					std::cout << boost::str (boost::format ("Representative: %1%\n") % representative.to_account ());
				}
				else
				{
					std::cerr << "Wallet not found\n";
					ec = nano::error_cli::invalid_arguments;
				}
			}
			else
			{
				std::cerr << "Invalid wallet id\n";
				ec = nano::error_cli::invalid_arguments;
			}
		}
		else
		{
			std::cerr << "wallet_representative_get requires one <wallet> option\n";
			ec = nano::error_cli::invalid_arguments;
		}
	}
	else if (vm.count ("wallet_representative_set"))
	{
		if (vm.count ("wallet") == 1)
		{
			if (vm.count ("account") == 1)
			{
				nano::wallet_id wallet_id;
				if (!wallet_id.decode_hex (vm["wallet"].as<std::string> ()))
				{
					nano::account account;
					if (!account.decode_account (vm["account"].as<std::string> ()))
					{
						auto inactive_node = nano::default_inactive_node (data_path, vm);
						auto node = inactive_node->node;
						auto wallet (node->wallets.items.find (wallet_id));
						if (wallet != node->wallets.items.end ())
						{
							auto transaction (wallet->second->wallets.tx_begin_write ());
							wallet->second->store.representative_set (*transaction, account);
						}
						else
						{
							std::cerr << "Wallet not found\n";
							ec = nano::error_cli::invalid_arguments;
						}
					}
					else
					{
						std::cerr << "Invalid account\n";
						ec = nano::error_cli::invalid_arguments;
					}
				}
				else
				{
					std::cerr << "Invalid wallet id\n";
					ec = nano::error_cli::invalid_arguments;
				}
			}
			else
			{
				std::cerr << "wallet_representative_set requires one <account> option\n";
				ec = nano::error_cli::invalid_arguments;
			}
		}
		else
		{
			std::cerr << "wallet_representative_set requires one <wallet> option\n";
			ec = nano::error_cli::invalid_arguments;
		}
	}
	else
	{
		ec = nano::error_cli::unknown_command;
	}

	return ec;
}

std::unique_ptr<nano::inactive_node> nano::default_inactive_node (boost::filesystem::path const & path_a, boost::program_options::variables_map const & vm_a)
{
	auto node_flags = nano::inactive_node_flag_defaults ();
	nano::update_flags (node_flags, vm_a);
	return std::make_unique<nano::inactive_node> (path_a, node_flags);
}

namespace
{
void reset_confirmation_heights (nano::write_transaction const & transaction, nano::ledger_constants & constants, nano::store & store)
{
	// First do a clean sweep
	store.confirmation_height ().clear (transaction);

	// Then make sure the confirmation height of the genesis account open block is 1
	store.confirmation_height ().put (transaction, constants.genesis->account (), { 1, constants.genesis->hash () });
}
}<|MERGE_RESOLUTION|>--- conflicted
+++ resolved
@@ -211,12 +211,7 @@
 		auto & store (node.node->store);
 		if (vm.count ("unchecked_clear"))
 		{
-<<<<<<< HEAD
-			auto tx{ store.tx_begin_write () };
-			node.node->unchecked.clear (*tx);
-=======
 			node.node->unchecked.clear ();
->>>>>>> 196198e5
 		}
 		if (vm.count ("clear_send_ids"))
 		{
@@ -438,11 +433,7 @@
 		if (!node.node->init_error ())
 		{
 			auto transaction (node.node->store.tx_begin_write ());
-<<<<<<< HEAD
-			node.node->unchecked.clear (*transaction);
-=======
 			node.node->unchecked.clear ();
->>>>>>> 196198e5
 			std::cout << "Unchecked blocks deleted" << std::endl;
 		}
 		else
