--- conflicted
+++ resolved
@@ -159,20 +159,6 @@
 	nano::join_or_pass (processing_thread);
 }
 
-<<<<<<< HEAD
-void nano::block_processor::flush ()
-{
-	rsnano::rsn_block_processor_set_flushing (handle, true);
-	nano::block_processor_lock lock{ *this };
-	while (!stopped && (have_blocks (lock) || active))
-	{
-		rsnano::rsn_block_processor_wait (handle, lock.handle);
-	}
-	rsnano::rsn_block_processor_set_flushing (handle, false);
-}
-
-=======
->>>>>>> 284d3282
 std::size_t nano::block_processor::size ()
 {
 	nano::block_processor_lock lock{ *this };
