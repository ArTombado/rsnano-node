--- conflicted
+++ resolved
@@ -165,28 +165,21 @@
 
 nano::block_processor::~block_processor ()
 {
-<<<<<<< HEAD
 	rsnano::rsn_block_processor_destroy (handle);
-}
-
-rsnano::BlockProcessorHandle const * nano::block_processor::get_handle () const
-{
-	return handle;
-=======
 	// Thread must be stopped before destruction
 	debug_assert (!thread.joinable ());
->>>>>>> 5c7b115c
+}
+
+rsnano::BlockProcessorHandle const * nano::block_processor::get_handle () const
+{
+	return handle;
 }
 
 void nano::block_processor::start ()
 {
-<<<<<<< HEAD
-	processing_thread = std::thread ([this] () {
-=======
 	debug_assert (!thread.joinable ());
 
 	thread = std::thread ([this] () {
->>>>>>> 5c7b115c
 		nano::thread_role::set (nano::thread_role::name::block_processing);
 		run ();
 	});
@@ -198,17 +191,12 @@
 		nano::block_processor_lock lock{ *this };
 		stopped = true;
 	}
-<<<<<<< HEAD
 	rsnano::rsn_block_processor_notify_all (handle);
 	rsnano::rsn_block_processor_stop (handle);
-	nano::join_or_pass (processing_thread);
-=======
-	condition.notify_all ();
 	if (thread.joinable ())
 	{
 		thread.join ();
 	}
->>>>>>> 5c7b115c
 }
 
 std::size_t nano::block_processor::size ()
@@ -309,12 +297,7 @@
 
 			batch_processed.notify (processed);
 
-<<<<<<< HEAD
 			lock.lock (handle);
-			active = false;
-=======
-			lock.lock ();
->>>>>>> 5c7b115c
 		}
 		else
 		{
