#include <nano/lib/threading.hpp>
#include <nano/lib/timer.hpp>
#include <nano/node/blockprocessor.hpp>
#include <nano/node/election.hpp>
#include <nano/node/node.hpp>
#include <nano/node/websocket.hpp>
#include <nano/secure/store.hpp>

#include <boost/format.hpp>

std::chrono::milliseconds constexpr nano::block_processor::confirmation_request_delay;

nano::block_post_events::block_post_events (std::function<std::unique_ptr<nano::read_transaction> ()> && get_transaction_a) :
	get_transaction (std::move (get_transaction_a))
{
}

nano::block_post_events::~block_post_events ()
{
	debug_assert (get_transaction != nullptr);
	auto transaction (get_transaction ());
	for (auto const & i : events)
	{
		i (*transaction);
	}
}

nano::block_processor::block_processor (nano::node & node_a, nano::write_database_queue & write_database_queue_a) :
	next_log (std::chrono::steady_clock::now ()),
	logger (*node_a.logger),
	checker (node_a.checker),
	config (*node_a.config),
	state_block_signature_verification (checker, config.network_params.ledger.epochs, config.logging.timing_logging (), node_a.logger, node_a.flags.block_processor_verification_size ()),
	network_params (node_a.network_params),
	history (node_a.history),
	ledger (node_a.ledger),
	flags (node_a.flags),
	network (*node_a.network),
	inactive_vote_cache (node_a.inactive_vote_cache),
	active_transactions (node_a.active),
	store (node_a.store),
	stats (*node_a.stats),
	scheduler (node_a.scheduler),
	websocket_server (node_a.websocket.server),
	block_arrival (node_a.block_arrival),
	unchecked (node_a.unchecked),
	gap_cache (node_a.gap_cache),
	bootstrap_initiator (node_a.bootstrap_initiator),
	write_database_queue (write_database_queue_a),
	handle (rsnano::rsn_block_processor_create (this))
{
	batch_processed.add ([this] (auto const & items) {
		// For every batch item: notify the 'processed' observer.
		auto tx = node.store.tx_begin_read ();
		for (auto const & item : items)
		{
			auto const & [result, block] = item;
			processed.notify (tx, result, *block);
		}
	});
	blocking.connect (*this);
	state_block_signature_verification.blocks_verified_callback = [this] (std::deque<nano::state_block_signature_verification::value_type> & items, std::vector<int> const & verifications, std::vector<nano::block_hash> const & hashes, std::vector<nano::signature> const & blocks_signatures) {
		this->process_verified_state_blocks (items, verifications, hashes, blocks_signatures);
	};
	state_block_signature_verification.transition_inactive_callback = [this] () {
		if (this->flushing)
		{
			{
				// Prevent a race with condition.wait in block_processor::flush
				nano::lock_guard<nano::mutex> guard{ this->mutex };
			}
			this->condition.notify_all ();
		}
	};
	processing_thread = std::thread ([this] () {
		nano::thread_role::set (nano::thread_role::name::block_processing);
		this->process_blocks ();
	});
}

nano::block_processor::~block_processor ()
{
	rsnano::rsn_block_processor_destroy (handle);
}

rsnano::BlockProcessorHandle const * nano::block_processor::get_handle () const
{
	return handle;
}

void nano::block_processor::stop ()
{
	{
		nano::lock_guard<nano::mutex> lock{ mutex };
		stopped = true;
	}
	condition.notify_all ();
	blocking.stop ();
	state_block_signature_verification.stop ();
	nano::join_or_pass (processing_thread);
}

void nano::block_processor::flush ()
{
	checker.flush ();
	flushing = true;
	nano::unique_lock<nano::mutex> lock{ mutex };
	while (!stopped && (have_blocks () || active || state_block_signature_verification.is_active ()))
	{
		condition.wait (lock);
	}
	flushing = false;
}

std::size_t nano::block_processor::size ()
{
	nano::unique_lock<nano::mutex> lock{ mutex };
	return (blocks.size () + state_block_signature_verification.size () + forced.size ());
}

bool nano::block_processor::full ()
{
	return size () >= flags.block_processor_full_size ();
}

bool nano::block_processor::half_full ()
{
	return size () >= flags.block_processor_full_size () / 2;
}

void nano::block_processor::add (std::shared_ptr<nano::block> const & block)
{
	if (full ())
	{
		stats.inc (nano::stat::type::blockprocessor, nano::stat::detail::overfill);
		return;
	}
	if (network_params.work.validate_entry (*block)) // true => error
	{
		stats.inc (nano::stat::type::blockprocessor, nano::stat::detail::insufficient_work);
		return;
	}
	add_impl (block);
	return;
}

std::optional<nano::process_return> nano::block_processor::add_blocking (std::shared_ptr<nano::block> const & block)
{
	auto future = blocking.insert (block);
	add_impl (block);
	condition.notify_all ();
	std::optional<nano::process_return> result;
	try
	{
		result = future.get ();
	}
	catch (std::future_error const & e)
	{
	}
	return result;
}

void nano::block_processor::force (std::shared_ptr<nano::block> const & block_a)
{
	{
		nano::lock_guard<nano::mutex> lock{ mutex };
		forced.push_back (block_a);
	}
	condition.notify_all ();
}

void nano::block_processor::process_blocks ()
{
	nano::unique_lock<nano::mutex> lock{ mutex };
	while (!stopped)
	{
		if (have_blocks_ready ())
		{
			active = true;
			lock.unlock ();
			auto processed = process_batch (lock);
			batch_processed.notify (processed);
			lock.lock ();
			active = false;
		}
		else
		{
			condition.notify_one ();
			condition.wait (lock);
		}
	}
}

bool nano::block_processor::should_log ()
{
	auto result (false);
	auto now (std::chrono::steady_clock::now ());
	if (next_log < now)
	{
		next_log = now + (config.logging.timing_logging () ? std::chrono::seconds (2) : std::chrono::seconds (15));
		result = true;
	}
	return result;
}

bool nano::block_processor::have_blocks_ready ()
{
	debug_assert (!mutex.try_lock ());
	return !blocks.empty () || !forced.empty ();
}

bool nano::block_processor::have_blocks ()
{
	debug_assert (!mutex.try_lock ());
	return have_blocks_ready () || state_block_signature_verification.size () != 0;
}

void nano::block_processor::process_verified_state_blocks (std::deque<nano::state_block_signature_verification::value_type> & items, std::vector<int> const & verifications, std::vector<nano::block_hash> const & hashes, std::vector<nano::signature> const & blocks_signatures)
{
	{
		nano::unique_lock<nano::mutex> lk{ mutex };
		for (auto i (0); i < verifications.size (); ++i)
		{
			debug_assert (verifications[i] == 1 || verifications[i] == 0);
			auto & item = items.front ();
			auto & [block] = item;
			if (!block->link ().is_zero () && ledger.is_epoch_link (block->link ()))
			{
				// Epoch blocks
				if (verifications[i] == 1)
				{
					blocks.emplace_back (block);
				}
				else
				{
					// Possible regular state blocks with epoch link (send subtype)
					blocks.emplace_back (block);
				}
			}
			else if (verifications[i] == 1)
			{
				// Non epoch blocks
				blocks.emplace_back (block);
			}
			items.pop_front ();
		}
	}
	condition.notify_all ();
}

void nano::block_processor::add_impl (std::shared_ptr<nano::block> block)
{
	if (block->type () == nano::block_type::state || block->type () == nano::block_type::open)
	{
		state_block_signature_verification.add ({ block });
	}
	else
	{
		{
			nano::lock_guard<nano::mutex> guard{ mutex };
			blocks.emplace_back (block);
		}
		condition.notify_all ();
	}
}

auto nano::block_processor::process_batch (nano::unique_lock<nano::mutex> & lock_a) -> std::deque<processed_t>
{
	std::deque<processed_t> processed;
	auto scoped_write_guard = write_database_queue.wait (nano::writer::process_batch);
	block_post_events post_events ([&store = store] { return store.tx_begin_read (); });
	auto transaction (store.tx_begin_write ({ tables::accounts, tables::blocks, tables::frontiers, tables::pending, tables::unchecked }));
	nano::timer<std::chrono::milliseconds> timer_l;
	lock_a.lock ();
	timer_l.start ();
	// Processing blocks
	unsigned number_of_blocks_processed (0), number_of_forced_processed (0);
	auto deadline_reached = [&timer_l, deadline = config.block_processor_batch_max_time] { return timer_l.after_deadline (deadline); };
	auto processor_batch_reached = [&number_of_blocks_processed, max = flags.block_processor_batch_size ()] { return number_of_blocks_processed >= max; };
	auto store_batch_reached = [&number_of_blocks_processed, max = store.max_block_write_batch_num ()] { return number_of_blocks_processed >= max; };
	while (have_blocks_ready () && (!deadline_reached () || !processor_batch_reached ()) && !store_batch_reached ())
	{
		if ((blocks.size () + state_block_signature_verification.size () + forced.size () > 64) && should_log ())
		{
			logger.always_log (boost::str (boost::format ("%1% blocks (+ %2% state blocks) (+ %3% forced) in processing queue") % blocks.size () % state_block_signature_verification.size () % forced.size ()));
		}
		std::shared_ptr<nano::block> block;
		nano::block_hash hash (0);
		bool force (false);
		if (forced.empty ())
		{
			block = blocks.front ();
			blocks.pop_front ();
			hash = block->hash ();
		}
		else
		{
			block = forced.front ();
			forced.pop_front ();
			hash = block->hash ();
			force = true;
			number_of_forced_processed++;
		}
		lock_a.unlock ();
		if (force)
		{
			auto successor = ledger.successor (*transaction, block->qualified_root ());
			if (successor != nullptr && successor->hash () != hash)
			{
				// Replace our block with the winner and roll back any dependent blocks
				if (config.logging.ledger_rollback_logging ())
				{
					logger.always_log (boost::str (boost::format ("Rolling back %1% and replacing with %2%") % successor->hash ().to_string () % hash.to_string ()));
				}
				std::vector<std::shared_ptr<nano::block>> rollback_list;
				if (ledger.rollback (*transaction, successor->hash (), rollback_list))
				{
					stats.inc (nano::stat::type::ledger, nano::stat::detail::rollback_failed);
					logger.always_log (nano::severity_level::error, boost::str (boost::format ("Failed to roll back %1% because it or a successor was confirmed") % successor->hash ().to_string ()));
				}
				else if (config.logging.ledger_rollback_logging ())
				{
					logger.always_log (boost::str (boost::format ("%1% blocks rolled back") % rollback_list.size ()));
				}
				// Deleting from votes cache, stop active transaction
				for (auto & i : rollback_list)
				{
					history.erase (i->root ());
					// Stop all rolled back active transactions except initial
					if (i->hash () != successor->hash ())
					{
						active_transactions.erase (*i);
					}
				}
			}
		}
		number_of_blocks_processed++;
		auto result = process_one (*transaction, post_events, block, force);
		processed.emplace_back (result, block);
		lock_a.lock ();
	}
	lock_a.unlock ();

	if (config.logging.timing_logging () && number_of_blocks_processed != 0 && timer_l.stop () > std::chrono::milliseconds (100))
	{
		logger.always_log (boost::str (boost::format ("Processed %1% blocks (%2% blocks were forced) in %3% %4%") % number_of_blocks_processed % number_of_forced_processed % timer_l.value ().count () % timer_l.unit ()));
	}
	return processed;
}

void nano::block_processor::process_live (nano::transaction const & transaction_a, nano::block_hash const & hash_a, std::shared_ptr<nano::block> const & block_a, nano::process_return const & process_return_a)
{
	// Start collecting quorum on block
	if (ledger.dependents_confirmed (transaction_a, *block_a))
	{
		auto account = block_a->account ().is_zero () ? block_a->sideband ().account () : block_a->account ();
		scheduler.activate (account, transaction_a);
	}

	// Notify inactive vote cache about a new live block
	inactive_vote_cache.trigger (block_a->hash ());

	if (websocket_server && websocket_server->any_subscriber (nano::websocket::topic::new_unconfirmed_block))
	{
		websocket_server->broadcast (nano::websocket::message_builder ().new_block_arrived (*block_a));
	}
}

nano::process_return nano::block_processor::process_one (nano::write_transaction const & transaction_a, block_post_events & events_a, std::shared_ptr<nano::block> block, bool const forced_a)
{
	nano::process_return result;
	auto hash (block->hash ());
<<<<<<< HEAD
	result = ledger.process (transaction_a, *block);
	events_a.events.emplace_back ([this, result, block] (nano::transaction const & tx) {
		processed.notify (tx, result, *block);
	});
=======
	result = node.ledger.process (transaction_a, *block);
>>>>>>> 725c8b3c
	switch (result.code)
	{
		case nano::process_result::progress:
		{
			if (config.logging.ledger_logging ())
			{
				std::string block_string;
				block->serialize_json (block_string, config.logging.single_line_record ());
				logger.try_log (boost::str (boost::format ("Processing block %1%: %2%") % hash.to_string () % block_string));
			}
			events_a.events.emplace_back ([this, hash, block, result] (nano::transaction const & post_event_transaction_a) {
				process_live (post_event_transaction_a, hash, block, result);
			});
			queue_unchecked (transaction_a, hash);
			/* For send blocks check epoch open unchecked (gap pending).
			For state blocks check only send subtype and only if block epoch is not last epoch.
			If epoch is last, then pending entry shouldn't trigger same epoch open block for destination account. */
			if (block->type () == nano::block_type::send || (block->type () == nano::block_type::state && block->sideband ().details ().is_send () && std::underlying_type_t<nano::epoch> (block->sideband ().details ().epoch ()) < std::underlying_type_t<nano::epoch> (nano::epoch::max)))
			{
				/* block->destination () for legacy send blocks
				block->link () for state blocks (send subtype) */
				queue_unchecked (transaction_a, block->destination ().is_zero () ? block->link () : block->destination ());
			}
			break;
		}
		case nano::process_result::gap_previous:
		{
			if (config.logging.ledger_logging ())
			{
				logger.try_log (boost::str (boost::format ("Gap previous for: %1%") % hash.to_string ()));
			}
			unchecked.put (block->previous (), block);
			events_a.events.emplace_back ([this, hash] (nano::transaction const & /* unused */) { this->gap_cache.add (hash); });
			stats.inc (nano::stat::type::ledger, nano::stat::detail::gap_previous);
			break;
		}
		case nano::process_result::gap_source:
		{
			if (config.logging.ledger_logging ())
			{
				logger.try_log (boost::str (boost::format ("Gap source for: %1%") % hash.to_string ()));
			}
			unchecked.put (ledger.block_source (transaction_a, *block), block);
			events_a.events.emplace_back ([this, hash] (nano::transaction const & /* unused */) { this->gap_cache.add (hash); });
			stats.inc (nano::stat::type::ledger, nano::stat::detail::gap_source);
			break;
		}
		case nano::process_result::gap_epoch_open_pending:
		{
			if (config.logging.ledger_logging ())
			{
				logger.try_log (boost::str (boost::format ("Gap pending entries for epoch open: %1%") % hash.to_string ()));
			}
			unchecked.put (block->account (), block); // Specific unchecked key starting with epoch open block account public key
			stats.inc (nano::stat::type::ledger, nano::stat::detail::gap_source);
			break;
		}
		case nano::process_result::old:
		{
			if (config.logging.ledger_duplicate_logging ())
			{
				logger.try_log (boost::str (boost::format ("Old for: %1%") % hash.to_string ()));
			}
			stats.inc (nano::stat::type::ledger, nano::stat::detail::old);
			break;
		}
		case nano::process_result::bad_signature:
		{
			if (config.logging.ledger_logging ())
			{
				logger.try_log (boost::str (boost::format ("Bad signature for: %1%") % hash.to_string ()));
			}
			break;
		}
		case nano::process_result::negative_spend:
		{
			if (config.logging.ledger_logging ())
			{
				logger.try_log (boost::str (boost::format ("Negative spend for: %1%") % hash.to_string ()));
			}
			break;
		}
		case nano::process_result::unreceivable:
		{
			if (config.logging.ledger_logging ())
			{
				logger.try_log (boost::str (boost::format ("Unreceivable for: %1%") % hash.to_string ()));
			}
			break;
		}
		case nano::process_result::fork:
		{
			stats.inc (nano::stat::type::ledger, nano::stat::detail::fork);
			events_a.events.emplace_back ([this, block] (nano::transaction const &) { this->active_transactions.publish (block); });
			if (config.logging.ledger_logging ())
			{
				logger.try_log (boost::str (boost::format ("Fork for: %1% root: %2%") % hash.to_string () % block->root ().to_string ()));
			}
			break;
		}
		case nano::process_result::opened_burn_account:
		{
			if (config.logging.ledger_logging ())
			{
				logger.try_log (boost::str (boost::format ("Rejecting open block for burn account: %1%") % hash.to_string ()));
			}
			break;
		}
		case nano::process_result::balance_mismatch:
		{
			if (config.logging.ledger_logging ())
			{
				logger.try_log (boost::str (boost::format ("Balance mismatch for: %1%") % hash.to_string ()));
			}
			break;
		}
		case nano::process_result::representative_mismatch:
		{
			if (config.logging.ledger_logging ())
			{
				logger.try_log (boost::str (boost::format ("Representative mismatch for: %1%") % hash.to_string ()));
			}
			break;
		}
		case nano::process_result::block_position:
		{
			if (config.logging.ledger_logging ())
			{
				logger.try_log (boost::str (boost::format ("Block %1% cannot follow predecessor %2%") % hash.to_string () % block->previous ().to_string ()));
			}
			break;
		}
		case nano::process_result::insufficient_work:
		{
			if (config.logging.ledger_logging ())
			{
				logger.try_log (boost::str (boost::format ("Insufficient work for %1% : %2% (difficulty %3%)") % hash.to_string () % nano::to_string_hex (block->block_work ()) % nano::to_string_hex (network_params.work.difficulty (*block))));
			}
			break;
		}
	}

	stats.inc (nano::stat::type::blockprocessor, nano::to_stat_detail (result.code));

	return result;
}

void nano::block_processor::queue_unchecked (nano::write_transaction const & transaction_a, nano::hash_or_account const & hash_or_account_a)
{
	unchecked.trigger (hash_or_account_a);
	gap_cache.erase (hash_or_account_a.hash);
}

std::unique_ptr<nano::container_info_component> nano::collect_container_info (block_processor & block_processor, std::string const & name)
{
	std::size_t blocks_count;
	std::size_t forced_count;

	{
		nano::lock_guard<nano::mutex> guard{ block_processor.mutex };
		blocks_count = block_processor.blocks.size ();
		forced_count = block_processor.forced.size ();
	}

	auto composite = std::make_unique<container_info_composite> (name);
	composite->add_component (collect_container_info (block_processor.state_block_signature_verification, "state_block_signature_verification"));
	composite->add_component (std::make_unique<container_info_leaf> (container_info{ "blocks", blocks_count, sizeof (decltype (block_processor.blocks)::value_type) }));
	composite->add_component (std::make_unique<container_info_leaf> (container_info{ "forced", forced_count, sizeof (decltype (block_processor.forced)::value_type) }));
	return composite;
}<|MERGE_RESOLUTION|>--- conflicted
+++ resolved
@@ -51,11 +51,11 @@
 {
 	batch_processed.add ([this] (auto const & items) {
 		// For every batch item: notify the 'processed' observer.
-		auto tx = node.store.tx_begin_read ();
+		auto tx = store.tx_begin_read ();
 		for (auto const & item : items)
 		{
 			auto const & [result, block] = item;
-			processed.notify (tx, result, *block);
+			processed.notify (*tx, result, *block);
 		}
 	});
 	blocking.connect (*this);
@@ -370,14 +370,7 @@
 {
 	nano::process_return result;
 	auto hash (block->hash ());
-<<<<<<< HEAD
 	result = ledger.process (transaction_a, *block);
-	events_a.events.emplace_back ([this, result, block] (nano::transaction const & tx) {
-		processed.notify (tx, result, *block);
-	});
-=======
-	result = node.ledger.process (transaction_a, *block);
->>>>>>> 725c8b3c
 	switch (result.code)
 	{
 		case nano::process_result::progress:
