--- conflicted
+++ resolved
@@ -12,7 +12,7 @@
 #include <nano/secure/ledger.hpp>
 #include <nano/store/component.hpp>
 
-#include <utility>
+#include <boost/format.hpp>
 
 #include <cstdint>
 #include <memory>
@@ -91,13 +91,8 @@
  */
 
 nano::block_processor::context::context (std::shared_ptr<nano::block> block, nano::block_source source_a) :
-<<<<<<< HEAD
 	source{ source_a },
 	handle{ rsnano::rsn_block_processor_context_create (block->get_handle (), static_cast<uint8_t> (source_a), new std::promise<nano::block_processor::context::result_t> ()) }
-=======
-	block{ std::move (block) },
-	source{ source_a }
->>>>>>> 6602c7c2
 {
 	debug_assert (source != nano::block_source::unknown);
 }
@@ -145,18 +140,11 @@
  */
 
 nano::block_processor::block_processor (nano::node & node_a, nano::write_database_queue & write_database_queue_a) :
-<<<<<<< HEAD
 	config (*node_a.config),
 	network_params (node_a.network_params),
 	flags (node_a.flags),
 	stats{ *node_a.stats },
 	logger{ *node_a.logger }
-=======
-	config{ node_a.config.block_processor },
-	node (node_a),
-	write_database_queue (write_database_queue_a),
-	next_log (std::chrono::steady_clock::now ())
->>>>>>> 6602c7c2
 {
 	auto config_dto{ config.to_dto () };
 	handle = rsnano::rsn_block_processor_create (
@@ -176,32 +164,6 @@
 			block_processed.notify (result, context);
 		}
 	});
-
-	queue.max_size_query = [this] (auto const & origin) {
-		switch (std::get<nano::block_source> (origin.sources))
-		{
-			case nano::block_source::live:
-				return config.max_peer_queue;
-			default:
-				return config.max_system_queue;
-		}
-	};
-
-	queue.priority_query = [this] (auto const & origin) -> size_t {
-		switch (std::get<nano::block_source> (origin.sources))
-		{
-			case nano::block_source::live:
-				return config.priority_live;
-			case nano::block_source::bootstrap:
-			case nano::block_source::bootstrap_legacy:
-			case nano::block_source::unchecked:
-				return config.priority_bootstrap;
-			case nano::block_source::local:
-				return config.priority_local;
-			default:
-				return 1;
-		}
-	};
 }
 
 nano::block_processor::~block_processor ()
@@ -240,30 +202,18 @@
 	}
 }
 
-// TODO: Remove and replace all checks with calls to size (block_source)
-std::size_t nano::block_processor::size () const
-{
-<<<<<<< HEAD
+std::size_t nano::block_processor::size ()
+{
 	nano::block_processor_lock lock{ *this };
 	return (lock.blocks_size () + lock.forced_size ());
-=======
-	nano::unique_lock<nano::mutex> lock{ mutex };
-	return queue.total_size ();
->>>>>>> 6602c7c2
-}
-
-std::size_t nano::block_processor::size (nano::block_source source) const
-{
-	nano::unique_lock<nano::mutex> lock{ mutex };
-	return queue.size ({ source });
-}
-
-bool nano::block_processor::full () const
+}
+
+bool nano::block_processor::full ()
 {
 	return size () >= flags.block_processor_full_size ();
 }
 
-bool nano::block_processor::half_full () const
+bool nano::block_processor::half_full ()
 {
 	return size () >= flags.block_processor_full_size () / 2;
 }
@@ -273,9 +223,8 @@
 	add (incoming);
 }
 
-bool nano::block_processor::add (std::shared_ptr<nano::block> const & block, block_source const source, std::shared_ptr<nano::transport::channel> const & channel)
-{
-<<<<<<< HEAD
+void nano::block_processor::add (std::shared_ptr<nano::block> const & block, block_source const source)
+{
 	if (full ())
 	{
 		stats.inc (nano::stat::type::blockprocessor, nano::stat::detail::overfill);
@@ -292,21 +241,6 @@
 
 	context ctx{ block, source };
 	rsnano::rsn_block_processor_add_impl (handle, ctx.handle);
-=======
-	if (node.network_params.work.validate_entry (*block)) // true => error
-	{
-		node.stats.inc (nano::stat::type::blockprocessor, nano::stat::detail::insufficient_work);
-		return false; // Not added
-	}
-
-	node.stats.inc (nano::stat::type::blockprocessor, nano::stat::detail::process);
-	node.logger.debug (nano::log::type::blockprocessor, "Processing block (async): {} (source: {} {})",
-	block->hash ().to_string (),
-	to_string (source),
-	channel ? channel->to_string () : "<unknown>"); // TODO: Lazy eval
-
-	return add_impl (context{ block, source }, channel);
->>>>>>> 6602c7c2
 }
 
 std::optional<nano::block_status> nano::block_processor::add_blocking (std::shared_ptr<nano::block> const & block, block_source const source)
@@ -340,67 +274,9 @@
 	stats.inc (nano::stat::type::blockprocessor, nano::stat::detail::force);
 	logger.debug (nano::log::type::blockprocessor, "Forcing block: {}", block_a->hash ().to_string ());
 
-	add_impl (context{ block_a, block_source::forced });
-}
-
-bool nano::block_processor::add_impl (context ctx, std::shared_ptr<nano::transport::channel> const & channel)
-{
-	auto const source = ctx.source;
-	bool added = false;
-	{
-<<<<<<< HEAD
+	{
 		nano::block_processor_lock lock{ *this };
 		lock.push_back_forced (context{ block_a, block_source::forced });
-=======
-		nano::lock_guard<nano::mutex> guard{ mutex };
-		added = queue.push (std::move (ctx), { source, channel });
-	}
-	if (added)
-	{
-		condition.notify_all ();
-	}
-	else
-	{
-		node.stats.inc (nano::stat::type::blockprocessor, nano::stat::detail::overfill);
-		node.stats.inc (nano::stat::type::blockprocessor_overfill, to_stat_detail (source));
-	}
-	return added;
-}
-
-void nano::block_processor::rollback_competitor (store::write_transaction const & transaction, nano::block const & block)
-{
-	auto hash = block.hash ();
-	auto successor = node.ledger.successor (transaction, block.qualified_root ());
-	if (successor != nullptr && successor->hash () != hash)
-	{
-		// Replace our block with the winner and roll back any dependent blocks
-		node.logger.debug (nano::log::type::blockprocessor, "Rolling back: {} and replacing with: {}", successor->hash ().to_string (), hash.to_string ());
-
-		std::vector<std::shared_ptr<nano::block>> rollback_list;
-		if (node.ledger.rollback (transaction, successor->hash (), rollback_list))
-		{
-			node.stats.inc (nano::stat::type::ledger, nano::stat::detail::rollback_failed);
-			node.logger.error (nano::log::type::blockprocessor, "Failed to roll back: {} because it or a successor was confirmed", successor->hash ().to_string ());
-		}
-		else
-		{
-			node.stats.inc (nano::stat::type::ledger, nano::stat::detail::rollback);
-			node.logger.debug (nano::log::type::blockprocessor, "Blocks rolled back: {}", rollback_list.size ());
-		}
-
-		// Deleting from votes cache, stop active transaction
-		for (auto & i : rollback_list)
-		{
-			rolled_back.notify (i);
-
-			node.history.erase (i->root ());
-			// Stop all rolled back active transactions except initial
-			if (i->hash () != successor->hash ())
-			{
-				node.active.erase (*i);
-			}
-		}
->>>>>>> 6602c7c2
 	}
 	rsnano::rsn_block_processor_notify_all (handle);
 }
@@ -410,11 +286,7 @@
 	nano::block_processor_lock lock{ *this };
 	while (!stopped)
 	{
-<<<<<<< HEAD
 		if (have_blocks_ready (lock))
-=======
-		if (!queue.empty ())
->>>>>>> 6602c7c2
 		{
 			lock.unlock ();
 
@@ -438,7 +310,6 @@
 	}
 }
 
-<<<<<<< HEAD
 bool nano::block_processor::flushing ()
 {
 	return rsnano::rsn_block_processor_flushing (handle);
@@ -461,38 +332,10 @@
 bool nano::block_processor::have_blocks (nano::block_processor_lock & lock_a)
 {
 	return have_blocks_ready (lock_a);
-=======
-bool nano::block_processor::should_log ()
-{
-	auto result (false);
-	auto now (std::chrono::steady_clock::now ());
-	if (next_log < now)
-	{
-		next_log = now + std::chrono::seconds (15);
-		result = true;
-	}
-	return result;
-}
-
-auto nano::block_processor::next () -> context
-{
-	debug_assert (!mutex.try_lock ());
-	debug_assert (!queue.empty ()); // This should be checked before calling next
-
-	if (!queue.empty ())
-	{
-		auto [request, origin] = queue.next ();
-		release_assert (std::get<nano::block_source> (origin.sources) != nano::block_source::forced || request.source == nano::block_source::forced);
-		return std::move (request);
-	}
-
-	release_assert (false, "next() called when no blocks are ready");
->>>>>>> 6602c7c2
 }
 
 auto nano::block_processor::process_batch (nano::block_processor_lock & lock_a) -> std::deque<processed_t>
 {
-<<<<<<< HEAD
 	auto result_handle = rsnano::rsn_block_processor_process_batch (handle);
 	std::deque<processed_t> result;
 	auto size = rsnano::rsn_process_batch_result_size (result_handle);
@@ -502,159 +345,6 @@
 		auto ctx_handle = rsnano::rsn_process_batch_result_pop (result_handle, &result_code);
 		auto status = static_cast<nano::block_status> (result_code);
 		result.emplace_back (status, nano::block_processor::context{ ctx_handle });
-=======
-	processed_batch_t processed;
-
-	auto scoped_write_guard = write_database_queue.wait (nano::writer::process_batch);
-	auto transaction (node.store.tx_begin_write ({ tables::accounts, tables::blocks, tables::frontiers, tables::pending }));
-	nano::timer<std::chrono::milliseconds> timer_l;
-
-	lock_a.lock ();
-
-	queue.periodic_update ();
-
-	timer_l.start ();
-
-	// Processing blocks
-	unsigned number_of_blocks_processed (0), number_of_forced_processed (0);
-	auto deadline_reached = [&timer_l, deadline = node.config.block_processor_batch_max_time] { return timer_l.after_deadline (deadline); };
-	auto processor_batch_reached = [&number_of_blocks_processed, max = node.flags.block_processor_batch_size] { return number_of_blocks_processed >= max; };
-	auto store_batch_reached = [&number_of_blocks_processed, max = node.store.max_block_write_batch_num ()] { return number_of_blocks_processed >= max; };
-
-	while (!queue.empty () && (!deadline_reached () || !processor_batch_reached ()) && !store_batch_reached ())
-	{
-		// TODO: Cleaner periodical logging
-		if (should_log ())
-		{
-			node.logger.info (nano::log::type::blockprocessor, "{} blocks (+ {} forced) in processing queue",
-			queue.total_size (),
-			queue.size ({ nano::block_source::forced }));
-		}
-
-		auto ctx = next ();
-		auto const hash = ctx.block->hash ();
-		bool const force = ctx.source == nano::block_source::forced;
-
-		lock_a.unlock ();
-
-		if (force)
-		{
-			number_of_forced_processed++;
-			rollback_competitor (transaction, *ctx.block);
-		}
-
-		number_of_blocks_processed++;
-
-		auto result = process_one (transaction, ctx, force);
-		processed.emplace_back (result, std::move (ctx));
-
-		lock_a.lock ();
-	}
-
-	lock_a.unlock ();
-
-	if (number_of_blocks_processed != 0 && timer_l.stop () > std::chrono::milliseconds (100))
-	{
-		node.logger.debug (nano::log::type::blockprocessor, "Processed {} blocks ({} forced) in {} {}", number_of_blocks_processed, number_of_forced_processed, timer_l.value ().count (), timer_l.unit ());
-	}
-
-	return processed;
-}
-
-nano::block_status nano::block_processor::process_one (store::write_transaction const & transaction_a, context const & context, bool const forced_a)
-{
-	auto block = context.block;
-	auto const hash = block->hash ();
-	nano::block_status result = node.ledger.process (transaction_a, block);
-
-	node.stats.inc (nano::stat::type::blockprocessor_result, to_stat_detail (result));
-	node.stats.inc (nano::stat::type::blockprocessor_source, to_stat_detail (context.source));
-
-	node.logger.trace (nano::log::type::blockprocessor, nano::log::detail::block_processed,
-	nano::log::arg{ "result", result },
-	nano::log::arg{ "source", context.source },
-	nano::log::arg{ "arrival", nano::log::microseconds (context.arrival) },
-	nano::log::arg{ "forced", forced_a },
-	nano::log::arg{ "block", block });
-
-	switch (result)
-	{
-		case nano::block_status::progress:
-		{
-			queue_unchecked (transaction_a, hash);
-			/* For send blocks check epoch open unchecked (gap pending).
-			For state blocks check only send subtype and only if block epoch is not last epoch.
-			If epoch is last, then pending entry shouldn't trigger same epoch open block for destination account. */
-			if (block->type () == nano::block_type::send || (block->type () == nano::block_type::state && block->is_send () && std::underlying_type_t<nano::epoch> (block->sideband ().details.epoch) < std::underlying_type_t<nano::epoch> (nano::epoch::max)))
-			{
-				/* block->destination () for legacy send blocks
-				block->link () for state blocks (send subtype) */
-				queue_unchecked (transaction_a, block->destination ());
-			}
-			break;
-		}
-		case nano::block_status::gap_previous:
-		{
-			node.unchecked.put (block->previous (), block);
-			node.stats.inc (nano::stat::type::ledger, nano::stat::detail::gap_previous);
-			break;
-		}
-		case nano::block_status::gap_source:
-		{
-			release_assert (block->source_field () || block->link_field ());
-			node.unchecked.put (block->source_field ().value_or (block->link_field ().value_or (0).as_block_hash ()), block);
-			node.stats.inc (nano::stat::type::ledger, nano::stat::detail::gap_source);
-			break;
-		}
-		case nano::block_status::gap_epoch_open_pending:
-		{
-			node.unchecked.put (block->account_field ().value_or (0), block); // Specific unchecked key starting with epoch open block account public key
-			node.stats.inc (nano::stat::type::ledger, nano::stat::detail::gap_source);
-			break;
-		}
-		case nano::block_status::old:
-		{
-			node.stats.inc (nano::stat::type::ledger, nano::stat::detail::old);
-			break;
-		}
-		case nano::block_status::bad_signature:
-		{
-			break;
-		}
-		case nano::block_status::negative_spend:
-		{
-			break;
-		}
-		case nano::block_status::unreceivable:
-		{
-			break;
-		}
-		case nano::block_status::fork:
-		{
-			node.stats.inc (nano::stat::type::ledger, nano::stat::detail::fork);
-			break;
-		}
-		case nano::block_status::opened_burn_account:
-		{
-			break;
-		}
-		case nano::block_status::balance_mismatch:
-		{
-			break;
-		}
-		case nano::block_status::representative_mismatch:
-		{
-			break;
-		}
-		case nano::block_status::block_position:
-		{
-			break;
-		}
-		case nano::block_status::insufficient_work:
-		{
-			break;
-		}
->>>>>>> 6602c7c2
 	}
 	rsnano::rsn_process_batch_result_destroy (result_handle);
 	return result;
@@ -662,56 +352,37 @@
 
 std::unique_ptr<nano::container_info_component> nano::block_processor::collect_container_info (std::string const & name)
 {
-<<<<<<< HEAD
 	auto info_handle = rsnano::rsn_block_processor_collect_container_info (handle, name.c_str ());
 	return std::make_unique<nano::container_info_composite> (info_handle);
-=======
-	nano::lock_guard<nano::mutex> guard{ mutex };
-
-	auto composite = std::make_unique<container_info_composite> (name);
-	composite->add_component (std::make_unique<container_info_leaf> (container_info{ "blocks", queue.total_size (), 0 }));
-	composite->add_component (std::make_unique<container_info_leaf> (container_info{ "forced", queue.size ({ nano::block_source::forced }), 0 }));
-	composite->add_component (queue.collect_container_info ("queue"));
-	return composite;
->>>>>>> 6602c7c2
 }
 
 std::string_view nano::to_string (nano::block_source source)
 {
 	return magic_enum::enum_name (source);
-<<<<<<< HEAD
-=======
-}
-
-nano::stat::detail nano::to_stat_detail (nano::block_source type)
-{
-	auto value = magic_enum::enum_cast<nano::stat::detail> (magic_enum::enum_name (type));
-	debug_assert (value);
-	return value.value_or (nano::stat::detail{});
 }
 
 /*
  * block_processor_config
  */
 
-nano::block_processor_config::block_processor_config (const nano::network_constants & network_constants)
-{
-	if (network_constants.is_beta_network ())
-	{
-		// Bump max queue sizes for beta network to allow for more aggressive block propagation for saturation testing
-		max_peer_queue = 1024;
-	}
-}
-
-nano::error nano::block_processor_config::serialize (nano::tomlconfig & toml) const
-{
-	toml.put ("max_peer_queue", max_peer_queue, "Maximum number of blocks to queue from network peers. \ntype:uint64");
-	toml.put ("max_system_queue", max_system_queue, "Maximum number of blocks to queue from system components (local RPC, bootstrap). \ntype:uint64");
-	toml.put ("priority_live", priority_live, "Priority for live network blocks. Higher priority gets processed more frequently. \ntype:uint64");
-	toml.put ("priority_bootstrap", priority_bootstrap, "Priority for bootstrap blocks. Higher priority gets processed more frequently. \ntype:uint64");
-	toml.put ("priority_local", priority_local, "Priority for local RPC blocks. Higher priority gets processed more frequently. \ntype:uint64");
-
-	return toml.get_error ();
+nano::block_processor_config::block_processor_config (rsnano::BlockProcessorConfigDto const & dto)
+{
+	max_peer_queue = dto.max_peer_queue;
+	max_system_queue = dto.max_system_queue;
+	priority_live = dto.priority_live;
+	priority_bootstrap = dto.priority_bootstrap;
+	priority_local = dto.priority_local;
+}
+
+rsnano::BlockProcessorConfigDto nano::block_processor_config::to_dto () const
+{
+	rsnano::BlockProcessorConfigDto dto;
+	dto.max_peer_queue = max_peer_queue;
+	dto.max_system_queue = max_system_queue;
+	dto.priority_live = priority_live;
+	dto.priority_bootstrap = priority_bootstrap;
+	dto.priority_local = priority_local;
+	return dto;
 }
 
 nano::error nano::block_processor_config::deserialize (nano::tomlconfig & toml)
@@ -723,5 +394,4 @@
 	toml.get ("priority_local", priority_local);
 
 	return toml.get_error ();
->>>>>>> 6602c7c2
 }