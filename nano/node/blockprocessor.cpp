#include "nano/lib/blocks.hpp"
#include "nano/lib/logging.hpp"
#include "nano/lib/rsnano.hpp"
#include "nano/lib/rsnanoutils.hpp"

#include <nano/lib/threading.hpp>
#include <nano/lib/timer.hpp>
#include <nano/node/blockprocessor.hpp>
#include <nano/node/node.hpp>
#include <nano/store/component.hpp>

#include <boost/format.hpp>

#include <cstdint>
#include <memory>

namespace nano
{
class block_processor_lock
{
public:
	block_processor_lock (nano::block_processor & block_processor_a) :
		handle{ rsnano::rsn_block_processor_lock (block_processor_a.handle) },
		block_processor{ block_processor_a }
	{
	}

	block_processor_lock (block_processor_lock const &) = delete;

	~block_processor_lock ()
	{
		rsnano::rsn_block_processor_lock_destroy (handle);
	}

	void lock (rsnano::BlockProcessorHandle * processor)
	{
		rsnano::rsn_block_processor_lock_lock (handle, processor);
	}

	void unlock ()
	{
		rsnano::rsn_block_processor_lock_unlock (handle);
	}

	void push_back_block (std::shared_ptr<nano::block> const & block)
	{
		rsnano::rsn_block_processor_push_back_block (handle, block->get_handle ());
	}

	void push_back_forced (std::shared_ptr<nano::block> const & block)
	{
		rsnano::rsn_block_processor_push_back_forced (handle, block->get_handle ());
	}

	std::shared_ptr<nano::block> pop_front_block ()
	{
		auto block_handle = rsnano::rsn_block_processor_pop_front_block (handle);
		return nano::block_handle_to_block (block_handle);
	}

	std::shared_ptr<nano::block> pop_front_forced ()
	{
		auto block_handle = rsnano::rsn_block_processor_pop_front_forced (handle);
		return nano::block_handle_to_block (block_handle);
	}

	std::size_t blocks_size () const
	{
		return rsnano::rsn_block_processor_blocks_size (handle);
	}

	std::size_t forced_size () const
	{
		return rsnano::rsn_block_processor_forced_size (handle);
	}

	rsnano::BlockProcessorLockHandle * handle;
	nano::block_processor & block_processor;
};
}

namespace
{
void blocks_rolled_back_wrapper (void * context, rsnano::BlockVecHandle * rolled_back, rsnano::BlockHandle * initial_block)
{
	auto callback = static_cast<std::function<void (std::vector<std::shared_ptr<nano::block>> const &, std::shared_ptr<nano::block> const &)> *> (context);
	auto initial = nano::block_handle_to_block (initial_block);
	rsnano::block_vec blocks{ rolled_back };
	auto vec{ blocks.to_vector () };
	(*callback) (vec, initial);
}

void blocks_rolled_back_delete (void * context)
{
	auto callback = static_cast<std::function<void (std::vector<std::shared_ptr<nano::block>> const &, std::shared_ptr<nano::block> const &)> *> (context);
	delete callback;
}
}

nano::block_processor::block_processor (nano::node & node_a, nano::write_database_queue & write_database_queue_a) :
<<<<<<< HEAD
	config (*node_a.config),
	network_params (node_a.network_params),
	flags (node_a.flags),
	block_arrival (node_a.block_arrival),
	stats{ *node_a.stats }
=======
	node (node_a),
	write_database_queue (write_database_queue_a),
	next_log (std::chrono::steady_clock::now ())
>>>>>>> 1cb607af
{
	auto config_dto{ config.to_dto () };
	handle = rsnano::rsn_block_processor_create (
	this,
	&config_dto,
	node_a.flags.handle,
	node_a.ledger.handle,
	node_a.unchecked.handle,
	node_a.stats->handle,
	&node_a.config->network_params.work.dto,
	write_database_queue_a.handle);

	batch_processed.add ([this] (auto const & items) {
		// For every batch item: notify the 'processed' observer.
		for (auto const & [result, block, context] : items)
		{
			processed.notify (result, block, context);
		}
	});
	blocking.connect (*this);
}

nano::block_processor::~block_processor ()
{
	rsnano::rsn_block_processor_destroy (handle);
}

rsnano::BlockProcessorHandle const * nano::block_processor::get_handle () const
{
	return handle;
}

void nano::block_processor::start ()
{
	processing_thread = std::thread ([this] () {
		nano::thread_role::set (nano::thread_role::name::block_processing);
		this->process_blocks ();
	});
}

void nano::block_processor::stop ()
{
	{
		nano::block_processor_lock lock{ *this };
		stopped = true;
	}
	rsnano::rsn_block_processor_notify_all (handle);
	blocking.stop ();
	rsnano::rsn_block_processor_stop (handle);
	nano::join_or_pass (processing_thread);
}

std::size_t nano::block_processor::size ()
{
	nano::block_processor_lock lock{ *this };
	return (lock.blocks_size () + lock.forced_size ());
}

bool nano::block_processor::full ()
{
	return size () >= flags.block_processor_full_size ();
}

bool nano::block_processor::half_full ()
{
	return size () >= flags.block_processor_full_size () / 2;
}

void nano::block_processor::process_active (std::shared_ptr<nano::block> const & incoming)
{
	block_arrival.add (incoming->hash ());
	add (incoming);
}

void nano::block_processor::add (std::shared_ptr<nano::block> const & block, block_source const source)
{
	if (full ())
	{
		stats.inc (nano::stat::type::blockprocessor, nano::stat::detail::overfill);
		return;
	}
	if (network_params.work.validate_entry (*block)) // true => error
	{
		stats.inc (nano::stat::type::blockprocessor, nano::stat::detail::insufficient_work);
		return;
	}
<<<<<<< HEAD
	rsnano::rsn_block_processor_add_impl (handle, block->get_handle ());
=======
	add_impl (block, source);
>>>>>>> 1cb607af
	return;
}

std::optional<nano::process_return> nano::block_processor::add_blocking (std::shared_ptr<nano::block> const & block, block_source const source)
{
	auto future = blocking.insert (block);
<<<<<<< HEAD
	rsnano::rsn_block_processor_add_impl (handle, block->get_handle ());
	rsnano::rsn_block_processor_notify_all (handle);
=======
	add_impl (block, source);
	condition.notify_all ();
>>>>>>> 1cb607af
	std::optional<nano::process_return> result;
	try
	{
		auto status = future.wait_for (config.block_process_timeout);
		debug_assert (status != std::future_status::deferred);
		if (status == std::future_status::ready)
		{
			result = future.get ();
		}
		else
		{
			blocking.erase (block);
		}
	}
	catch (std::future_error const &)
	{
	}
	return result;
}

void nano::block_processor::force (std::shared_ptr<nano::block> const & block_a)
{
	{
<<<<<<< HEAD
		nano::block_processor_lock lock{ *this };
		lock.push_back_forced (block_a);
=======
		nano::lock_guard<nano::mutex> lock{ mutex };
		forced.emplace_back (block_a, context{ block_source::forced, std::chrono::steady_clock::now () });
>>>>>>> 1cb607af
	}
	rsnano::rsn_block_processor_notify_all (handle);
}

void nano::block_processor::process_blocks ()
{
	nano::block_processor_lock lock{ *this };
	while (!stopped)
	{
		if (have_blocks_ready (lock))
		{
			active = true;
			lock.unlock ();
			auto processed = process_batch (lock);
			batch_processed.notify (processed);
			lock.lock (handle);
			active = false;
		}
		else
		{
			rsnano::rsn_block_processor_notify_one (handle);
			rsnano::rsn_block_processor_wait (handle, lock.handle);
		}
	}
}

bool nano::block_processor::flushing ()
{
	return rsnano::rsn_block_processor_flushing (handle);
}

void nano::block_processor::set_blocks_rolled_back_callback (std::function<void (std::vector<std::shared_ptr<nano::block>> const &, std::shared_ptr<nano::block> const &)> callback)
{
	rsnano::rsn_block_processor_set_blocks_rolled_back_callback (
	handle,
	blocks_rolled_back_wrapper,
	new std::function<void (std::vector<std::shared_ptr<nano::block>> const &, std::shared_ptr<nano::block> const &)> (callback),
	blocks_rolled_back_delete);
}

bool nano::block_processor::have_blocks_ready (nano::block_processor_lock & lock_a)
{
	return lock_a.blocks_size () > 0 || lock_a.forced_size () > 0;
}

<<<<<<< HEAD
bool nano::block_processor::have_blocks (nano::block_processor_lock & lock_a)
{
	return have_blocks_ready (lock_a);
}

auto nano::block_processor::process_batch (nano::block_processor_lock & lock_a) -> std::deque<processed_t>
{
	auto result_handle = rsnano::rsn_block_processor_process_batch (handle);
	std::deque<processed_t> result;
	auto size = rsnano::rsn_process_batch_result_size (result_handle);
	for (auto i = 0; i < size; ++i)
	{
		uint8_t result_code = 0;
		auto block_handle = rsnano::rsn_process_batch_result_get (result_handle, i, &result_code);
		auto block = nano::block_handle_to_block (block_handle);
		nano::process_return ret{ static_cast<nano::process_result> (result_code) };
		result.emplace_back (ret, block);
=======
void nano::block_processor::add_impl (std::shared_ptr<nano::block> block, block_source const source)
{
	{
		nano::lock_guard<nano::mutex> guard{ mutex };
		blocks.emplace_back (block, context{ source, std::chrono::steady_clock::now () });
	}
	condition.notify_all ();
}

auto nano::block_processor::next_block () -> std::pair<entry_t, bool>
{
	debug_assert (!mutex.try_lock ());

	if (forced.empty ())
	{
		release_assert (!blocks.empty ()); // Checked before calling this function

		auto entry = blocks.front ();
		blocks.pop_front ();
		return { entry, false }; // Not forced
	}
	else
	{
		auto entry = forced.front ();
		forced.pop_front ();
		return { entry, true }; // Forced
	}
}

auto nano::block_processor::process_batch (nano::unique_lock<nano::mutex> & lock_a) -> std::deque<processed_t>
{
	std::deque<processed_t> processed;

	auto scoped_write_guard = write_database_queue.wait (nano::writer::process_batch);
	auto transaction (node.store.tx_begin_write ({ tables::accounts, tables::blocks, tables::frontiers, tables::pending }));
	nano::timer<std::chrono::milliseconds> timer_l;

	lock_a.lock ();

	timer_l.start ();
	// Processing blocks
	unsigned number_of_blocks_processed (0), number_of_forced_processed (0);
	auto deadline_reached = [&timer_l, deadline = node.config.block_processor_batch_max_time] { return timer_l.after_deadline (deadline); };
	auto processor_batch_reached = [&number_of_blocks_processed, max = node.flags.block_processor_batch_size] { return number_of_blocks_processed >= max; };
	auto store_batch_reached = [&number_of_blocks_processed, max = node.store.max_block_write_batch_num ()] { return number_of_blocks_processed >= max; };

	while (have_blocks_ready () && (!deadline_reached () || !processor_batch_reached ()) && !store_batch_reached ())
	{
		// TODO: Cleaner periodical logging
		if ((blocks.size () + forced.size () > 64) && should_log ())
		{
			node.logger.debug (nano::log::type::blockprocessor, "{} blocks (+ {} forced) in processing queue", blocks.size (), forced.size ());
		}

		auto [entry, force] = next_block ();
		auto const & [block, context] = entry;
		auto const hash = block->hash ();

		lock_a.unlock ();

		if (force)
		{
			number_of_forced_processed++;
			rollback_competitor (transaction, *block);
		}

		number_of_blocks_processed++;

		auto result = process_one (transaction, block, force);
		processed.emplace_back (result, block, context);

		lock_a.lock ();
	}

	lock_a.unlock ();

	if (number_of_blocks_processed != 0 && timer_l.stop () > std::chrono::milliseconds (100))
	{
		node.logger.debug (nano::log::type::blockprocessor, "Processed {} blocks ({} forced) in {} {}", number_of_blocks_processed, number_of_forced_processed, timer_l.value ().count (), timer_l.unit ());
	}

	return processed;
}

nano::process_return nano::block_processor::process_one (store::write_transaction const & transaction_a, std::shared_ptr<nano::block> block, bool const forced_a)
{
	nano::process_return result;
	auto hash (block->hash ());
	result = node.ledger.process (transaction_a, *block);

	node.stats.inc (nano::stat::type::blockprocessor, to_stat_detail (result.code));
	node.logger.trace (nano::log::type::blockprocessor, nano::log::detail::block_processed,
	nano::log::arg{ "result", result.code },
	nano::log::arg{ "forced", forced_a },
	nano::log::arg{ "block", block });

	switch (result.code)
	{
		case nano::process_result::progress:
		{
			queue_unchecked (transaction_a, hash);
			/* For send blocks check epoch open unchecked (gap pending).
			For state blocks check only send subtype and only if block epoch is not last epoch.
			If epoch is last, then pending entry shouldn't trigger same epoch open block for destination account. */
			if (block->type () == nano::block_type::send || (block->type () == nano::block_type::state && block->sideband ().details.is_send && std::underlying_type_t<nano::epoch> (block->sideband ().details.epoch) < std::underlying_type_t<nano::epoch> (nano::epoch::max)))
			{
				/* block->destination () for legacy send blocks
				block->link () for state blocks (send subtype) */
				queue_unchecked (transaction_a, block->destination ().is_zero () ? block->link () : block->destination ());
			}
			break;
		}
		case nano::process_result::gap_previous:
		{
			node.unchecked.put (block->previous (), block);
			node.stats.inc (nano::stat::type::ledger, nano::stat::detail::gap_previous);
			break;
		}
		case nano::process_result::gap_source:
		{
			node.unchecked.put (node.ledger.block_source (transaction_a, *block), block);
			node.stats.inc (nano::stat::type::ledger, nano::stat::detail::gap_source);
			break;
		}
		case nano::process_result::gap_epoch_open_pending:
		{
			node.unchecked.put (block->account (), block); // Specific unchecked key starting with epoch open block account public key
			node.stats.inc (nano::stat::type::ledger, nano::stat::detail::gap_source);
			break;
		}
		case nano::process_result::old:
		{
			node.stats.inc (nano::stat::type::ledger, nano::stat::detail::old);
			break;
		}
		case nano::process_result::bad_signature:
		{
			break;
		}
		case nano::process_result::negative_spend:
		{
			break;
		}
		case nano::process_result::unreceivable:
		{
			break;
		}
		case nano::process_result::fork:
		{
			node.stats.inc (nano::stat::type::ledger, nano::stat::detail::fork);
			break;
		}
		case nano::process_result::opened_burn_account:
		{
			break;
		}
		case nano::process_result::balance_mismatch:
		{
			break;
		}
		case nano::process_result::representative_mismatch:
		{
			break;
		}
		case nano::process_result::block_position:
		{
			break;
		}
		case nano::process_result::insufficient_work:
		{
			break;
		}
>>>>>>> 1cb607af
	}
	rsnano::rsn_process_batch_result_destroy (result_handle);
	return result;
}

std::unique_ptr<nano::container_info_component> nano::collect_container_info (block_processor & block_processor, std::string const & name)
{
	auto info_handle = rsnano::rsn_block_processor_collect_container_info (block_processor.handle, name.c_str ());
	return std::make_unique<nano::container_info_composite> (info_handle);
}<|MERGE_RESOLUTION|>--- conflicted
+++ resolved
@@ -42,26 +42,9 @@
 		rsnano::rsn_block_processor_lock_unlock (handle);
 	}
 
-	void push_back_block (std::shared_ptr<nano::block> const & block)
-	{
-		rsnano::rsn_block_processor_push_back_block (handle, block->get_handle ());
-	}
-
 	void push_back_forced (std::shared_ptr<nano::block> const & block)
 	{
 		rsnano::rsn_block_processor_push_back_forced (handle, block->get_handle ());
-	}
-
-	std::shared_ptr<nano::block> pop_front_block ()
-	{
-		auto block_handle = rsnano::rsn_block_processor_pop_front_block (handle);
-		return nano::block_handle_to_block (block_handle);
-	}
-
-	std::shared_ptr<nano::block> pop_front_forced ()
-	{
-		auto block_handle = rsnano::rsn_block_processor_pop_front_forced (handle);
-		return nano::block_handle_to_block (block_handle);
 	}
 
 	std::size_t blocks_size () const
@@ -98,17 +81,11 @@
 }
 
 nano::block_processor::block_processor (nano::node & node_a, nano::write_database_queue & write_database_queue_a) :
-<<<<<<< HEAD
 	config (*node_a.config),
 	network_params (node_a.network_params),
 	flags (node_a.flags),
 	block_arrival (node_a.block_arrival),
 	stats{ *node_a.stats }
-=======
-	node (node_a),
-	write_database_queue (write_database_queue_a),
-	next_log (std::chrono::steady_clock::now ())
->>>>>>> 1cb607af
 {
 	auto config_dto{ config.to_dto () };
 	handle = rsnano::rsn_block_processor_create (
@@ -195,24 +172,15 @@
 		stats.inc (nano::stat::type::blockprocessor, nano::stat::detail::insufficient_work);
 		return;
 	}
-<<<<<<< HEAD
-	rsnano::rsn_block_processor_add_impl (handle, block->get_handle ());
-=======
-	add_impl (block, source);
->>>>>>> 1cb607af
+	rsnano::rsn_block_processor_add_impl (handle, block->get_handle (), static_cast<uint8_t> (source));
 	return;
 }
 
 std::optional<nano::process_return> nano::block_processor::add_blocking (std::shared_ptr<nano::block> const & block, block_source const source)
 {
 	auto future = blocking.insert (block);
-<<<<<<< HEAD
-	rsnano::rsn_block_processor_add_impl (handle, block->get_handle ());
+	rsnano::rsn_block_processor_add_impl (handle, block->get_handle (), static_cast<uint8_t> (source));
 	rsnano::rsn_block_processor_notify_all (handle);
-=======
-	add_impl (block, source);
-	condition.notify_all ();
->>>>>>> 1cb607af
 	std::optional<nano::process_return> result;
 	try
 	{
@@ -236,13 +204,8 @@
 void nano::block_processor::force (std::shared_ptr<nano::block> const & block_a)
 {
 	{
-<<<<<<< HEAD
 		nano::block_processor_lock lock{ *this };
 		lock.push_back_forced (block_a);
-=======
-		nano::lock_guard<nano::mutex> lock{ mutex };
-		forced.emplace_back (block_a, context{ block_source::forced, std::chrono::steady_clock::now () });
->>>>>>> 1cb607af
 	}
 	rsnano::rsn_block_processor_notify_all (handle);
 }
@@ -288,7 +251,6 @@
 	return lock_a.blocks_size () > 0 || lock_a.forced_size () > 0;
 }
 
-<<<<<<< HEAD
 bool nano::block_processor::have_blocks (nano::block_processor_lock & lock_a)
 {
 	return have_blocks_ready (lock_a);
@@ -302,184 +264,11 @@
 	for (auto i = 0; i < size; ++i)
 	{
 		uint8_t result_code = 0;
-		auto block_handle = rsnano::rsn_process_batch_result_get (result_handle, i, &result_code);
+		uint8_t source = 0;
+		auto block_handle = rsnano::rsn_process_batch_result_get (result_handle, i, &result_code, &source);
 		auto block = nano::block_handle_to_block (block_handle);
 		nano::process_return ret{ static_cast<nano::process_result> (result_code) };
-		result.emplace_back (ret, block);
-=======
-void nano::block_processor::add_impl (std::shared_ptr<nano::block> block, block_source const source)
-{
-	{
-		nano::lock_guard<nano::mutex> guard{ mutex };
-		blocks.emplace_back (block, context{ source, std::chrono::steady_clock::now () });
-	}
-	condition.notify_all ();
-}
-
-auto nano::block_processor::next_block () -> std::pair<entry_t, bool>
-{
-	debug_assert (!mutex.try_lock ());
-
-	if (forced.empty ())
-	{
-		release_assert (!blocks.empty ()); // Checked before calling this function
-
-		auto entry = blocks.front ();
-		blocks.pop_front ();
-		return { entry, false }; // Not forced
-	}
-	else
-	{
-		auto entry = forced.front ();
-		forced.pop_front ();
-		return { entry, true }; // Forced
-	}
-}
-
-auto nano::block_processor::process_batch (nano::unique_lock<nano::mutex> & lock_a) -> std::deque<processed_t>
-{
-	std::deque<processed_t> processed;
-
-	auto scoped_write_guard = write_database_queue.wait (nano::writer::process_batch);
-	auto transaction (node.store.tx_begin_write ({ tables::accounts, tables::blocks, tables::frontiers, tables::pending }));
-	nano::timer<std::chrono::milliseconds> timer_l;
-
-	lock_a.lock ();
-
-	timer_l.start ();
-	// Processing blocks
-	unsigned number_of_blocks_processed (0), number_of_forced_processed (0);
-	auto deadline_reached = [&timer_l, deadline = node.config.block_processor_batch_max_time] { return timer_l.after_deadline (deadline); };
-	auto processor_batch_reached = [&number_of_blocks_processed, max = node.flags.block_processor_batch_size] { return number_of_blocks_processed >= max; };
-	auto store_batch_reached = [&number_of_blocks_processed, max = node.store.max_block_write_batch_num ()] { return number_of_blocks_processed >= max; };
-
-	while (have_blocks_ready () && (!deadline_reached () || !processor_batch_reached ()) && !store_batch_reached ())
-	{
-		// TODO: Cleaner periodical logging
-		if ((blocks.size () + forced.size () > 64) && should_log ())
-		{
-			node.logger.debug (nano::log::type::blockprocessor, "{} blocks (+ {} forced) in processing queue", blocks.size (), forced.size ());
-		}
-
-		auto [entry, force] = next_block ();
-		auto const & [block, context] = entry;
-		auto const hash = block->hash ();
-
-		lock_a.unlock ();
-
-		if (force)
-		{
-			number_of_forced_processed++;
-			rollback_competitor (transaction, *block);
-		}
-
-		number_of_blocks_processed++;
-
-		auto result = process_one (transaction, block, force);
-		processed.emplace_back (result, block, context);
-
-		lock_a.lock ();
-	}
-
-	lock_a.unlock ();
-
-	if (number_of_blocks_processed != 0 && timer_l.stop () > std::chrono::milliseconds (100))
-	{
-		node.logger.debug (nano::log::type::blockprocessor, "Processed {} blocks ({} forced) in {} {}", number_of_blocks_processed, number_of_forced_processed, timer_l.value ().count (), timer_l.unit ());
-	}
-
-	return processed;
-}
-
-nano::process_return nano::block_processor::process_one (store::write_transaction const & transaction_a, std::shared_ptr<nano::block> block, bool const forced_a)
-{
-	nano::process_return result;
-	auto hash (block->hash ());
-	result = node.ledger.process (transaction_a, *block);
-
-	node.stats.inc (nano::stat::type::blockprocessor, to_stat_detail (result.code));
-	node.logger.trace (nano::log::type::blockprocessor, nano::log::detail::block_processed,
-	nano::log::arg{ "result", result.code },
-	nano::log::arg{ "forced", forced_a },
-	nano::log::arg{ "block", block });
-
-	switch (result.code)
-	{
-		case nano::process_result::progress:
-		{
-			queue_unchecked (transaction_a, hash);
-			/* For send blocks check epoch open unchecked (gap pending).
-			For state blocks check only send subtype and only if block epoch is not last epoch.
-			If epoch is last, then pending entry shouldn't trigger same epoch open block for destination account. */
-			if (block->type () == nano::block_type::send || (block->type () == nano::block_type::state && block->sideband ().details.is_send && std::underlying_type_t<nano::epoch> (block->sideband ().details.epoch) < std::underlying_type_t<nano::epoch> (nano::epoch::max)))
-			{
-				/* block->destination () for legacy send blocks
-				block->link () for state blocks (send subtype) */
-				queue_unchecked (transaction_a, block->destination ().is_zero () ? block->link () : block->destination ());
-			}
-			break;
-		}
-		case nano::process_result::gap_previous:
-		{
-			node.unchecked.put (block->previous (), block);
-			node.stats.inc (nano::stat::type::ledger, nano::stat::detail::gap_previous);
-			break;
-		}
-		case nano::process_result::gap_source:
-		{
-			node.unchecked.put (node.ledger.block_source (transaction_a, *block), block);
-			node.stats.inc (nano::stat::type::ledger, nano::stat::detail::gap_source);
-			break;
-		}
-		case nano::process_result::gap_epoch_open_pending:
-		{
-			node.unchecked.put (block->account (), block); // Specific unchecked key starting with epoch open block account public key
-			node.stats.inc (nano::stat::type::ledger, nano::stat::detail::gap_source);
-			break;
-		}
-		case nano::process_result::old:
-		{
-			node.stats.inc (nano::stat::type::ledger, nano::stat::detail::old);
-			break;
-		}
-		case nano::process_result::bad_signature:
-		{
-			break;
-		}
-		case nano::process_result::negative_spend:
-		{
-			break;
-		}
-		case nano::process_result::unreceivable:
-		{
-			break;
-		}
-		case nano::process_result::fork:
-		{
-			node.stats.inc (nano::stat::type::ledger, nano::stat::detail::fork);
-			break;
-		}
-		case nano::process_result::opened_burn_account:
-		{
-			break;
-		}
-		case nano::process_result::balance_mismatch:
-		{
-			break;
-		}
-		case nano::process_result::representative_mismatch:
-		{
-			break;
-		}
-		case nano::process_result::block_position:
-		{
-			break;
-		}
-		case nano::process_result::insufficient_work:
-		{
-			break;
-		}
->>>>>>> 1cb607af
+		result.emplace_back (ret, block, nano::block_processor::context{ static_cast<nano::block_processor::block_source> (source) });
 	}
 	rsnano::rsn_process_batch_result_destroy (result_handle);
 	return result;
