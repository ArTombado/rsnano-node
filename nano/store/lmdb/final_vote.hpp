--- conflicted
+++ resolved
@@ -2,64 +2,25 @@
 
 #include <nano/store/final.hpp>
 
-<<<<<<< HEAD
-namespace nano
-=======
-#include <lmdb/libraries/liblmdb/lmdb.h>
-
-namespace nano::store::lmdb
->>>>>>> 1e57b5b4
-{
-class component;
-}
 namespace nano::store::lmdb
 {
 class final_vote : public nano::store::final_vote
 {
-<<<<<<< HEAD
-	class final_vote_store : public nano::final_vote_store
-	{
-	public:
-		explicit final_vote_store (rsnano::LmdbFinalVoteStoreHandle * handle_a);
-		~final_vote_store ();
-		final_vote_store (final_vote_store const &) = delete;
-		final_vote_store (final_vote_store &&) = delete;
-		bool put (nano::write_transaction const & transaction_a, nano::qualified_root const & root_a, nano::block_hash const & hash_a) override;
-		std::vector<nano::block_hash> get (nano::transaction const & transaction_a, nano::root const & root_a) override;
-		void del (nano::write_transaction const & transaction_a, nano::root const & root_a) override;
-		size_t count (nano::transaction const & transaction_a) const override;
-		void clear (nano::write_transaction const & transaction_a, nano::root const & root_a) override;
-		void clear (nano::write_transaction const & transaction_a) override;
-		nano::store_iterator<nano::qualified_root, nano::block_hash> begin (nano::transaction const & transaction_a, nano::qualified_root const & root_a) const override;
-		nano::store_iterator<nano::qualified_root, nano::block_hash> begin (nano::transaction const & transaction_a) const override;
-		nano::store_iterator<nano::qualified_root, nano::block_hash> end () const override;
-		void for_each_par (std::function<void (nano::read_transaction const &, nano::store_iterator<nano::qualified_root, nano::block_hash>, nano::store_iterator<nano::qualified_root, nano::block_hash>)> const & action_a) const override;
-		rsnano::LmdbFinalVoteStoreHandle * handle;
-	};
-}
-}
-=======
-private:
-	nano::store::lmdb::component & store;
-
 public:
-	explicit final_vote (nano::store::lmdb::component & store);
-	bool put (store::write_transaction const & transaction_a, nano::qualified_root const & root_a, nano::block_hash const & hash_a) override;
-	std::vector<nano::block_hash> get (store::transaction const & transaction_a, nano::root const & root_a) override;
-	void del (store::write_transaction const & transaction_a, nano::root const & root_a) override;
-	size_t count (store::transaction const & transaction_a) const override;
-	void clear (store::write_transaction const & transaction_a, nano::root const & root_a) override;
-	void clear (store::write_transaction const & transaction_a) override;
-	store::iterator<nano::qualified_root, nano::block_hash> begin (store::transaction const & transaction_a, nano::qualified_root const & root_a) const override;
-	store::iterator<nano::qualified_root, nano::block_hash> begin (store::transaction const & transaction_a) const override;
-	store::iterator<nano::qualified_root, nano::block_hash> end () const override;
-	void for_each_par (std::function<void (store::read_transaction const &, store::iterator<nano::qualified_root, nano::block_hash>, store::iterator<nano::qualified_root, nano::block_hash>)> const & action_a) const override;
-
-	/**
-		 * Maps root to block hash for generated final votes.
-		 * nano::qualified_root -> nano::block_hash
-		 */
-	MDB_dbi final_votes_handle{ 0 };
+	explicit final_vote (rsnano::LmdbFinalVoteStoreHandle * handle_a);
+	~final_vote ();
+	final_vote (final_vote const &) = delete;
+	final_vote (final_vote &&) = delete;
+	bool put (nano::store::write_transaction const & transaction_a, nano::qualified_root const & root_a, nano::block_hash const & hash_a) override;
+	std::vector<nano::block_hash> get (nano::store::transaction const & transaction_a, nano::root const & root_a) override;
+	void del (nano::store::write_transaction const & transaction_a, nano::root const & root_a) override;
+	size_t count (nano::store::transaction const & transaction_a) const override;
+	void clear (nano::store::write_transaction const & transaction_a, nano::root const & root_a) override;
+	void clear (nano::store::write_transaction const & transaction_a) override;
+	nano::store::iterator<nano::qualified_root, nano::block_hash> begin (nano::store::transaction const & transaction_a, nano::qualified_root const & root_a) const override;
+	nano::store::iterator<nano::qualified_root, nano::block_hash> begin (nano::store::transaction const & transaction_a) const override;
+	nano::store::iterator<nano::qualified_root, nano::block_hash> end () const override;
+	void for_each_par (std::function<void (nano::store::read_transaction const &, nano::store::iterator<nano::qualified_root, nano::block_hash>, nano::store::iterator<nano::qualified_root, nano::block_hash>)> const & action_a) const override;
+	rsnano::LmdbFinalVoteStoreHandle * handle;
 };
-} // namespace nano::store::lmdb
->>>>>>> 1e57b5b4
+}