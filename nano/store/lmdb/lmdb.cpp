#include <nano/lib/rsnanoutils.hpp>
#include <nano/lib/utility.hpp>
#include <nano/secure/buffer.hpp>
#include <nano/secure/ledger.hpp>
#include <nano/store/lmdb/iterator.hpp>
#include <nano/store/lmdb/lmdb.hpp>
#include <nano/store/lmdb/wallet_value.hpp>
#include <nano/store/version.hpp>

#include <boost/filesystem.hpp>
#include <boost/format.hpp>
#include <boost/polymorphic_cast.hpp>

#include <queue>

<<<<<<< HEAD
namespace
{
rsnano::LmdbStoreHandle * create_store_handle (bool & error_a, boost::filesystem::path const & path_a, nano::mdb_env::options options_a, const std::shared_ptr<nano::logger_mt> & logger_a, nano::txn_tracking_config const & txn_tracking_config_a, std::chrono::milliseconds block_processor_batch_max_time_a, bool backup_before_upgrade)
=======
nano::store::lmdb::component::component (nano::logger_mt & logger_a, boost::filesystem::path const & path_a, nano::ledger_constants & constants, nano::txn_tracking_config const & txn_tracking_config_a, std::chrono::milliseconds block_processor_batch_max_time_a, nano::lmdb_config const & lmdb_config_a, bool backup_before_upgrade_a) :
	// clang-format off
	nano::store::component{
		block_store,
		frontier_store,
		account_store,
		pending_store,
		online_weight_store,
		pruned_store,
		peer_store,
		confirmation_height_store,
		final_vote_store,
		version_store
	},
	// clang-format on
	block_store{ *this },
	frontier_store{ *this },
	account_store{ *this },
	pending_store{ *this },
	online_weight_store{ *this },
	pruned_store{ *this },
	peer_store{ *this },
	confirmation_height_store{ *this },
	final_vote_store{ *this },
	version_store{ *this },
	logger (logger_a),
	env (error, path_a, nano::store::lmdb::env::options::make ().set_config (lmdb_config_a).set_use_no_mem_init (true)),
	mdb_txn_tracker (logger_a, txn_tracking_config_a, block_processor_batch_max_time_a),
	txn_tracking_enabled (txn_tracking_config_a.enable)
{
	if (!error)
	{
		debug_assert (path_a.filename () == "data.ldb");

		auto is_fully_upgraded (false);
		auto is_fresh_db (false);
		{
			auto transaction (tx_begin_read ());
			auto err = mdb_dbi_open (env.tx (transaction), "meta", 0, &block_store.meta_handle);
			is_fresh_db = err != MDB_SUCCESS;
			if (err == MDB_SUCCESS)
			{
				is_fully_upgraded = (version.get (transaction) == version_current);
				mdb_dbi_close (env, block_store.meta_handle);
			}
		}

		// Only open a write lock when upgrades are needed. This is because CLI commands
		// open inactive nodes which can otherwise be locked here if there is a long write
		// (can be a few minutes with the --fast_bootstrap flag for instance)
		if (!is_fully_upgraded)
		{
			if (!is_fresh_db)
			{
				logger.always_log ("Upgrade in progress...");
				if (backup_before_upgrade_a)
				{
					create_backup_file (env, path_a, logger_a);
				}
			}
			auto needs_vacuuming = false;
			{
				auto transaction (tx_begin_write ());
				open_databases (error, transaction, MDB_CREATE);
				if (!error)
				{
					error |= do_upgrades (transaction, constants, needs_vacuuming);
				}
			}

			if (needs_vacuuming)
			{
				logger.always_log ("Preparing vacuum...");
				auto vacuum_success = vacuum_after_upgrade (path_a, lmdb_config_a);
				logger.always_log (vacuum_success ? "Vacuum succeeded." : "Failed to vacuum. (Optional) Ensure enough disk space is available for a copy of the database and try to vacuum after shutting down the node");
			}
		}
		else
		{
			auto transaction (tx_begin_read ());
			open_databases (error, transaction, 0);
		}
	}
}

bool nano::store::lmdb::component::vacuum_after_upgrade (boost::filesystem::path const & path_a, nano::lmdb_config const & lmdb_config_a)
{
	// Vacuum the database. This is not a required step and may actually fail if there isn't enough storage space.
	auto vacuum_path = path_a.parent_path () / "vacuumed.ldb";

	auto vacuum_success = copy_db (vacuum_path);
	if (vacuum_success)
	{
		// Need to close the database to release the file handle
		mdb_env_sync (env.environment, true);
		mdb_env_close (env.environment);
		env.environment = nullptr;

		// Replace the ledger file with the vacuumed one
		boost::filesystem::rename (vacuum_path, path_a);

		// Set up the environment again
		auto options = nano::store::lmdb::env::options::make ()
					   .set_config (lmdb_config_a)
					   .set_use_no_mem_init (true);
		env.init (error, path_a, options);
		if (!error)
		{
			auto transaction (tx_begin_read ());
			open_databases (error, transaction, 0);
		}
	}
	else
	{
		// The vacuum file can be in an inconsistent state if there wasn't enough space to create it
		boost::filesystem::remove (vacuum_path);
	}
	return vacuum_success;
}

void nano::store::lmdb::component::serialize_mdb_tracker (boost::property_tree::ptree & json, std::chrono::milliseconds min_read_time, std::chrono::milliseconds min_write_time)
>>>>>>> 1e57b5b4
{
	auto path_string{ path_a.string () };
	auto config_dto{ options_a.config.to_dto () };
	auto txn_config_dto{ txn_tracking_config_a.to_dto () };
	return rsnano::rsn_lmdb_store_create (&error_a, reinterpret_cast<const int8_t *> (path_string.c_str ()), &config_dto, options_a.use_no_mem_init, nano::to_logger_handle (logger_a), &txn_config_dto, block_processor_batch_max_time_a.count (), backup_before_upgrade);
}
<<<<<<< HEAD
}

nano::lmdb::store::store (std::shared_ptr<nano::logger_mt> logger_a, boost::filesystem::path const & path_a, nano::ledger_constants & constants, nano::txn_tracking_config const & txn_tracking_config_a, std::chrono::milliseconds block_processor_batch_max_time_a, nano::lmdb_config const & lmdb_config_a, bool backup_before_upgrade_a) :
	handle{ create_store_handle (error, path_a, nano::mdb_env::options::make ().set_config (lmdb_config_a).set_use_no_mem_init (true), logger_a, txn_tracking_config_a, block_processor_batch_max_time_a, backup_before_upgrade_a) },
	block_store{ rsnano::rsn_lmdb_store_block (handle) },
	frontier_store{ rsnano::rsn_lmdb_store_frontier (handle) },
	account_store{ rsnano::rsn_lmdb_store_account (handle) },
	pending_store{ rsnano::rsn_lmdb_store_pending (handle) },
	online_weight_store{ rsnano::rsn_lmdb_store_online_weight (handle) },
	pruned_store{ rsnano::rsn_lmdb_store_pruned (handle) },
	peer_store{ rsnano::rsn_lmdb_store_peer (handle) },
	confirmation_height_store{ rsnano::rsn_lmdb_store_confirmation_height (handle) },
	final_vote_store{ rsnano::rsn_lmdb_store_final_vote (handle) },
	version_store{ rsnano::rsn_lmdb_store_version (handle) }
=======

void nano::store::lmdb::component::serialize_memory_stats (boost::property_tree::ptree & json)
{
	MDB_stat stats;
	auto status (mdb_env_stat (env.environment, &stats));
	release_assert (status == 0);
	json.put ("branch_pages", stats.ms_branch_pages);
	json.put ("depth", stats.ms_depth);
	json.put ("entries", stats.ms_entries);
	json.put ("leaf_pages", stats.ms_leaf_pages);
	json.put ("overflow_pages", stats.ms_overflow_pages);
	json.put ("page_size", stats.ms_psize);
}

nano::store::write_transaction nano::store::lmdb::component::tx_begin_write (std::vector<nano::tables> const &, std::vector<nano::tables> const &)
{
	return env.tx_begin_write (create_txn_callbacks ());
}

nano::store::read_transaction nano::store::lmdb::component::tx_begin_read () const
{
	return env.tx_begin_read (create_txn_callbacks ());
}

std::string nano::store::lmdb::component::vendor_get () const
>>>>>>> 1e57b5b4
{
}

<<<<<<< HEAD
nano::lmdb::store::~store ()
{
	if (handle != nullptr)
		rsnano::rsn_lmdb_store_destroy (handle);
}

void nano::lmdb::store::serialize_mdb_tracker (boost::property_tree::ptree & json, std::chrono::milliseconds min_read_time, std::chrono::milliseconds min_write_time)
=======
nano::store::lmdb::txn_callbacks nano::store::lmdb::component::create_txn_callbacks () const
{
	nano::store::lmdb::txn_callbacks mdb_txn_callbacks;
	if (txn_tracking_enabled)
	{
		mdb_txn_callbacks.txn_start = ([&mdb_txn_tracker = mdb_txn_tracker] (store::transaction_impl const * transaction_impl) {
			mdb_txn_tracker.add (transaction_impl);
		});
		mdb_txn_callbacks.txn_end = ([&mdb_txn_tracker = mdb_txn_tracker] (store::transaction_impl const * transaction_impl) {
			mdb_txn_tracker.erase (transaction_impl);
		});
	}
	return mdb_txn_callbacks;
}

void nano::store::lmdb::component::open_databases (bool & error_a, store::transaction const & transaction_a, unsigned flags)
{
	error_a |= mdb_dbi_open (env.tx (transaction_a), "frontiers", flags, &frontier_store.frontiers_handle) != 0;
	error_a |= mdb_dbi_open (env.tx (transaction_a), "online_weight", flags, &online_weight_store.online_weight_handle) != 0;
	error_a |= mdb_dbi_open (env.tx (transaction_a), "meta", flags, &block_store.meta_handle) != 0;
	error_a |= mdb_dbi_open (env.tx (transaction_a), "peers", flags, &peer_store.peers_handle) != 0;
	error_a |= mdb_dbi_open (env.tx (transaction_a), "pruned", flags, &pruned_store.pruned_handle) != 0;
	error_a |= mdb_dbi_open (env.tx (transaction_a), "confirmation_height", flags, &confirmation_height_store.confirmation_height_handle) != 0;
	error_a |= mdb_dbi_open (env.tx (transaction_a), "accounts", flags, &account_store.accounts_v0_handle) != 0;
	account_store.accounts_handle = account_store.accounts_v0_handle;
	error_a |= mdb_dbi_open (env.tx (transaction_a), "pending", flags, &pending_store.pending_v0_handle) != 0;
	pending_store.pending_handle = pending_store.pending_v0_handle;
	error_a |= mdb_dbi_open (env.tx (transaction_a), "final_votes", flags, &final_vote_store.final_votes_handle) != 0;

	auto version_l = version.get (transaction_a);
	if (version_l < 19)
	{
		// These legacy (and state) block databases are no longer used, but need opening so they can be deleted during an upgrade
		error_a |= mdb_dbi_open (env.tx (transaction_a), "send", flags, &block_store.send_blocks_handle) != 0;
		error_a |= mdb_dbi_open (env.tx (transaction_a), "receive", flags, &block_store.receive_blocks_handle) != 0;
		error_a |= mdb_dbi_open (env.tx (transaction_a), "open", flags, &block_store.open_blocks_handle) != 0;
		error_a |= mdb_dbi_open (env.tx (transaction_a), "change", flags, &block_store.change_blocks_handle) != 0;
		if (version_l >= 15)
		{
			error_a |= mdb_dbi_open (env.tx (transaction_a), "state_blocks", flags, &block_store.state_blocks_handle) != 0;
			block_store.state_blocks_v0_handle = block_store.state_blocks_handle;
		}
	}
	else
	{
		error_a |= mdb_dbi_open (env.tx (transaction_a), "blocks", MDB_CREATE, &block_store.blocks_handle) != 0;
	}

	if (version_l < 16)
	{
		// The representation database is no longer used, but needs opening so that it can be deleted during an upgrade
		error_a |= mdb_dbi_open (env.tx (transaction_a), "representation", flags, &account_store.representation_handle) != 0;
	}

	if (version_l < 15)
	{
		// These databases are no longer used, but need opening so they can be deleted during an upgrade
		error_a |= mdb_dbi_open (env.tx (transaction_a), "state", flags, &block_store.state_blocks_v0_handle) != 0;
		block_store.state_blocks_handle = block_store.state_blocks_v0_handle;
		error_a |= mdb_dbi_open (env.tx (transaction_a), "accounts_v1", flags, &account_store.accounts_v1_handle) != 0;
		error_a |= mdb_dbi_open (env.tx (transaction_a), "pending_v1", flags, &pending_store.pending_v1_handle) != 0;
		error_a |= mdb_dbi_open (env.tx (transaction_a), "state_v1", flags, &block_store.state_blocks_v1_handle) != 0;
	}
}

bool nano::store::lmdb::component::do_upgrades (store::write_transaction & transaction_a, nano::ledger_constants & constants, bool & needs_vacuuming)
{
	auto error (false);
	auto version_l = version.get (transaction_a);
	switch (version_l)
	{
		case 1:
		case 2:
		case 3:
		case 4:
		case 5:
		case 6:
		case 7:
		case 8:
		case 9:
		case 10:
		case 11:
		case 12:
		case 13:
			logger.always_log (boost::str (boost::format ("The version of the ledger (%1%) is lower than the minimum (%2%) which is supported for upgrades. Either upgrade to a v19, v20 or v21 node first or delete the ledger.") % version_l % version_minimum));
			error = true;
			break;
		case 14:
			upgrade_v14_to_v15 (transaction_a);
			[[fallthrough]];
			// Upgrades to version 16, 17 & 18 are all part of the v21 node release
		case 15:
			upgrade_v15_to_v16 (transaction_a);
			[[fallthrough]];
		case 16:
			upgrade_v16_to_v17 (transaction_a);
			[[fallthrough]];
		case 17:
			upgrade_v17_to_v18 (transaction_a, constants);
			[[fallthrough]];
			// Upgrades to version 19 & 20 are both part of the v22 node release
		case 18:
			upgrade_v18_to_v19 (transaction_a);
			needs_vacuuming = true;
			[[fallthrough]];
		case 19:
			upgrade_v19_to_v20 (transaction_a);
			[[fallthrough]];
		case 20:
			upgrade_v20_to_v21 (transaction_a);
			[[fallthrough]];
		case 21:
			upgrade_v21_to_v22 (transaction_a);
			[[fallthrough]];
		case 22:
			break;
		default:
			logger.always_log (boost::str (boost::format ("The version of the ledger (%1%) is too high for this node") % version_l));
			error = true;
			break;
	}
	return error;
}

void nano::store::lmdb::component::upgrade_v14_to_v15 (store::write_transaction & transaction_a)
{
	logger.always_log ("Preparing v14 to v15 database upgrade...");

	std::vector<std::pair<nano::account, nano::account_info>> account_infos;
	upgrade_counters account_counters (count (transaction_a, account_store.accounts_v0_handle), count (transaction_a, account_store.accounts_v1_handle));
	account_infos.reserve (account_counters.before_v0 + account_counters.before_v1);

	nano::store::lmdb::merge_iterator<nano::account, nano::store::account_info_v14> i_account (transaction_a, account_store.accounts_v0_handle, account_store.accounts_v1_handle);
	nano::store::lmdb::merge_iterator<nano::account, nano::store::account_info_v14> n_account{};
	for (; i_account != n_account; ++i_account)
	{
		nano::account account (i_account->first);
		nano::store::account_info_v14 account_info_v14 (i_account->second);

		// Upgrade rep block to representative account
		auto rep_block = block_get_v14 (transaction_a, account_info_v14.rep_block);
		release_assert (rep_block != nullptr);
		account_infos.emplace_back (account, nano::account_info{ account_info_v14.head, rep_block->representative (), account_info_v14.open_block, account_info_v14.balance, account_info_v14.modified, account_info_v14.block_count, i_account.from_first_database ? nano::epoch::epoch_0 : nano::epoch::epoch_1 });
		// Move confirmation height from account_info database to its own table
		mdb_put (env.tx (transaction_a), confirmation_height_store.confirmation_height_handle, nano::store::lmdb::db_val (account), nano::store::lmdb::db_val (account_info_v14.confirmation_height), MDB_APPEND);
		i_account.from_first_database ? ++account_counters.after_v0 : ++account_counters.after_v1;
	}

	logger.always_log ("Finished extracting confirmation height to its own database");

	debug_assert (account_counters.are_equal ());
	// No longer need accounts_v1, keep v0 but clear it
	mdb_drop (env.tx (transaction_a), account_store.accounts_v1_handle, 1);
	mdb_drop (env.tx (transaction_a), account_store.accounts_v0_handle, 0);

	for (auto const & account_account_info_pair : account_infos)
	{
		auto const & account_info (account_account_info_pair.second);
		mdb_put (env.tx (transaction_a), account_store.accounts_handle, nano::store::lmdb::db_val (account_account_info_pair.first), nano::store::lmdb::db_val (account_info), MDB_APPEND);
	}

	logger.always_log ("Epoch merge upgrade: Finished accounts, now doing state blocks");

	account_infos.clear ();

	// Have to create a new database as we are iterating over the existing ones and want to use MDB_APPEND for quick insertion
	MDB_dbi state_blocks_new;
	mdb_dbi_open (env.tx (transaction_a), "state_blocks", MDB_CREATE, &state_blocks_new);

	upgrade_counters state_counters (count (transaction_a, block_store.state_blocks_v0_handle), count (transaction_a, block_store.state_blocks_v1_handle));

	nano::store::lmdb::merge_iterator<nano::block_hash, nano::store::state_block_w_sideband_v14> i_state (transaction_a, block_store.state_blocks_v0_handle, block_store.state_blocks_v1_handle);
	nano::store::lmdb::merge_iterator<nano::block_hash, nano::store::state_block_w_sideband_v14> n_state{};
	auto num = 0u;
	for (; i_state != n_state; ++i_state, ++num)
	{
		nano::block_hash hash (i_state->first);
		nano::store::state_block_w_sideband_v14 state_block_w_sideband_v14 (i_state->second);
		auto & sideband_v14 = state_block_w_sideband_v14.sideband;

		nano::store::block_sideband_v18 sideband (sideband_v14.account, sideband_v14.successor, sideband_v14.balance, sideband_v14.height, sideband_v14.timestamp, i_state.from_first_database ? nano::epoch::epoch_0 : nano::epoch::epoch_1, false, false, false);

		// Write these out
		std::vector<uint8_t> data;
		{
			nano::vectorstream stream (data);
			state_block_w_sideband_v14.state_block->serialize (stream);
			sideband.serialize (stream, sideband_v14.type);
		}

		nano::store::lmdb::db_val value{ data.size (), (void *)data.data () };
		auto s = mdb_put (env.tx (transaction_a), state_blocks_new, nano::store::lmdb::db_val (hash), value, MDB_APPEND);
		release_assert_success (s);

		// Every so often output to the log to indicate progress
		constexpr auto output_cutoff = 1000000;
		if (num % output_cutoff == 0 && num != 0)
		{
			logger.always_log (boost::str (boost::format ("Database epoch merge upgrade %1% million state blocks upgraded") % (num / output_cutoff)));
		}
		i_state.from_first_database ? ++state_counters.after_v0 : ++state_counters.after_v1;
	}

	debug_assert (state_counters.are_equal ());
	logger.always_log ("Epoch merge upgrade: Finished state blocks, now doing pending blocks");

	block_store.state_blocks_handle = state_blocks_new;

	// No longer need states v0/v1 databases
	mdb_drop (env.tx (transaction_a), block_store.state_blocks_v1_handle, 1);
	mdb_drop (env.tx (transaction_a), block_store.state_blocks_v0_handle, 1);

	block_store.state_blocks_v0_handle = block_store.state_blocks_handle;

	upgrade_counters pending_counters (count (transaction_a, pending_store.pending_v0_handle), count (transaction_a, pending_store.pending_v1_handle));
	std::vector<std::pair<nano::pending_key, nano::pending_info>> pending_infos;
	pending_infos.reserve (pending_counters.before_v0 + pending_counters.before_v1);

	nano::store::lmdb::merge_iterator<nano::pending_key, nano::store::pending_info_v14> i_pending (transaction_a, pending_store.pending_v0_handle, pending_store.pending_v1_handle);
	nano::store::lmdb::merge_iterator<nano::pending_key, nano::store::pending_info_v14> n_pending{};
	for (; i_pending != n_pending; ++i_pending)
	{
		nano::store::pending_info_v14 info (i_pending->second);
		pending_infos.emplace_back (nano::pending_key (i_pending->first), nano::pending_info{ info.source, info.amount, i_pending.from_first_database ? nano::epoch::epoch_0 : nano::epoch::epoch_1 });
		i_pending.from_first_database ? ++pending_counters.after_v0 : ++pending_counters.after_v1;
	}

	debug_assert (pending_counters.are_equal ());

	// No longer need the pending v1 table
	mdb_drop (env.tx (transaction_a), pending_store.pending_v1_handle, 1);
	mdb_drop (env.tx (transaction_a), pending_store.pending_v0_handle, 0);

	for (auto const & pending_key_pending_info_pair : pending_infos)
	{
		mdb_put (env.tx (transaction_a), pending_store.pending_handle, nano::store::lmdb::db_val (pending_key_pending_info_pair.first), nano::store::lmdb::db_val (pending_key_pending_info_pair.second), MDB_APPEND);
	}

	version.put (transaction_a, 15);
	logger.always_log ("Finished epoch merge upgrade");
}

void nano::store::lmdb::component::upgrade_v15_to_v16 (store::write_transaction const & transaction_a)
{
	// Representation table is no longer used
	debug_assert (account_store.representation_handle != 0);
	if (account_store.representation_handle != 0)
	{
		auto status (mdb_drop (env.tx (transaction_a), account_store.representation_handle, 1));
		release_assert (status == MDB_SUCCESS);
		account_store.representation_handle = 0;
	}
	version.put (transaction_a, 16);
}

void nano::store::lmdb::component::upgrade_v16_to_v17 (store::write_transaction const & transaction_a)
{
	logger.always_log ("Preparing v16 to v17 database upgrade...");

	auto account_info_i = account.begin (transaction_a);
	auto account_info_n = account.end ();

	// Set the confirmed frontier for each account in the confirmation height table
	std::vector<std::pair<nano::account, nano::confirmation_height_info>> confirmation_height_infos;
	auto num = 0u;
	for (nano::store::lmdb::iterator<nano::account, uint64_t> i (transaction_a, confirmation_height_store.confirmation_height_handle), n (nano::store::lmdb::iterator<nano::account, uint64_t>{}); i != n; ++i, ++account_info_i, ++num)
	{
		nano::account account (i->first);
		uint64_t confirmation_height (i->second);

		// Check account hashes matches both the accounts table and confirmation height table
		debug_assert (account == account_info_i->first);

		auto const & account_info = account_info_i->second;

		if (confirmation_height == 0)
		{
			confirmation_height_infos.emplace_back (account, confirmation_height_info{ 0, nano::block_hash (0) });
		}
		else
		{
			if (account_info_i->second.block_count / 2 >= confirmation_height)
			{
				// The confirmation height of the account is closer to the bottom of the chain, so start there and work up
				auto block = block_get_v18 (transaction_a, account_info.open_block);
				debug_assert (block);
				auto height = 1;

				while (height != confirmation_height)
				{
					block = block_get_v18 (transaction_a, block->sideband ().successor);
					debug_assert (block);
					++height;
				}

				debug_assert (block->sideband ().height == confirmation_height);
				confirmation_height_infos.emplace_back (account, confirmation_height_info{ confirmation_height, block->hash () });
			}
			else
			{
				// The confirmation height of the account is closer to the top of the chain so start there and work down
				auto block = block_get_v18 (transaction_a, account_info.head);
				auto height = block->sideband ().height;
				while (height != confirmation_height)
				{
					block = block_get_v18 (transaction_a, block->previous ());
					debug_assert (block);
					--height;
				}
				confirmation_height_infos.emplace_back (account, confirmation_height_info{ confirmation_height, block->hash () });
			}
		}

		// Every so often output to the log to indicate progress (every 200k accounts)
		constexpr auto output_cutoff = 200000;
		if (num % output_cutoff == 0 && num != 0)
		{
			logger.always_log (boost::str (boost::format ("Confirmation height frontier set for %1%00k accounts") % ((num / output_cutoff) * 2)));
		}
	}

	// Clear it then append
	auto status (mdb_drop (env.tx (transaction_a), confirmation_height_store.confirmation_height_handle, 0));
	release_assert_success (status);

	for (auto const & confirmation_height_info_pair : confirmation_height_infos)
	{
		mdb_put (env.tx (transaction_a), confirmation_height_store.confirmation_height_handle, nano::store::lmdb::db_val (confirmation_height_info_pair.first), nano::store::lmdb::db_val (confirmation_height_info_pair.second), MDB_APPEND);
	}

	version.put (transaction_a, 17);
	logger.always_log ("Finished upgrading confirmation height frontiers");
}

void nano::store::lmdb::component::upgrade_v17_to_v18 (store::write_transaction const & transaction_a, nano::ledger_constants & constants)
{
	logger.always_log ("Preparing v17 to v18 database upgrade...");

	auto count_pre (count (transaction_a, block_store.state_blocks_handle));

	auto num = 0u;
	for (nano::store::lmdb::iterator<nano::block_hash, nano::store::block_w_sideband_v18<nano::state_block>> state_i (transaction_a, block_store.state_blocks_handle), state_n{}; state_i != state_n; ++state_i, ++num)
	{
		nano::store::block_w_sideband_v18<nano::state_block> block_w_sideband (state_i->second);
		auto & block (block_w_sideband.block);
		auto & sideband (block_w_sideband.sideband);

		bool is_send{ false };
		bool is_receive{ false };
		bool is_epoch{ false };

		nano::amount prev_balance (0);
		if (!block->hashables.previous.is_zero ())
		{
			auto prev = block_get_v18 (transaction_a, block->hashables.previous);
			prev_balance = nano::ledger::balance (*prev);
		}
		if (block->hashables.balance == prev_balance && constants.epochs.is_epoch_link (block->hashables.link))
		{
			is_epoch = true;
		}
		else if (block->hashables.balance < prev_balance)
		{
			is_send = true;
		}
		else if (!block->hashables.link.is_zero ())
		{
			is_receive = true;
		}

		nano::store::block_sideband_v18 new_sideband (sideband.account, sideband.successor, sideband.balance, sideband.height, sideband.timestamp, sideband.details.epoch, is_send, is_receive, is_epoch);
		// Write these out
		std::vector<uint8_t> data;
		{
			nano::vectorstream stream (data);
			block->serialize (stream);
			new_sideband.serialize (stream, block->type ());
		}
		nano::store::lmdb::db_val value{ data.size (), (void *)data.data () };
		auto s = mdb_cursor_put (state_i.cursor, state_i->first, value, MDB_CURRENT);
		release_assert_success (s);

		// Every so often output to the log to indicate progress
		constexpr auto output_cutoff = 1000000;
		if (num > 0 && num % output_cutoff == 0)
		{
			logger.always_log (boost::str (boost::format ("Database sideband upgrade %1% million state blocks upgraded (out of %2%)") % (num / output_cutoff) % count_pre));
		}
	}

	auto count_post (count (transaction_a, block_store.state_blocks_handle));
	release_assert (count_pre == count_post);

	version.put (transaction_a, 18);
	logger.always_log ("Finished upgrading the sideband");
}

void nano::store::lmdb::component::upgrade_v18_to_v19 (store::write_transaction const & transaction_a)
{
	logger.always_log ("Preparing v18 to v19 database upgrade...");
	auto count_pre (count (transaction_a, block_store.state_blocks_handle) + count (transaction_a, block_store.send_blocks_handle) + count (transaction_a, block_store.receive_blocks_handle) + count (transaction_a, block_store.change_blocks_handle) + count (transaction_a, block_store.open_blocks_handle));

	// Combine in order of likeliness of counts
	std::map<nano::block_hash, nano::store::block_w_sideband> legacy_open_receive_change_blocks;

	for (auto i (store::iterator<nano::block_hash, nano::store::block_w_sideband_v18<nano::change_block>> (std::make_unique<nano::store::lmdb::iterator<nano::block_hash, nano::store::block_w_sideband_v18<nano::change_block>>> (transaction_a, block_store.change_blocks_handle))), n (store::iterator<nano::block_hash, nano::store::block_w_sideband_v18<nano::change_block>> (nullptr)); i != n; ++i)
	{
		nano::store::block_sideband_v18 const & old_sideband (i->second.sideband);
		nano::block_sideband new_sideband (old_sideband.account, old_sideband.successor, old_sideband.balance, old_sideband.height, old_sideband.timestamp, nano::epoch::epoch_0, false, false, false, nano::epoch::epoch_0);
		legacy_open_receive_change_blocks[i->first] = { nano::store::block_w_sideband{ i->second.block, new_sideband } };
	}

	for (auto i (store::iterator<nano::block_hash, nano::store::block_w_sideband_v18<nano::open_block>> (std::make_unique<nano::store::lmdb::iterator<nano::block_hash, nano::store::block_w_sideband_v18<nano::open_block>>> (transaction_a, block_store.open_blocks_handle))), n (store::iterator<nano::block_hash, nano::store::block_w_sideband_v18<nano::open_block>> (nullptr)); i != n; ++i)
	{
		nano::store::block_sideband_v18 const & old_sideband (i->second.sideband);
		nano::block_sideband new_sideband (old_sideband.account, old_sideband.successor, old_sideband.balance, old_sideband.height, old_sideband.timestamp, nano::epoch::epoch_0, false, false, false, nano::epoch::epoch_0);
		legacy_open_receive_change_blocks[i->first] = { nano::store::block_w_sideband{ i->second.block, new_sideband } };
	}

	for (auto i (store::iterator<nano::block_hash, nano::store::block_w_sideband_v18<nano::receive_block>> (std::make_unique<nano::store::lmdb::iterator<nano::block_hash, nano::store::block_w_sideband_v18<nano::receive_block>>> (transaction_a, block_store.receive_blocks_handle))), n (store::iterator<nano::block_hash, nano::store::block_w_sideband_v18<nano::receive_block>> (nullptr)); i != n; ++i)
	{
		nano::store::block_sideband_v18 const & old_sideband (i->second.sideband);
		nano::block_sideband new_sideband (old_sideband.account, old_sideband.successor, old_sideband.balance, old_sideband.height, old_sideband.timestamp, nano::epoch::epoch_0, false, false, false, nano::epoch::epoch_0);
		legacy_open_receive_change_blocks[i->first] = { nano::store::block_w_sideband{ i->second.block, new_sideband } };
	}

	release_assert (!mdb_drop (env.tx (transaction_a), block_store.receive_blocks_handle, 1));
	block_store.receive_blocks_handle = 0;
	release_assert (!mdb_drop (env.tx (transaction_a), block_store.open_blocks_handle, 1));
	block_store.open_blocks_handle = 0;
	release_assert (!mdb_drop (env.tx (transaction_a), block_store.change_blocks_handle, 1));
	block_store.change_blocks_handle = 0;

	logger.always_log ("Write legacy open/receive/change to new format");

	MDB_dbi temp_legacy_open_receive_change_blocks;
	{
		mdb_dbi_open (env.tx (transaction_a), "temp_legacy_open_receive_change_blocks", MDB_CREATE, &temp_legacy_open_receive_change_blocks);

		for (auto const & legacy_block : legacy_open_receive_change_blocks)
		{
			std::vector<uint8_t> data;
			{
				nano::vectorstream stream (data);
				nano::serialize_block (stream, *legacy_block.second.block);
				legacy_block.second.sideband.serialize (stream, legacy_block.second.block->type ());
			}

			nano::store::lmdb::db_val value{ data.size (), (void *)data.data () };
			auto s = mdb_put (env.tx (transaction_a), temp_legacy_open_receive_change_blocks, nano::store::lmdb::db_val (legacy_block.first), value, MDB_APPEND);
			release_assert_success (s);
		}
	}

	logger.always_log ("Write legacy send to new format");

	// Write send blocks to a new table (this was not done in memory as it would push us above memory requirements)
	MDB_dbi temp_legacy_send_blocks;
	{
		mdb_dbi_open (env.tx (transaction_a), "temp_legacy_send_blocks", MDB_CREATE, &temp_legacy_send_blocks);

		for (auto i (store::iterator<nano::block_hash, nano::store::block_w_sideband_v18<nano::send_block>> (std::make_unique<nano::store::lmdb::iterator<nano::block_hash, nano::store::block_w_sideband_v18<nano::send_block>>> (transaction_a, block_store.send_blocks_handle))), n (store::iterator<nano::block_hash, nano::store::block_w_sideband_v18<nano::send_block>> (nullptr)); i != n; ++i)
		{
			auto const & block_w_sideband_v18 (i->second);

			std::vector<uint8_t> data;
			{
				nano::vectorstream stream (data);
				nano::serialize_block (stream, *block_w_sideband_v18.block);
				block_w_sideband_v18.sideband.serialize (stream, nano::block_type::send); // Equal to new version for legacy blocks
			}

			nano::store::lmdb::db_val value{ data.size (), (void *)data.data () };
			auto s = mdb_put (env.tx (transaction_a), temp_legacy_send_blocks, nano::store::lmdb::db_val (i->first), value, MDB_APPEND);
			release_assert_success (s);
		}
	}

	release_assert (!mdb_drop (env.tx (transaction_a), block_store.send_blocks_handle, 1));
	block_store.send_blocks_handle = 0;

	logger.always_log ("Merge legacy open/receive/change with legacy send blocks");

	MDB_dbi temp_legacy_send_open_receive_change_blocks;
	{
		mdb_dbi_open (env.tx (transaction_a), "temp_legacy_send_open_receive_change_blocks", MDB_CREATE, &temp_legacy_send_open_receive_change_blocks);

		nano::store::lmdb::merge_iterator<nano::block_hash, nano::store::block_w_sideband> i (transaction_a, temp_legacy_open_receive_change_blocks, temp_legacy_send_blocks);
		nano::store::lmdb::merge_iterator<nano::block_hash, nano::store::block_w_sideband> n{};
		for (; i != n; ++i)
		{
			auto s = mdb_put (env.tx (transaction_a), temp_legacy_send_open_receive_change_blocks, nano::store::lmdb::db_val (i->first), nano::store::lmdb::db_val (i->second), MDB_APPEND);
			release_assert_success (s);
		}

		// Delete tables
		mdb_drop (env.tx (transaction_a), temp_legacy_send_blocks, 1);
		mdb_drop (env.tx (transaction_a), temp_legacy_open_receive_change_blocks, 1);
	}

	logger.always_log ("Write state blocks to new format");

	// Write state blocks to a new table (this was not done in memory as it would push us above memory requirements)
	MDB_dbi temp_state_blocks;
	{
		auto type_state (nano::block_type::state);
		mdb_dbi_open (env.tx (transaction_a), "temp_state_blocks", MDB_CREATE, &temp_state_blocks);

		for (auto i (store::iterator<nano::block_hash, nano::store::block_w_sideband_v18<nano::state_block>> (std::make_unique<nano::store::lmdb::iterator<nano::block_hash, nano::store::block_w_sideband_v18<nano::state_block>>> (transaction_a, block_store.state_blocks_handle))), n (store::iterator<nano::block_hash, nano::store::block_w_sideband_v18<nano::state_block>> (nullptr)); i != n; ++i)
		{
			auto const & block_w_sideband_v18 (i->second);
			nano::store::block_sideband_v18 const & old_sideband (block_w_sideband_v18.sideband);
			nano::epoch source_epoch (nano::epoch::epoch_0);
			// Source block v18 epoch
			if (old_sideband.details.is_receive)
			{
				auto db_val (block_raw_get_by_type_v18 (transaction_a, block_w_sideband_v18.block->link ().as_block_hash (), type_state));
				if (db_val.is_initialized ())
				{
					nano::bufferstream stream (reinterpret_cast<uint8_t const *> (db_val.get ().data ()), db_val.get ().size ());
					auto source_block (nano::deserialize_block (stream, type_state));
					release_assert (source_block != nullptr);
					nano::store::block_sideband_v18 source_sideband;
					auto error (source_sideband.deserialize (stream, type_state));
					release_assert (!error);
					source_epoch = source_sideband.details.epoch;
				}
			}
			nano::block_sideband new_sideband (old_sideband.account, old_sideband.successor, old_sideband.balance, old_sideband.height, old_sideband.timestamp, old_sideband.details.epoch, old_sideband.details.is_send, old_sideband.details.is_receive, old_sideband.details.is_epoch, source_epoch);

			std::vector<uint8_t> data;
			{
				nano::vectorstream stream (data);
				nano::serialize_block (stream, *block_w_sideband_v18.block);
				new_sideband.serialize (stream, nano::block_type::state);
			}

			nano::store::lmdb::db_val value{ data.size (), (void *)data.data () };
			auto s = mdb_put (env.tx (transaction_a), temp_state_blocks, nano::store::lmdb::db_val (i->first), value, MDB_APPEND);
			release_assert_success (s);
		}
	}

	release_assert (!mdb_drop (env.tx (transaction_a), block_store.state_blocks_handle, 1));
	block_store.state_blocks_handle = 0;

	logger.always_log ("Merging all legacy blocks with state blocks");

	// Merge all legacy blocks with state blocks into the final table
	nano::store::lmdb::merge_iterator<nano::block_hash, nano::store::block_w_sideband> i (transaction_a, temp_legacy_send_open_receive_change_blocks, temp_state_blocks);
	nano::store::lmdb::merge_iterator<nano::block_hash, nano::store::block_w_sideband> n{};
	mdb_dbi_open (env.tx (transaction_a), "blocks", MDB_CREATE, &block_store.blocks_handle);
	for (; i != n; ++i)
	{
		auto s = mdb_put (env.tx (transaction_a), block_store.blocks_handle, nano::store::lmdb::db_val (i->first), nano::store::lmdb::db_val (i->second), MDB_APPEND);
		release_assert_success (s);
	}

	// Delete tables
	mdb_drop (env.tx (transaction_a), temp_legacy_send_open_receive_change_blocks, 1);
	mdb_drop (env.tx (transaction_a), temp_state_blocks, 1);

	auto count_post (count (transaction_a, block_store.blocks_handle));
	release_assert (count_pre == count_post);

	MDB_dbi vote{ 0 };
	release_assert (!mdb_dbi_open (env.tx (transaction_a), "vote", MDB_CREATE, &vote));
	release_assert (!mdb_drop (env.tx (transaction_a), vote, 1));

	version.put (transaction_a, 19);
	logger.always_log ("Finished upgrading all blocks to new blocks database");
}

void nano::store::lmdb::component::upgrade_v19_to_v20 (store::write_transaction const & transaction_a)
{
	logger.always_log ("Preparing v19 to v20 database upgrade...");
	mdb_dbi_open (env.tx (transaction_a), "pruned", MDB_CREATE, &pruned_store.pruned_handle);
	version.put (transaction_a, 20);
	logger.always_log ("Finished creating new pruned table");
}

void nano::store::lmdb::component::upgrade_v20_to_v21 (store::write_transaction const & transaction_a)
{
	logger.always_log ("Preparing v20 to v21 database upgrade...");
	mdb_dbi_open (env.tx (transaction_a), "final_votes", MDB_CREATE, &final_vote_store.final_votes_handle);
	version.put (transaction_a, 21);
	logger.always_log ("Finished creating new final_vote table");
}

void nano::store::lmdb::component::upgrade_v21_to_v22 (store::write_transaction const & transaction_a)
{
	logger.always_log ("Preparing v21 to v22 database upgrade...");
	MDB_dbi unchecked_handle{ 0 };
	release_assert (!mdb_dbi_open (env.tx (transaction_a), "unchecked", MDB_CREATE, &unchecked_handle));
	release_assert (!mdb_drop (env.tx (transaction_a), unchecked_handle, 1)); // del = 1, to delete it from the environment and close the DB handle.
	version.put (transaction_a, 22);
	logger.always_log ("Finished removing unchecked table");
}

/** Takes a filepath, appends '_backup_<timestamp>' to the end (but before any extension) and saves that file in the same directory */
void nano::store::lmdb::component::create_backup_file (nano::store::lmdb::env & env_a, boost::filesystem::path const & filepath_a, nano::logger_mt & logger_a)
{
	auto extension = filepath_a.extension ();
	auto filename_without_extension = filepath_a.filename ().replace_extension ("");
	auto orig_filepath = filepath_a;
	auto & backup_path = orig_filepath.remove_filename ();
	auto backup_filename = filename_without_extension;
	backup_filename += "_backup_";
	backup_filename += std::to_string (std::chrono::system_clock::now ().time_since_epoch ().count ());
	backup_filename += extension;
	auto backup_filepath = backup_path / backup_filename;
	auto start_message (boost::str (boost::format ("Performing %1% backup before database upgrade...") % filepath_a.filename ()));
	logger_a.always_log (start_message);
	std::cout << start_message << std::endl;
	auto error (mdb_env_copy (env_a, backup_filepath.string ().c_str ()));
	if (error)
	{
		auto error_message (boost::str (boost::format ("%1% backup failed") % filepath_a.filename ()));
		logger_a.always_log (error_message);
		std::cerr << error_message << std::endl;
		std::exit (1);
	}
	else
	{
		auto success_message (boost::str (boost::format ("Backup created: %1%") % backup_filename));
		logger_a.always_log (success_message);
		std::cout << success_message << std::endl;
	}
}

bool nano::store::lmdb::component::exists (store::transaction const & transaction_a, tables table_a, nano::store::lmdb::db_val const & key_a) const
{
	nano::store::lmdb::db_val junk;
	auto status = get (transaction_a, table_a, key_a, junk);
	release_assert (status == MDB_SUCCESS || status == MDB_NOTFOUND);
	return (status == MDB_SUCCESS);
}

int nano::store::lmdb::component::get (store::transaction const & transaction_a, tables table_a, nano::store::lmdb::db_val const & key_a, nano::store::lmdb::db_val & value_a) const
{
	return mdb_get (env.tx (transaction_a), table_to_dbi (table_a), key_a, value_a);
}

int nano::store::lmdb::component::put (store::write_transaction const & transaction_a, tables table_a, nano::store::lmdb::db_val const & key_a, nano::store::lmdb::db_val const & value_a) const
{
	return (mdb_put (env.tx (transaction_a), table_to_dbi (table_a), key_a, value_a, 0));
}

int nano::store::lmdb::component::del (store::write_transaction const & transaction_a, tables table_a, nano::store::lmdb::db_val const & key_a) const
{
	return (mdb_del (env.tx (transaction_a), table_to_dbi (table_a), key_a, nullptr));
}

int nano::store::lmdb::component::drop (store::write_transaction const & transaction_a, tables table_a)
{
	return clear (transaction_a, table_to_dbi (table_a));
}

int nano::store::lmdb::component::clear (store::write_transaction const & transaction_a, MDB_dbi handle_a)
{
	return mdb_drop (env.tx (transaction_a), handle_a, 0);
}

uint64_t nano::store::lmdb::component::count (store::transaction const & transaction_a, tables table_a) const
{
	return count (transaction_a, table_to_dbi (table_a));
}

uint64_t nano::store::lmdb::component::count (store::transaction const & transaction_a, MDB_dbi db_a) const
{
	MDB_stat stats;
	auto status (mdb_stat (env.tx (transaction_a), db_a, &stats));
	release_assert_success (status);
	return (stats.ms_entries);
}

MDB_dbi nano::store::lmdb::component::table_to_dbi (tables table_a) const
>>>>>>> 1e57b5b4
{
	rsnano::rsn_lmdb_store_serialize_mdb_tracker (handle, &json, min_read_time.count (), min_write_time.count ());
}

<<<<<<< HEAD
void nano::lmdb::store::serialize_memory_stats (boost::property_tree::ptree & json)
=======
bool nano::store::lmdb::component::not_found (int status) const
>>>>>>> 1e57b5b4
{
	rsnano::rsn_lmdb_store_serialize_memory_stats (handle, &json);
}

<<<<<<< HEAD
std::unique_ptr<nano::write_transaction> nano::lmdb::store::tx_begin_write (std::vector<nano::tables> const &, std::vector<nano::tables> const &)
=======
bool nano::store::lmdb::component::success (int status) const
>>>>>>> 1e57b5b4
{
	return std::make_unique<nano::write_mdb_txn> (rsnano::rsn_lmdb_store_tx_begin_write (handle));
}

<<<<<<< HEAD
std::unique_ptr<nano::read_transaction> nano::lmdb::store::tx_begin_read () const
=======
int nano::store::lmdb::component::status_code_not_found () const
>>>>>>> 1e57b5b4
{
	return std::make_unique<nano::read_mdb_txn> (rsnano::rsn_lmdb_store_tx_begin_read (handle));
}

<<<<<<< HEAD
std::string nano::lmdb::store::vendor_get () const
=======
std::string nano::store::lmdb::component::error_string (int status) const
>>>>>>> 1e57b5b4
{
	rsnano::StringDto dto;
	rsnano::rsn_lmdb_store_vendor_get (handle, &dto);
	return rsnano::convert_dto_to_string (dto);
}

bool nano::store::lmdb::component::copy_db (boost::filesystem::path const & destination_file)
{
	return !rsnano::rsn_lmdb_store_copy_db (handle, reinterpret_cast<const int8_t *> (destination_file.string ().c_str ()));
}

void nano::store::lmdb::component::rebuild_db (store::write_transaction const & transaction_a)
{
<<<<<<< HEAD
	rsnano::rsn_lmdb_store_rebuild_db (handle, transaction_a.get_rust_handle ());
=======
	// Tables with uint256_union key
	std::vector<MDB_dbi> tables = { account_store.accounts_handle, block_store.blocks_handle, pruned_store.pruned_handle, confirmation_height_store.confirmation_height_handle };
	for (auto const & table : tables)
	{
		MDB_dbi temp;
		mdb_dbi_open (env.tx (transaction_a), "temp_table", MDB_CREATE, &temp);
		// Copy all values to temporary table
		for (auto i (store::iterator<nano::uint256_union, nano::store::lmdb::db_val> (std::make_unique<nano::store::lmdb::iterator<nano::uint256_union, nano::store::lmdb::db_val>> (transaction_a, table))), n (store::iterator<nano::uint256_union, nano::store::lmdb::db_val> (nullptr)); i != n; ++i)
		{
			auto s = mdb_put (env.tx (transaction_a), temp, nano::store::lmdb::db_val (i->first), i->second, MDB_APPEND);
			release_assert_success (s);
		}
		release_assert (count (transaction_a, table) == count (transaction_a, temp));
		// Clear existing table
		mdb_drop (env.tx (transaction_a), table, 0);
		// Put values from copy
		for (auto i (store::iterator<nano::uint256_union, nano::store::lmdb::db_val> (std::make_unique<nano::store::lmdb::iterator<nano::uint256_union, nano::store::lmdb::db_val>> (transaction_a, temp))), n (store::iterator<nano::uint256_union, nano::store::lmdb::db_val> (nullptr)); i != n; ++i)
		{
			auto s = mdb_put (env.tx (transaction_a), table, nano::store::lmdb::db_val (i->first), i->second, MDB_APPEND);
			release_assert_success (s);
		}
		release_assert (count (transaction_a, table) == count (transaction_a, temp));
		// Remove temporary table
		mdb_drop (env.tx (transaction_a), temp, 1);
	}
	// Pending table
	{
		MDB_dbi temp;
		mdb_dbi_open (env.tx (transaction_a), "temp_table", MDB_CREATE, &temp);
		// Copy all values to temporary table
		for (auto i (store::iterator<nano::pending_key, nano::pending_info> (std::make_unique<nano::store::lmdb::iterator<nano::pending_key, nano::pending_info>> (transaction_a, pending_store.pending_handle))), n (store::iterator<nano::pending_key, nano::pending_info> (nullptr)); i != n; ++i)
		{
			auto s = mdb_put (env.tx (transaction_a), temp, nano::store::lmdb::db_val (i->first), nano::store::lmdb::db_val (i->second), MDB_APPEND);
			release_assert_success (s);
		}
		release_assert (count (transaction_a, pending_store.pending_handle) == count (transaction_a, temp));
		mdb_drop (env.tx (transaction_a), pending_store.pending_handle, 0);
		// Put values from copy
		for (auto i (store::iterator<nano::pending_key, nano::pending_info> (std::make_unique<nano::store::lmdb::iterator<nano::pending_key, nano::pending_info>> (transaction_a, temp))), n (store::iterator<nano::pending_key, nano::pending_info> (nullptr)); i != n; ++i)
		{
			auto s = mdb_put (env.tx (transaction_a), pending_store.pending_handle, nano::store::lmdb::db_val (i->first), nano::store::lmdb::db_val (i->second), MDB_APPEND);
			release_assert_success (s);
		}
		release_assert (count (transaction_a, pending_store.pending_handle) == count (transaction_a, temp));
		mdb_drop (env.tx (transaction_a), temp, 1);
	}
>>>>>>> 1e57b5b4
}

bool nano::store::lmdb::component::init_error () const
{
	return error;
}

<<<<<<< HEAD
unsigned nano::lmdb::store::max_block_write_batch_num () const
{
	return std::numeric_limits<unsigned>::max ();
}

nano::block_store & nano::lmdb::store::block ()
{
	return block_store;
}

nano::frontier_store & nano::lmdb::store::frontier ()
{
	return frontier_store;
}

nano::account_store & nano::lmdb::store::account ()
{
	return account_store;
}

nano::pending_store & nano::lmdb::store::pending ()
=======
std::shared_ptr<nano::block> nano::store::lmdb::component::block_get_v18 (store::transaction const & transaction_a, nano::block_hash const & hash_a) const
{
	nano::block_type type;
	auto value (block_raw_get_v18 (transaction_a, hash_a, type));
	std::shared_ptr<nano::block> result;
	if (value.size () != 0)
	{
		nano::bufferstream stream (reinterpret_cast<uint8_t const *> (value.data ()), value.size ());
		result = nano::deserialize_block (stream, type);
		release_assert (result != nullptr);
		nano::store::block_sideband_v18 sideband;
		auto error = (sideband.deserialize (stream, type));
		release_assert (!error);
		result->sideband_set (nano::block_sideband (sideband.account, sideband.successor, sideband.balance, sideband.height, sideband.timestamp, sideband.details.epoch, sideband.details.is_send, sideband.details.is_receive, sideband.details.is_epoch, nano::epoch::epoch_0));
	}
	return result;
}

nano::store::lmdb::db_val nano::store::lmdb::component::block_raw_get_v18 (store::transaction const & transaction_a, nano::block_hash const & hash_a, nano::block_type & type_a) const
{
	nano::store::lmdb::db_val result;
	// Table lookups are ordered by match probability
	nano::block_type block_types[]{ nano::block_type::state, nano::block_type::send, nano::block_type::receive, nano::block_type::open, nano::block_type::change };
	for (auto current_type : block_types)
	{
		auto db_val (block_raw_get_by_type_v18 (transaction_a, hash_a, current_type));
		if (db_val.is_initialized ())
		{
			type_a = current_type;
			result = db_val.get ();
			break;
		}
	}

	return result;
}

boost::optional<nano::store::lmdb::db_val> nano::store::lmdb::component::block_raw_get_by_type_v18 (store::transaction const & transaction_a, nano::block_hash const & hash_a, nano::block_type & type_a) const
{
	nano::store::lmdb::db_val value;
	nano::store::lmdb::db_val hash (hash_a);
	int status = status_code_not_found ();
	switch (type_a)
	{
		case nano::block_type::send:
		{
			status = mdb_get (env.tx (transaction_a), block_store.send_blocks_handle, hash, value);
			break;
		}
		case nano::block_type::receive:
		{
			status = mdb_get (env.tx (transaction_a), block_store.receive_blocks_handle, hash, value);
			break;
		}
		case nano::block_type::open:
		{
			status = mdb_get (env.tx (transaction_a), block_store.open_blocks_handle, hash, value);
			break;
		}
		case nano::block_type::change:
		{
			status = mdb_get (env.tx (transaction_a), block_store.change_blocks_handle, hash, value);
			break;
		}
		case nano::block_type::state:
		{
			status = mdb_get (env.tx (transaction_a), block_store.state_blocks_handle, hash, value);
			break;
		}
		case nano::block_type::invalid:
		case nano::block_type::not_a_block:
		{
			break;
		}
	}

	release_assert (success (status) || not_found (status));
	boost::optional<nano::store::lmdb::db_val> result;
	if (success (status))
	{
		result = value;
	}
	return result;
}

// All the v14 functions below are only needed during upgrades
std::size_t nano::store::lmdb::component::block_successor_offset_v14 (store::transaction const & transaction_a, std::size_t entry_size_a, nano::block_type type_a) const
{
	return entry_size_a - nano::store::block_sideband_v14::size (type_a);
}

nano::block_hash nano::store::lmdb::component::block_successor_v14 (store::transaction const & transaction_a, nano::block_hash const & hash_a) const
>>>>>>> 1e57b5b4
{
	return pending_store;
}

<<<<<<< HEAD
nano::online_weight_store & nano::lmdb::store::online_weight ()
{
	return online_weight_store;
};
=======
nano::store::lmdb::db_val nano::store::lmdb::component::block_raw_get_v14 (store::transaction const & transaction_a, nano::block_hash const & hash_a, nano::block_type & type_a, bool * is_state_v1) const
{
	nano::store::lmdb::db_val result;
	// Table lookups are ordered by match probability
	nano::block_type block_types[]{ nano::block_type::state, nano::block_type::send, nano::block_type::receive, nano::block_type::open, nano::block_type::change };
	for (auto current_type : block_types)
	{
		auto db_val (block_raw_get_by_type_v14 (transaction_a, hash_a, current_type, is_state_v1));
		if (db_val.is_initialized ())
		{
			type_a = current_type;
			result = db_val.get ();
			break;
		}
	}
>>>>>>> 1e57b5b4

nano::pruned_store & nano::lmdb::store::pruned ()
{
	return pruned_store;
}

<<<<<<< HEAD
nano::peer_store & nano::lmdb::store::peer ()
{
	return peer_store;
}

nano::confirmation_height_store & nano::lmdb::store::confirmation_height ()
=======
boost::optional<nano::store::lmdb::db_val> nano::store::lmdb::component::block_raw_get_by_type_v14 (store::transaction const & transaction_a, nano::block_hash const & hash_a, nano::block_type & type_a, bool * is_state_v1) const
{
	nano::store::lmdb::db_val value;
	nano::store::lmdb::db_val hash (hash_a);
	int status = status_code_not_found ();
	switch (type_a)
	{
		case nano::block_type::send:
		{
			status = mdb_get (env.tx (transaction_a), block_store.send_blocks_handle, hash, value);
			break;
		}
		case nano::block_type::receive:
		{
			status = mdb_get (env.tx (transaction_a), block_store.receive_blocks_handle, hash, value);
			break;
		}
		case nano::block_type::open:
		{
			status = mdb_get (env.tx (transaction_a), block_store.open_blocks_handle, hash, value);
			break;
		}
		case nano::block_type::change:
		{
			status = mdb_get (env.tx (transaction_a), block_store.change_blocks_handle, hash, value);
			break;
		}
		case nano::block_type::state:
		{
			status = mdb_get (env.tx (transaction_a), block_store.state_blocks_v1_handle, hash, value);
			if (is_state_v1 != nullptr)
			{
				*is_state_v1 = success (status);
			}
			if (not_found (status))
			{
				status = mdb_get (env.tx (transaction_a), block_store.state_blocks_v0_handle, hash, value);
			}
			break;
		}
		case nano::block_type::invalid:
		case nano::block_type::not_a_block:
		{
			break;
		}
	}

	release_assert (success (status) || not_found (status));
	boost::optional<nano::store::lmdb::db_val> result;
	if (success (status))
	{
		result = value;
	}
	return result;
}

std::shared_ptr<nano::block> nano::store::lmdb::component::block_get_v14 (store::transaction const & transaction_a, nano::block_hash const & hash_a, nano::store::block_sideband_v14 * sideband_a, bool * is_state_v1) const
>>>>>>> 1e57b5b4
{
	return confirmation_height_store;
}

<<<<<<< HEAD
nano::final_vote_store & nano::lmdb::store::final_vote ()
=======
nano::store::lmdb::component::upgrade_counters::upgrade_counters (uint64_t count_before_v0, uint64_t count_before_v1) :
	before_v0 (count_before_v0),
	before_v1 (count_before_v1)
>>>>>>> 1e57b5b4
{
	return final_vote_store;
}

<<<<<<< HEAD
nano::version_store & nano::lmdb::store::version ()
=======
bool nano::store::lmdb::component::upgrade_counters::are_equal () const
>>>>>>> 1e57b5b4
{
	return version_store;
}

<<<<<<< HEAD
rsnano::LmdbStoreHandle * nano::lmdb::store::get_handle () const
=======
unsigned nano::store::lmdb::component::max_block_write_batch_num () const
>>>>>>> 1e57b5b4
{
	return handle;
}<|MERGE_RESOLUTION|>--- conflicted
+++ resolved
@@ -13,144 +13,19 @@
 
 #include <queue>
 
-<<<<<<< HEAD
 namespace
 {
-rsnano::LmdbStoreHandle * create_store_handle (bool & error_a, boost::filesystem::path const & path_a, nano::mdb_env::options options_a, const std::shared_ptr<nano::logger_mt> & logger_a, nano::txn_tracking_config const & txn_tracking_config_a, std::chrono::milliseconds block_processor_batch_max_time_a, bool backup_before_upgrade)
-=======
-nano::store::lmdb::component::component (nano::logger_mt & logger_a, boost::filesystem::path const & path_a, nano::ledger_constants & constants, nano::txn_tracking_config const & txn_tracking_config_a, std::chrono::milliseconds block_processor_batch_max_time_a, nano::lmdb_config const & lmdb_config_a, bool backup_before_upgrade_a) :
-	// clang-format off
-	nano::store::component{
-		block_store,
-		frontier_store,
-		account_store,
-		pending_store,
-		online_weight_store,
-		pruned_store,
-		peer_store,
-		confirmation_height_store,
-		final_vote_store,
-		version_store
-	},
-	// clang-format on
-	block_store{ *this },
-	frontier_store{ *this },
-	account_store{ *this },
-	pending_store{ *this },
-	online_weight_store{ *this },
-	pruned_store{ *this },
-	peer_store{ *this },
-	confirmation_height_store{ *this },
-	final_vote_store{ *this },
-	version_store{ *this },
-	logger (logger_a),
-	env (error, path_a, nano::store::lmdb::env::options::make ().set_config (lmdb_config_a).set_use_no_mem_init (true)),
-	mdb_txn_tracker (logger_a, txn_tracking_config_a, block_processor_batch_max_time_a),
-	txn_tracking_enabled (txn_tracking_config_a.enable)
-{
-	if (!error)
-	{
-		debug_assert (path_a.filename () == "data.ldb");
-
-		auto is_fully_upgraded (false);
-		auto is_fresh_db (false);
-		{
-			auto transaction (tx_begin_read ());
-			auto err = mdb_dbi_open (env.tx (transaction), "meta", 0, &block_store.meta_handle);
-			is_fresh_db = err != MDB_SUCCESS;
-			if (err == MDB_SUCCESS)
-			{
-				is_fully_upgraded = (version.get (transaction) == version_current);
-				mdb_dbi_close (env, block_store.meta_handle);
-			}
-		}
-
-		// Only open a write lock when upgrades are needed. This is because CLI commands
-		// open inactive nodes which can otherwise be locked here if there is a long write
-		// (can be a few minutes with the --fast_bootstrap flag for instance)
-		if (!is_fully_upgraded)
-		{
-			if (!is_fresh_db)
-			{
-				logger.always_log ("Upgrade in progress...");
-				if (backup_before_upgrade_a)
-				{
-					create_backup_file (env, path_a, logger_a);
-				}
-			}
-			auto needs_vacuuming = false;
-			{
-				auto transaction (tx_begin_write ());
-				open_databases (error, transaction, MDB_CREATE);
-				if (!error)
-				{
-					error |= do_upgrades (transaction, constants, needs_vacuuming);
-				}
-			}
-
-			if (needs_vacuuming)
-			{
-				logger.always_log ("Preparing vacuum...");
-				auto vacuum_success = vacuum_after_upgrade (path_a, lmdb_config_a);
-				logger.always_log (vacuum_success ? "Vacuum succeeded." : "Failed to vacuum. (Optional) Ensure enough disk space is available for a copy of the database and try to vacuum after shutting down the node");
-			}
-		}
-		else
-		{
-			auto transaction (tx_begin_read ());
-			open_databases (error, transaction, 0);
-		}
-	}
-}
-
-bool nano::store::lmdb::component::vacuum_after_upgrade (boost::filesystem::path const & path_a, nano::lmdb_config const & lmdb_config_a)
-{
-	// Vacuum the database. This is not a required step and may actually fail if there isn't enough storage space.
-	auto vacuum_path = path_a.parent_path () / "vacuumed.ldb";
-
-	auto vacuum_success = copy_db (vacuum_path);
-	if (vacuum_success)
-	{
-		// Need to close the database to release the file handle
-		mdb_env_sync (env.environment, true);
-		mdb_env_close (env.environment);
-		env.environment = nullptr;
-
-		// Replace the ledger file with the vacuumed one
-		boost::filesystem::rename (vacuum_path, path_a);
-
-		// Set up the environment again
-		auto options = nano::store::lmdb::env::options::make ()
-					   .set_config (lmdb_config_a)
-					   .set_use_no_mem_init (true);
-		env.init (error, path_a, options);
-		if (!error)
-		{
-			auto transaction (tx_begin_read ());
-			open_databases (error, transaction, 0);
-		}
-	}
-	else
-	{
-		// The vacuum file can be in an inconsistent state if there wasn't enough space to create it
-		boost::filesystem::remove (vacuum_path);
-	}
-	return vacuum_success;
-}
-
-void nano::store::lmdb::component::serialize_mdb_tracker (boost::property_tree::ptree & json, std::chrono::milliseconds min_read_time, std::chrono::milliseconds min_write_time)
->>>>>>> 1e57b5b4
+rsnano::LmdbStoreHandle * create_store_handle (bool & error_a, boost::filesystem::path const & path_a, nano::store::lmdb::env::options options_a, const std::shared_ptr<nano::logger_mt> & logger_a, nano::txn_tracking_config const & txn_tracking_config_a, std::chrono::milliseconds block_processor_batch_max_time_a, bool backup_before_upgrade)
 {
 	auto path_string{ path_a.string () };
 	auto config_dto{ options_a.config.to_dto () };
 	auto txn_config_dto{ txn_tracking_config_a.to_dto () };
 	return rsnano::rsn_lmdb_store_create (&error_a, reinterpret_cast<const int8_t *> (path_string.c_str ()), &config_dto, options_a.use_no_mem_init, nano::to_logger_handle (logger_a), &txn_config_dto, block_processor_batch_max_time_a.count (), backup_before_upgrade);
 }
-<<<<<<< HEAD
 }
 
-nano::lmdb::store::store (std::shared_ptr<nano::logger_mt> logger_a, boost::filesystem::path const & path_a, nano::ledger_constants & constants, nano::txn_tracking_config const & txn_tracking_config_a, std::chrono::milliseconds block_processor_batch_max_time_a, nano::lmdb_config const & lmdb_config_a, bool backup_before_upgrade_a) :
-	handle{ create_store_handle (error, path_a, nano::mdb_env::options::make ().set_config (lmdb_config_a).set_use_no_mem_init (true), logger_a, txn_tracking_config_a, block_processor_batch_max_time_a, backup_before_upgrade_a) },
+nano::store::lmdb::component::component (std::shared_ptr<nano::logger_mt> logger_a, boost::filesystem::path const & path_a, nano::ledger_constants & constants, nano::txn_tracking_config const & txn_tracking_config_a, std::chrono::milliseconds block_processor_batch_max_time_a, nano::lmdb_config const & lmdb_config_a, bool backup_before_upgrade_a) :
+	handle{ create_store_handle (error, path_a, nano::store::lmdb::env::options::make ().set_config (lmdb_config_a).set_use_no_mem_init (true), logger_a, txn_tracking_config_a, block_processor_batch_max_time_a, backup_before_upgrade_a) },
 	block_store{ rsnano::rsn_lmdb_store_block (handle) },
 	frontier_store{ rsnano::rsn_lmdb_store_frontier (handle) },
 	account_store{ rsnano::rsn_lmdb_store_account (handle) },
@@ -161,759 +36,36 @@
 	confirmation_height_store{ rsnano::rsn_lmdb_store_confirmation_height (handle) },
 	final_vote_store{ rsnano::rsn_lmdb_store_final_vote (handle) },
 	version_store{ rsnano::rsn_lmdb_store_version (handle) }
-=======
-
-void nano::store::lmdb::component::serialize_memory_stats (boost::property_tree::ptree & json)
-{
-	MDB_stat stats;
-	auto status (mdb_env_stat (env.environment, &stats));
-	release_assert (status == 0);
-	json.put ("branch_pages", stats.ms_branch_pages);
-	json.put ("depth", stats.ms_depth);
-	json.put ("entries", stats.ms_entries);
-	json.put ("leaf_pages", stats.ms_leaf_pages);
-	json.put ("overflow_pages", stats.ms_overflow_pages);
-	json.put ("page_size", stats.ms_psize);
-}
-
-nano::store::write_transaction nano::store::lmdb::component::tx_begin_write (std::vector<nano::tables> const &, std::vector<nano::tables> const &)
-{
-	return env.tx_begin_write (create_txn_callbacks ());
-}
-
-nano::store::read_transaction nano::store::lmdb::component::tx_begin_read () const
-{
-	return env.tx_begin_read (create_txn_callbacks ());
-}
-
-std::string nano::store::lmdb::component::vendor_get () const
->>>>>>> 1e57b5b4
 {
 }
 
-<<<<<<< HEAD
-nano::lmdb::store::~store ()
+nano::store::lmdb::component::~component ()
 {
 	if (handle != nullptr)
 		rsnano::rsn_lmdb_store_destroy (handle);
 }
 
-void nano::lmdb::store::serialize_mdb_tracker (boost::property_tree::ptree & json, std::chrono::milliseconds min_read_time, std::chrono::milliseconds min_write_time)
-=======
-nano::store::lmdb::txn_callbacks nano::store::lmdb::component::create_txn_callbacks () const
-{
-	nano::store::lmdb::txn_callbacks mdb_txn_callbacks;
-	if (txn_tracking_enabled)
-	{
-		mdb_txn_callbacks.txn_start = ([&mdb_txn_tracker = mdb_txn_tracker] (store::transaction_impl const * transaction_impl) {
-			mdb_txn_tracker.add (transaction_impl);
-		});
-		mdb_txn_callbacks.txn_end = ([&mdb_txn_tracker = mdb_txn_tracker] (store::transaction_impl const * transaction_impl) {
-			mdb_txn_tracker.erase (transaction_impl);
-		});
-	}
-	return mdb_txn_callbacks;
-}
-
-void nano::store::lmdb::component::open_databases (bool & error_a, store::transaction const & transaction_a, unsigned flags)
-{
-	error_a |= mdb_dbi_open (env.tx (transaction_a), "frontiers", flags, &frontier_store.frontiers_handle) != 0;
-	error_a |= mdb_dbi_open (env.tx (transaction_a), "online_weight", flags, &online_weight_store.online_weight_handle) != 0;
-	error_a |= mdb_dbi_open (env.tx (transaction_a), "meta", flags, &block_store.meta_handle) != 0;
-	error_a |= mdb_dbi_open (env.tx (transaction_a), "peers", flags, &peer_store.peers_handle) != 0;
-	error_a |= mdb_dbi_open (env.tx (transaction_a), "pruned", flags, &pruned_store.pruned_handle) != 0;
-	error_a |= mdb_dbi_open (env.tx (transaction_a), "confirmation_height", flags, &confirmation_height_store.confirmation_height_handle) != 0;
-	error_a |= mdb_dbi_open (env.tx (transaction_a), "accounts", flags, &account_store.accounts_v0_handle) != 0;
-	account_store.accounts_handle = account_store.accounts_v0_handle;
-	error_a |= mdb_dbi_open (env.tx (transaction_a), "pending", flags, &pending_store.pending_v0_handle) != 0;
-	pending_store.pending_handle = pending_store.pending_v0_handle;
-	error_a |= mdb_dbi_open (env.tx (transaction_a), "final_votes", flags, &final_vote_store.final_votes_handle) != 0;
-
-	auto version_l = version.get (transaction_a);
-	if (version_l < 19)
-	{
-		// These legacy (and state) block databases are no longer used, but need opening so they can be deleted during an upgrade
-		error_a |= mdb_dbi_open (env.tx (transaction_a), "send", flags, &block_store.send_blocks_handle) != 0;
-		error_a |= mdb_dbi_open (env.tx (transaction_a), "receive", flags, &block_store.receive_blocks_handle) != 0;
-		error_a |= mdb_dbi_open (env.tx (transaction_a), "open", flags, &block_store.open_blocks_handle) != 0;
-		error_a |= mdb_dbi_open (env.tx (transaction_a), "change", flags, &block_store.change_blocks_handle) != 0;
-		if (version_l >= 15)
-		{
-			error_a |= mdb_dbi_open (env.tx (transaction_a), "state_blocks", flags, &block_store.state_blocks_handle) != 0;
-			block_store.state_blocks_v0_handle = block_store.state_blocks_handle;
-		}
-	}
-	else
-	{
-		error_a |= mdb_dbi_open (env.tx (transaction_a), "blocks", MDB_CREATE, &block_store.blocks_handle) != 0;
-	}
-
-	if (version_l < 16)
-	{
-		// The representation database is no longer used, but needs opening so that it can be deleted during an upgrade
-		error_a |= mdb_dbi_open (env.tx (transaction_a), "representation", flags, &account_store.representation_handle) != 0;
-	}
-
-	if (version_l < 15)
-	{
-		// These databases are no longer used, but need opening so they can be deleted during an upgrade
-		error_a |= mdb_dbi_open (env.tx (transaction_a), "state", flags, &block_store.state_blocks_v0_handle) != 0;
-		block_store.state_blocks_handle = block_store.state_blocks_v0_handle;
-		error_a |= mdb_dbi_open (env.tx (transaction_a), "accounts_v1", flags, &account_store.accounts_v1_handle) != 0;
-		error_a |= mdb_dbi_open (env.tx (transaction_a), "pending_v1", flags, &pending_store.pending_v1_handle) != 0;
-		error_a |= mdb_dbi_open (env.tx (transaction_a), "state_v1", flags, &block_store.state_blocks_v1_handle) != 0;
-	}
-}
-
-bool nano::store::lmdb::component::do_upgrades (store::write_transaction & transaction_a, nano::ledger_constants & constants, bool & needs_vacuuming)
-{
-	auto error (false);
-	auto version_l = version.get (transaction_a);
-	switch (version_l)
-	{
-		case 1:
-		case 2:
-		case 3:
-		case 4:
-		case 5:
-		case 6:
-		case 7:
-		case 8:
-		case 9:
-		case 10:
-		case 11:
-		case 12:
-		case 13:
-			logger.always_log (boost::str (boost::format ("The version of the ledger (%1%) is lower than the minimum (%2%) which is supported for upgrades. Either upgrade to a v19, v20 or v21 node first or delete the ledger.") % version_l % version_minimum));
-			error = true;
-			break;
-		case 14:
-			upgrade_v14_to_v15 (transaction_a);
-			[[fallthrough]];
-			// Upgrades to version 16, 17 & 18 are all part of the v21 node release
-		case 15:
-			upgrade_v15_to_v16 (transaction_a);
-			[[fallthrough]];
-		case 16:
-			upgrade_v16_to_v17 (transaction_a);
-			[[fallthrough]];
-		case 17:
-			upgrade_v17_to_v18 (transaction_a, constants);
-			[[fallthrough]];
-			// Upgrades to version 19 & 20 are both part of the v22 node release
-		case 18:
-			upgrade_v18_to_v19 (transaction_a);
-			needs_vacuuming = true;
-			[[fallthrough]];
-		case 19:
-			upgrade_v19_to_v20 (transaction_a);
-			[[fallthrough]];
-		case 20:
-			upgrade_v20_to_v21 (transaction_a);
-			[[fallthrough]];
-		case 21:
-			upgrade_v21_to_v22 (transaction_a);
-			[[fallthrough]];
-		case 22:
-			break;
-		default:
-			logger.always_log (boost::str (boost::format ("The version of the ledger (%1%) is too high for this node") % version_l));
-			error = true;
-			break;
-	}
-	return error;
-}
-
-void nano::store::lmdb::component::upgrade_v14_to_v15 (store::write_transaction & transaction_a)
-{
-	logger.always_log ("Preparing v14 to v15 database upgrade...");
-
-	std::vector<std::pair<nano::account, nano::account_info>> account_infos;
-	upgrade_counters account_counters (count (transaction_a, account_store.accounts_v0_handle), count (transaction_a, account_store.accounts_v1_handle));
-	account_infos.reserve (account_counters.before_v0 + account_counters.before_v1);
-
-	nano::store::lmdb::merge_iterator<nano::account, nano::store::account_info_v14> i_account (transaction_a, account_store.accounts_v0_handle, account_store.accounts_v1_handle);
-	nano::store::lmdb::merge_iterator<nano::account, nano::store::account_info_v14> n_account{};
-	for (; i_account != n_account; ++i_account)
-	{
-		nano::account account (i_account->first);
-		nano::store::account_info_v14 account_info_v14 (i_account->second);
-
-		// Upgrade rep block to representative account
-		auto rep_block = block_get_v14 (transaction_a, account_info_v14.rep_block);
-		release_assert (rep_block != nullptr);
-		account_infos.emplace_back (account, nano::account_info{ account_info_v14.head, rep_block->representative (), account_info_v14.open_block, account_info_v14.balance, account_info_v14.modified, account_info_v14.block_count, i_account.from_first_database ? nano::epoch::epoch_0 : nano::epoch::epoch_1 });
-		// Move confirmation height from account_info database to its own table
-		mdb_put (env.tx (transaction_a), confirmation_height_store.confirmation_height_handle, nano::store::lmdb::db_val (account), nano::store::lmdb::db_val (account_info_v14.confirmation_height), MDB_APPEND);
-		i_account.from_first_database ? ++account_counters.after_v0 : ++account_counters.after_v1;
-	}
-
-	logger.always_log ("Finished extracting confirmation height to its own database");
-
-	debug_assert (account_counters.are_equal ());
-	// No longer need accounts_v1, keep v0 but clear it
-	mdb_drop (env.tx (transaction_a), account_store.accounts_v1_handle, 1);
-	mdb_drop (env.tx (transaction_a), account_store.accounts_v0_handle, 0);
-
-	for (auto const & account_account_info_pair : account_infos)
-	{
-		auto const & account_info (account_account_info_pair.second);
-		mdb_put (env.tx (transaction_a), account_store.accounts_handle, nano::store::lmdb::db_val (account_account_info_pair.first), nano::store::lmdb::db_val (account_info), MDB_APPEND);
-	}
-
-	logger.always_log ("Epoch merge upgrade: Finished accounts, now doing state blocks");
-
-	account_infos.clear ();
-
-	// Have to create a new database as we are iterating over the existing ones and want to use MDB_APPEND for quick insertion
-	MDB_dbi state_blocks_new;
-	mdb_dbi_open (env.tx (transaction_a), "state_blocks", MDB_CREATE, &state_blocks_new);
-
-	upgrade_counters state_counters (count (transaction_a, block_store.state_blocks_v0_handle), count (transaction_a, block_store.state_blocks_v1_handle));
-
-	nano::store::lmdb::merge_iterator<nano::block_hash, nano::store::state_block_w_sideband_v14> i_state (transaction_a, block_store.state_blocks_v0_handle, block_store.state_blocks_v1_handle);
-	nano::store::lmdb::merge_iterator<nano::block_hash, nano::store::state_block_w_sideband_v14> n_state{};
-	auto num = 0u;
-	for (; i_state != n_state; ++i_state, ++num)
-	{
-		nano::block_hash hash (i_state->first);
-		nano::store::state_block_w_sideband_v14 state_block_w_sideband_v14 (i_state->second);
-		auto & sideband_v14 = state_block_w_sideband_v14.sideband;
-
-		nano::store::block_sideband_v18 sideband (sideband_v14.account, sideband_v14.successor, sideband_v14.balance, sideband_v14.height, sideband_v14.timestamp, i_state.from_first_database ? nano::epoch::epoch_0 : nano::epoch::epoch_1, false, false, false);
-
-		// Write these out
-		std::vector<uint8_t> data;
-		{
-			nano::vectorstream stream (data);
-			state_block_w_sideband_v14.state_block->serialize (stream);
-			sideband.serialize (stream, sideband_v14.type);
-		}
-
-		nano::store::lmdb::db_val value{ data.size (), (void *)data.data () };
-		auto s = mdb_put (env.tx (transaction_a), state_blocks_new, nano::store::lmdb::db_val (hash), value, MDB_APPEND);
-		release_assert_success (s);
-
-		// Every so often output to the log to indicate progress
-		constexpr auto output_cutoff = 1000000;
-		if (num % output_cutoff == 0 && num != 0)
-		{
-			logger.always_log (boost::str (boost::format ("Database epoch merge upgrade %1% million state blocks upgraded") % (num / output_cutoff)));
-		}
-		i_state.from_first_database ? ++state_counters.after_v0 : ++state_counters.after_v1;
-	}
-
-	debug_assert (state_counters.are_equal ());
-	logger.always_log ("Epoch merge upgrade: Finished state blocks, now doing pending blocks");
-
-	block_store.state_blocks_handle = state_blocks_new;
-
-	// No longer need states v0/v1 databases
-	mdb_drop (env.tx (transaction_a), block_store.state_blocks_v1_handle, 1);
-	mdb_drop (env.tx (transaction_a), block_store.state_blocks_v0_handle, 1);
-
-	block_store.state_blocks_v0_handle = block_store.state_blocks_handle;
-
-	upgrade_counters pending_counters (count (transaction_a, pending_store.pending_v0_handle), count (transaction_a, pending_store.pending_v1_handle));
-	std::vector<std::pair<nano::pending_key, nano::pending_info>> pending_infos;
-	pending_infos.reserve (pending_counters.before_v0 + pending_counters.before_v1);
-
-	nano::store::lmdb::merge_iterator<nano::pending_key, nano::store::pending_info_v14> i_pending (transaction_a, pending_store.pending_v0_handle, pending_store.pending_v1_handle);
-	nano::store::lmdb::merge_iterator<nano::pending_key, nano::store::pending_info_v14> n_pending{};
-	for (; i_pending != n_pending; ++i_pending)
-	{
-		nano::store::pending_info_v14 info (i_pending->second);
-		pending_infos.emplace_back (nano::pending_key (i_pending->first), nano::pending_info{ info.source, info.amount, i_pending.from_first_database ? nano::epoch::epoch_0 : nano::epoch::epoch_1 });
-		i_pending.from_first_database ? ++pending_counters.after_v0 : ++pending_counters.after_v1;
-	}
-
-	debug_assert (pending_counters.are_equal ());
-
-	// No longer need the pending v1 table
-	mdb_drop (env.tx (transaction_a), pending_store.pending_v1_handle, 1);
-	mdb_drop (env.tx (transaction_a), pending_store.pending_v0_handle, 0);
-
-	for (auto const & pending_key_pending_info_pair : pending_infos)
-	{
-		mdb_put (env.tx (transaction_a), pending_store.pending_handle, nano::store::lmdb::db_val (pending_key_pending_info_pair.first), nano::store::lmdb::db_val (pending_key_pending_info_pair.second), MDB_APPEND);
-	}
-
-	version.put (transaction_a, 15);
-	logger.always_log ("Finished epoch merge upgrade");
-}
-
-void nano::store::lmdb::component::upgrade_v15_to_v16 (store::write_transaction const & transaction_a)
-{
-	// Representation table is no longer used
-	debug_assert (account_store.representation_handle != 0);
-	if (account_store.representation_handle != 0)
-	{
-		auto status (mdb_drop (env.tx (transaction_a), account_store.representation_handle, 1));
-		release_assert (status == MDB_SUCCESS);
-		account_store.representation_handle = 0;
-	}
-	version.put (transaction_a, 16);
-}
-
-void nano::store::lmdb::component::upgrade_v16_to_v17 (store::write_transaction const & transaction_a)
-{
-	logger.always_log ("Preparing v16 to v17 database upgrade...");
-
-	auto account_info_i = account.begin (transaction_a);
-	auto account_info_n = account.end ();
-
-	// Set the confirmed frontier for each account in the confirmation height table
-	std::vector<std::pair<nano::account, nano::confirmation_height_info>> confirmation_height_infos;
-	auto num = 0u;
-	for (nano::store::lmdb::iterator<nano::account, uint64_t> i (transaction_a, confirmation_height_store.confirmation_height_handle), n (nano::store::lmdb::iterator<nano::account, uint64_t>{}); i != n; ++i, ++account_info_i, ++num)
-	{
-		nano::account account (i->first);
-		uint64_t confirmation_height (i->second);
-
-		// Check account hashes matches both the accounts table and confirmation height table
-		debug_assert (account == account_info_i->first);
-
-		auto const & account_info = account_info_i->second;
-
-		if (confirmation_height == 0)
-		{
-			confirmation_height_infos.emplace_back (account, confirmation_height_info{ 0, nano::block_hash (0) });
-		}
-		else
-		{
-			if (account_info_i->second.block_count / 2 >= confirmation_height)
-			{
-				// The confirmation height of the account is closer to the bottom of the chain, so start there and work up
-				auto block = block_get_v18 (transaction_a, account_info.open_block);
-				debug_assert (block);
-				auto height = 1;
-
-				while (height != confirmation_height)
-				{
-					block = block_get_v18 (transaction_a, block->sideband ().successor);
-					debug_assert (block);
-					++height;
-				}
-
-				debug_assert (block->sideband ().height == confirmation_height);
-				confirmation_height_infos.emplace_back (account, confirmation_height_info{ confirmation_height, block->hash () });
-			}
-			else
-			{
-				// The confirmation height of the account is closer to the top of the chain so start there and work down
-				auto block = block_get_v18 (transaction_a, account_info.head);
-				auto height = block->sideband ().height;
-				while (height != confirmation_height)
-				{
-					block = block_get_v18 (transaction_a, block->previous ());
-					debug_assert (block);
-					--height;
-				}
-				confirmation_height_infos.emplace_back (account, confirmation_height_info{ confirmation_height, block->hash () });
-			}
-		}
-
-		// Every so often output to the log to indicate progress (every 200k accounts)
-		constexpr auto output_cutoff = 200000;
-		if (num % output_cutoff == 0 && num != 0)
-		{
-			logger.always_log (boost::str (boost::format ("Confirmation height frontier set for %1%00k accounts") % ((num / output_cutoff) * 2)));
-		}
-	}
-
-	// Clear it then append
-	auto status (mdb_drop (env.tx (transaction_a), confirmation_height_store.confirmation_height_handle, 0));
-	release_assert_success (status);
-
-	for (auto const & confirmation_height_info_pair : confirmation_height_infos)
-	{
-		mdb_put (env.tx (transaction_a), confirmation_height_store.confirmation_height_handle, nano::store::lmdb::db_val (confirmation_height_info_pair.first), nano::store::lmdb::db_val (confirmation_height_info_pair.second), MDB_APPEND);
-	}
-
-	version.put (transaction_a, 17);
-	logger.always_log ("Finished upgrading confirmation height frontiers");
-}
-
-void nano::store::lmdb::component::upgrade_v17_to_v18 (store::write_transaction const & transaction_a, nano::ledger_constants & constants)
-{
-	logger.always_log ("Preparing v17 to v18 database upgrade...");
-
-	auto count_pre (count (transaction_a, block_store.state_blocks_handle));
-
-	auto num = 0u;
-	for (nano::store::lmdb::iterator<nano::block_hash, nano::store::block_w_sideband_v18<nano::state_block>> state_i (transaction_a, block_store.state_blocks_handle), state_n{}; state_i != state_n; ++state_i, ++num)
-	{
-		nano::store::block_w_sideband_v18<nano::state_block> block_w_sideband (state_i->second);
-		auto & block (block_w_sideband.block);
-		auto & sideband (block_w_sideband.sideband);
-
-		bool is_send{ false };
-		bool is_receive{ false };
-		bool is_epoch{ false };
-
-		nano::amount prev_balance (0);
-		if (!block->hashables.previous.is_zero ())
-		{
-			auto prev = block_get_v18 (transaction_a, block->hashables.previous);
-			prev_balance = nano::ledger::balance (*prev);
-		}
-		if (block->hashables.balance == prev_balance && constants.epochs.is_epoch_link (block->hashables.link))
-		{
-			is_epoch = true;
-		}
-		else if (block->hashables.balance < prev_balance)
-		{
-			is_send = true;
-		}
-		else if (!block->hashables.link.is_zero ())
-		{
-			is_receive = true;
-		}
-
-		nano::store::block_sideband_v18 new_sideband (sideband.account, sideband.successor, sideband.balance, sideband.height, sideband.timestamp, sideband.details.epoch, is_send, is_receive, is_epoch);
-		// Write these out
-		std::vector<uint8_t> data;
-		{
-			nano::vectorstream stream (data);
-			block->serialize (stream);
-			new_sideband.serialize (stream, block->type ());
-		}
-		nano::store::lmdb::db_val value{ data.size (), (void *)data.data () };
-		auto s = mdb_cursor_put (state_i.cursor, state_i->first, value, MDB_CURRENT);
-		release_assert_success (s);
-
-		// Every so often output to the log to indicate progress
-		constexpr auto output_cutoff = 1000000;
-		if (num > 0 && num % output_cutoff == 0)
-		{
-			logger.always_log (boost::str (boost::format ("Database sideband upgrade %1% million state blocks upgraded (out of %2%)") % (num / output_cutoff) % count_pre));
-		}
-	}
-
-	auto count_post (count (transaction_a, block_store.state_blocks_handle));
-	release_assert (count_pre == count_post);
-
-	version.put (transaction_a, 18);
-	logger.always_log ("Finished upgrading the sideband");
-}
-
-void nano::store::lmdb::component::upgrade_v18_to_v19 (store::write_transaction const & transaction_a)
-{
-	logger.always_log ("Preparing v18 to v19 database upgrade...");
-	auto count_pre (count (transaction_a, block_store.state_blocks_handle) + count (transaction_a, block_store.send_blocks_handle) + count (transaction_a, block_store.receive_blocks_handle) + count (transaction_a, block_store.change_blocks_handle) + count (transaction_a, block_store.open_blocks_handle));
-
-	// Combine in order of likeliness of counts
-	std::map<nano::block_hash, nano::store::block_w_sideband> legacy_open_receive_change_blocks;
-
-	for (auto i (store::iterator<nano::block_hash, nano::store::block_w_sideband_v18<nano::change_block>> (std::make_unique<nano::store::lmdb::iterator<nano::block_hash, nano::store::block_w_sideband_v18<nano::change_block>>> (transaction_a, block_store.change_blocks_handle))), n (store::iterator<nano::block_hash, nano::store::block_w_sideband_v18<nano::change_block>> (nullptr)); i != n; ++i)
-	{
-		nano::store::block_sideband_v18 const & old_sideband (i->second.sideband);
-		nano::block_sideband new_sideband (old_sideband.account, old_sideband.successor, old_sideband.balance, old_sideband.height, old_sideband.timestamp, nano::epoch::epoch_0, false, false, false, nano::epoch::epoch_0);
-		legacy_open_receive_change_blocks[i->first] = { nano::store::block_w_sideband{ i->second.block, new_sideband } };
-	}
-
-	for (auto i (store::iterator<nano::block_hash, nano::store::block_w_sideband_v18<nano::open_block>> (std::make_unique<nano::store::lmdb::iterator<nano::block_hash, nano::store::block_w_sideband_v18<nano::open_block>>> (transaction_a, block_store.open_blocks_handle))), n (store::iterator<nano::block_hash, nano::store::block_w_sideband_v18<nano::open_block>> (nullptr)); i != n; ++i)
-	{
-		nano::store::block_sideband_v18 const & old_sideband (i->second.sideband);
-		nano::block_sideband new_sideband (old_sideband.account, old_sideband.successor, old_sideband.balance, old_sideband.height, old_sideband.timestamp, nano::epoch::epoch_0, false, false, false, nano::epoch::epoch_0);
-		legacy_open_receive_change_blocks[i->first] = { nano::store::block_w_sideband{ i->second.block, new_sideband } };
-	}
-
-	for (auto i (store::iterator<nano::block_hash, nano::store::block_w_sideband_v18<nano::receive_block>> (std::make_unique<nano::store::lmdb::iterator<nano::block_hash, nano::store::block_w_sideband_v18<nano::receive_block>>> (transaction_a, block_store.receive_blocks_handle))), n (store::iterator<nano::block_hash, nano::store::block_w_sideband_v18<nano::receive_block>> (nullptr)); i != n; ++i)
-	{
-		nano::store::block_sideband_v18 const & old_sideband (i->second.sideband);
-		nano::block_sideband new_sideband (old_sideband.account, old_sideband.successor, old_sideband.balance, old_sideband.height, old_sideband.timestamp, nano::epoch::epoch_0, false, false, false, nano::epoch::epoch_0);
-		legacy_open_receive_change_blocks[i->first] = { nano::store::block_w_sideband{ i->second.block, new_sideband } };
-	}
-
-	release_assert (!mdb_drop (env.tx (transaction_a), block_store.receive_blocks_handle, 1));
-	block_store.receive_blocks_handle = 0;
-	release_assert (!mdb_drop (env.tx (transaction_a), block_store.open_blocks_handle, 1));
-	block_store.open_blocks_handle = 0;
-	release_assert (!mdb_drop (env.tx (transaction_a), block_store.change_blocks_handle, 1));
-	block_store.change_blocks_handle = 0;
-
-	logger.always_log ("Write legacy open/receive/change to new format");
-
-	MDB_dbi temp_legacy_open_receive_change_blocks;
-	{
-		mdb_dbi_open (env.tx (transaction_a), "temp_legacy_open_receive_change_blocks", MDB_CREATE, &temp_legacy_open_receive_change_blocks);
-
-		for (auto const & legacy_block : legacy_open_receive_change_blocks)
-		{
-			std::vector<uint8_t> data;
-			{
-				nano::vectorstream stream (data);
-				nano::serialize_block (stream, *legacy_block.second.block);
-				legacy_block.second.sideband.serialize (stream, legacy_block.second.block->type ());
-			}
-
-			nano::store::lmdb::db_val value{ data.size (), (void *)data.data () };
-			auto s = mdb_put (env.tx (transaction_a), temp_legacy_open_receive_change_blocks, nano::store::lmdb::db_val (legacy_block.first), value, MDB_APPEND);
-			release_assert_success (s);
-		}
-	}
-
-	logger.always_log ("Write legacy send to new format");
-
-	// Write send blocks to a new table (this was not done in memory as it would push us above memory requirements)
-	MDB_dbi temp_legacy_send_blocks;
-	{
-		mdb_dbi_open (env.tx (transaction_a), "temp_legacy_send_blocks", MDB_CREATE, &temp_legacy_send_blocks);
-
-		for (auto i (store::iterator<nano::block_hash, nano::store::block_w_sideband_v18<nano::send_block>> (std::make_unique<nano::store::lmdb::iterator<nano::block_hash, nano::store::block_w_sideband_v18<nano::send_block>>> (transaction_a, block_store.send_blocks_handle))), n (store::iterator<nano::block_hash, nano::store::block_w_sideband_v18<nano::send_block>> (nullptr)); i != n; ++i)
-		{
-			auto const & block_w_sideband_v18 (i->second);
-
-			std::vector<uint8_t> data;
-			{
-				nano::vectorstream stream (data);
-				nano::serialize_block (stream, *block_w_sideband_v18.block);
-				block_w_sideband_v18.sideband.serialize (stream, nano::block_type::send); // Equal to new version for legacy blocks
-			}
-
-			nano::store::lmdb::db_val value{ data.size (), (void *)data.data () };
-			auto s = mdb_put (env.tx (transaction_a), temp_legacy_send_blocks, nano::store::lmdb::db_val (i->first), value, MDB_APPEND);
-			release_assert_success (s);
-		}
-	}
-
-	release_assert (!mdb_drop (env.tx (transaction_a), block_store.send_blocks_handle, 1));
-	block_store.send_blocks_handle = 0;
-
-	logger.always_log ("Merge legacy open/receive/change with legacy send blocks");
-
-	MDB_dbi temp_legacy_send_open_receive_change_blocks;
-	{
-		mdb_dbi_open (env.tx (transaction_a), "temp_legacy_send_open_receive_change_blocks", MDB_CREATE, &temp_legacy_send_open_receive_change_blocks);
-
-		nano::store::lmdb::merge_iterator<nano::block_hash, nano::store::block_w_sideband> i (transaction_a, temp_legacy_open_receive_change_blocks, temp_legacy_send_blocks);
-		nano::store::lmdb::merge_iterator<nano::block_hash, nano::store::block_w_sideband> n{};
-		for (; i != n; ++i)
-		{
-			auto s = mdb_put (env.tx (transaction_a), temp_legacy_send_open_receive_change_blocks, nano::store::lmdb::db_val (i->first), nano::store::lmdb::db_val (i->second), MDB_APPEND);
-			release_assert_success (s);
-		}
-
-		// Delete tables
-		mdb_drop (env.tx (transaction_a), temp_legacy_send_blocks, 1);
-		mdb_drop (env.tx (transaction_a), temp_legacy_open_receive_change_blocks, 1);
-	}
-
-	logger.always_log ("Write state blocks to new format");
-
-	// Write state blocks to a new table (this was not done in memory as it would push us above memory requirements)
-	MDB_dbi temp_state_blocks;
-	{
-		auto type_state (nano::block_type::state);
-		mdb_dbi_open (env.tx (transaction_a), "temp_state_blocks", MDB_CREATE, &temp_state_blocks);
-
-		for (auto i (store::iterator<nano::block_hash, nano::store::block_w_sideband_v18<nano::state_block>> (std::make_unique<nano::store::lmdb::iterator<nano::block_hash, nano::store::block_w_sideband_v18<nano::state_block>>> (transaction_a, block_store.state_blocks_handle))), n (store::iterator<nano::block_hash, nano::store::block_w_sideband_v18<nano::state_block>> (nullptr)); i != n; ++i)
-		{
-			auto const & block_w_sideband_v18 (i->second);
-			nano::store::block_sideband_v18 const & old_sideband (block_w_sideband_v18.sideband);
-			nano::epoch source_epoch (nano::epoch::epoch_0);
-			// Source block v18 epoch
-			if (old_sideband.details.is_receive)
-			{
-				auto db_val (block_raw_get_by_type_v18 (transaction_a, block_w_sideband_v18.block->link ().as_block_hash (), type_state));
-				if (db_val.is_initialized ())
-				{
-					nano::bufferstream stream (reinterpret_cast<uint8_t const *> (db_val.get ().data ()), db_val.get ().size ());
-					auto source_block (nano::deserialize_block (stream, type_state));
-					release_assert (source_block != nullptr);
-					nano::store::block_sideband_v18 source_sideband;
-					auto error (source_sideband.deserialize (stream, type_state));
-					release_assert (!error);
-					source_epoch = source_sideband.details.epoch;
-				}
-			}
-			nano::block_sideband new_sideband (old_sideband.account, old_sideband.successor, old_sideband.balance, old_sideband.height, old_sideband.timestamp, old_sideband.details.epoch, old_sideband.details.is_send, old_sideband.details.is_receive, old_sideband.details.is_epoch, source_epoch);
-
-			std::vector<uint8_t> data;
-			{
-				nano::vectorstream stream (data);
-				nano::serialize_block (stream, *block_w_sideband_v18.block);
-				new_sideband.serialize (stream, nano::block_type::state);
-			}
-
-			nano::store::lmdb::db_val value{ data.size (), (void *)data.data () };
-			auto s = mdb_put (env.tx (transaction_a), temp_state_blocks, nano::store::lmdb::db_val (i->first), value, MDB_APPEND);
-			release_assert_success (s);
-		}
-	}
-
-	release_assert (!mdb_drop (env.tx (transaction_a), block_store.state_blocks_handle, 1));
-	block_store.state_blocks_handle = 0;
-
-	logger.always_log ("Merging all legacy blocks with state blocks");
-
-	// Merge all legacy blocks with state blocks into the final table
-	nano::store::lmdb::merge_iterator<nano::block_hash, nano::store::block_w_sideband> i (transaction_a, temp_legacy_send_open_receive_change_blocks, temp_state_blocks);
-	nano::store::lmdb::merge_iterator<nano::block_hash, nano::store::block_w_sideband> n{};
-	mdb_dbi_open (env.tx (transaction_a), "blocks", MDB_CREATE, &block_store.blocks_handle);
-	for (; i != n; ++i)
-	{
-		auto s = mdb_put (env.tx (transaction_a), block_store.blocks_handle, nano::store::lmdb::db_val (i->first), nano::store::lmdb::db_val (i->second), MDB_APPEND);
-		release_assert_success (s);
-	}
-
-	// Delete tables
-	mdb_drop (env.tx (transaction_a), temp_legacy_send_open_receive_change_blocks, 1);
-	mdb_drop (env.tx (transaction_a), temp_state_blocks, 1);
-
-	auto count_post (count (transaction_a, block_store.blocks_handle));
-	release_assert (count_pre == count_post);
-
-	MDB_dbi vote{ 0 };
-	release_assert (!mdb_dbi_open (env.tx (transaction_a), "vote", MDB_CREATE, &vote));
-	release_assert (!mdb_drop (env.tx (transaction_a), vote, 1));
-
-	version.put (transaction_a, 19);
-	logger.always_log ("Finished upgrading all blocks to new blocks database");
-}
-
-void nano::store::lmdb::component::upgrade_v19_to_v20 (store::write_transaction const & transaction_a)
-{
-	logger.always_log ("Preparing v19 to v20 database upgrade...");
-	mdb_dbi_open (env.tx (transaction_a), "pruned", MDB_CREATE, &pruned_store.pruned_handle);
-	version.put (transaction_a, 20);
-	logger.always_log ("Finished creating new pruned table");
-}
-
-void nano::store::lmdb::component::upgrade_v20_to_v21 (store::write_transaction const & transaction_a)
-{
-	logger.always_log ("Preparing v20 to v21 database upgrade...");
-	mdb_dbi_open (env.tx (transaction_a), "final_votes", MDB_CREATE, &final_vote_store.final_votes_handle);
-	version.put (transaction_a, 21);
-	logger.always_log ("Finished creating new final_vote table");
-}
-
-void nano::store::lmdb::component::upgrade_v21_to_v22 (store::write_transaction const & transaction_a)
-{
-	logger.always_log ("Preparing v21 to v22 database upgrade...");
-	MDB_dbi unchecked_handle{ 0 };
-	release_assert (!mdb_dbi_open (env.tx (transaction_a), "unchecked", MDB_CREATE, &unchecked_handle));
-	release_assert (!mdb_drop (env.tx (transaction_a), unchecked_handle, 1)); // del = 1, to delete it from the environment and close the DB handle.
-	version.put (transaction_a, 22);
-	logger.always_log ("Finished removing unchecked table");
-}
-
-/** Takes a filepath, appends '_backup_<timestamp>' to the end (but before any extension) and saves that file in the same directory */
-void nano::store::lmdb::component::create_backup_file (nano::store::lmdb::env & env_a, boost::filesystem::path const & filepath_a, nano::logger_mt & logger_a)
-{
-	auto extension = filepath_a.extension ();
-	auto filename_without_extension = filepath_a.filename ().replace_extension ("");
-	auto orig_filepath = filepath_a;
-	auto & backup_path = orig_filepath.remove_filename ();
-	auto backup_filename = filename_without_extension;
-	backup_filename += "_backup_";
-	backup_filename += std::to_string (std::chrono::system_clock::now ().time_since_epoch ().count ());
-	backup_filename += extension;
-	auto backup_filepath = backup_path / backup_filename;
-	auto start_message (boost::str (boost::format ("Performing %1% backup before database upgrade...") % filepath_a.filename ()));
-	logger_a.always_log (start_message);
-	std::cout << start_message << std::endl;
-	auto error (mdb_env_copy (env_a, backup_filepath.string ().c_str ()));
-	if (error)
-	{
-		auto error_message (boost::str (boost::format ("%1% backup failed") % filepath_a.filename ()));
-		logger_a.always_log (error_message);
-		std::cerr << error_message << std::endl;
-		std::exit (1);
-	}
-	else
-	{
-		auto success_message (boost::str (boost::format ("Backup created: %1%") % backup_filename));
-		logger_a.always_log (success_message);
-		std::cout << success_message << std::endl;
-	}
-}
-
-bool nano::store::lmdb::component::exists (store::transaction const & transaction_a, tables table_a, nano::store::lmdb::db_val const & key_a) const
-{
-	nano::store::lmdb::db_val junk;
-	auto status = get (transaction_a, table_a, key_a, junk);
-	release_assert (status == MDB_SUCCESS || status == MDB_NOTFOUND);
-	return (status == MDB_SUCCESS);
-}
-
-int nano::store::lmdb::component::get (store::transaction const & transaction_a, tables table_a, nano::store::lmdb::db_val const & key_a, nano::store::lmdb::db_val & value_a) const
-{
-	return mdb_get (env.tx (transaction_a), table_to_dbi (table_a), key_a, value_a);
-}
-
-int nano::store::lmdb::component::put (store::write_transaction const & transaction_a, tables table_a, nano::store::lmdb::db_val const & key_a, nano::store::lmdb::db_val const & value_a) const
-{
-	return (mdb_put (env.tx (transaction_a), table_to_dbi (table_a), key_a, value_a, 0));
-}
-
-int nano::store::lmdb::component::del (store::write_transaction const & transaction_a, tables table_a, nano::store::lmdb::db_val const & key_a) const
-{
-	return (mdb_del (env.tx (transaction_a), table_to_dbi (table_a), key_a, nullptr));
-}
-
-int nano::store::lmdb::component::drop (store::write_transaction const & transaction_a, tables table_a)
-{
-	return clear (transaction_a, table_to_dbi (table_a));
-}
-
-int nano::store::lmdb::component::clear (store::write_transaction const & transaction_a, MDB_dbi handle_a)
-{
-	return mdb_drop (env.tx (transaction_a), handle_a, 0);
-}
-
-uint64_t nano::store::lmdb::component::count (store::transaction const & transaction_a, tables table_a) const
-{
-	return count (transaction_a, table_to_dbi (table_a));
-}
-
-uint64_t nano::store::lmdb::component::count (store::transaction const & transaction_a, MDB_dbi db_a) const
-{
-	MDB_stat stats;
-	auto status (mdb_stat (env.tx (transaction_a), db_a, &stats));
-	release_assert_success (status);
-	return (stats.ms_entries);
-}
-
-MDB_dbi nano::store::lmdb::component::table_to_dbi (tables table_a) const
->>>>>>> 1e57b5b4
+void nano::store::lmdb::component::serialize_mdb_tracker (boost::property_tree::ptree & json, std::chrono::milliseconds min_read_time, std::chrono::milliseconds min_write_time)
 {
 	rsnano::rsn_lmdb_store_serialize_mdb_tracker (handle, &json, min_read_time.count (), min_write_time.count ());
 }
 
-<<<<<<< HEAD
-void nano::lmdb::store::serialize_memory_stats (boost::property_tree::ptree & json)
-=======
-bool nano::store::lmdb::component::not_found (int status) const
->>>>>>> 1e57b5b4
+void nano::store::lmdb::component::serialize_memory_stats (boost::property_tree::ptree & json)
 {
 	rsnano::rsn_lmdb_store_serialize_memory_stats (handle, &json);
 }
 
-<<<<<<< HEAD
-std::unique_ptr<nano::write_transaction> nano::lmdb::store::tx_begin_write (std::vector<nano::tables> const &, std::vector<nano::tables> const &)
-=======
-bool nano::store::lmdb::component::success (int status) const
->>>>>>> 1e57b5b4
+std::unique_ptr<nano::store::write_transaction> nano::store::lmdb::component::tx_begin_write (std::vector<nano::tables> const &, std::vector<nano::tables> const &)
 {
-	return std::make_unique<nano::write_mdb_txn> (rsnano::rsn_lmdb_store_tx_begin_write (handle));
+	return std::make_unique<nano::store::lmdb::write_transaction_impl> (rsnano::rsn_lmdb_store_tx_begin_write (handle));
 }
 
-<<<<<<< HEAD
-std::unique_ptr<nano::read_transaction> nano::lmdb::store::tx_begin_read () const
-=======
-int nano::store::lmdb::component::status_code_not_found () const
->>>>>>> 1e57b5b4
+std::unique_ptr<nano::store::read_transaction> nano::store::lmdb::component::tx_begin_read () const
 {
-	return std::make_unique<nano::read_mdb_txn> (rsnano::rsn_lmdb_store_tx_begin_read (handle));
+	return std::make_unique<nano::store::lmdb::read_transaction_impl> (rsnano::rsn_lmdb_store_tx_begin_read (handle));
 }
 
-<<<<<<< HEAD
-std::string nano::lmdb::store::vendor_get () const
-=======
-std::string nano::store::lmdb::component::error_string (int status) const
->>>>>>> 1e57b5b4
+std::string nano::store::lmdb::component::vendor_get () const
 {
 	rsnano::StringDto dto;
 	rsnano::rsn_lmdb_store_vendor_get (handle, &dto);
@@ -925,58 +77,9 @@
 	return !rsnano::rsn_lmdb_store_copy_db (handle, reinterpret_cast<const int8_t *> (destination_file.string ().c_str ()));
 }
 
-void nano::store::lmdb::component::rebuild_db (store::write_transaction const & transaction_a)
+void nano::store::lmdb::component::rebuild_db (nano::store::write_transaction const & transaction_a)
 {
-<<<<<<< HEAD
 	rsnano::rsn_lmdb_store_rebuild_db (handle, transaction_a.get_rust_handle ());
-=======
-	// Tables with uint256_union key
-	std::vector<MDB_dbi> tables = { account_store.accounts_handle, block_store.blocks_handle, pruned_store.pruned_handle, confirmation_height_store.confirmation_height_handle };
-	for (auto const & table : tables)
-	{
-		MDB_dbi temp;
-		mdb_dbi_open (env.tx (transaction_a), "temp_table", MDB_CREATE, &temp);
-		// Copy all values to temporary table
-		for (auto i (store::iterator<nano::uint256_union, nano::store::lmdb::db_val> (std::make_unique<nano::store::lmdb::iterator<nano::uint256_union, nano::store::lmdb::db_val>> (transaction_a, table))), n (store::iterator<nano::uint256_union, nano::store::lmdb::db_val> (nullptr)); i != n; ++i)
-		{
-			auto s = mdb_put (env.tx (transaction_a), temp, nano::store::lmdb::db_val (i->first), i->second, MDB_APPEND);
-			release_assert_success (s);
-		}
-		release_assert (count (transaction_a, table) == count (transaction_a, temp));
-		// Clear existing table
-		mdb_drop (env.tx (transaction_a), table, 0);
-		// Put values from copy
-		for (auto i (store::iterator<nano::uint256_union, nano::store::lmdb::db_val> (std::make_unique<nano::store::lmdb::iterator<nano::uint256_union, nano::store::lmdb::db_val>> (transaction_a, temp))), n (store::iterator<nano::uint256_union, nano::store::lmdb::db_val> (nullptr)); i != n; ++i)
-		{
-			auto s = mdb_put (env.tx (transaction_a), table, nano::store::lmdb::db_val (i->first), i->second, MDB_APPEND);
-			release_assert_success (s);
-		}
-		release_assert (count (transaction_a, table) == count (transaction_a, temp));
-		// Remove temporary table
-		mdb_drop (env.tx (transaction_a), temp, 1);
-	}
-	// Pending table
-	{
-		MDB_dbi temp;
-		mdb_dbi_open (env.tx (transaction_a), "temp_table", MDB_CREATE, &temp);
-		// Copy all values to temporary table
-		for (auto i (store::iterator<nano::pending_key, nano::pending_info> (std::make_unique<nano::store::lmdb::iterator<nano::pending_key, nano::pending_info>> (transaction_a, pending_store.pending_handle))), n (store::iterator<nano::pending_key, nano::pending_info> (nullptr)); i != n; ++i)
-		{
-			auto s = mdb_put (env.tx (transaction_a), temp, nano::store::lmdb::db_val (i->first), nano::store::lmdb::db_val (i->second), MDB_APPEND);
-			release_assert_success (s);
-		}
-		release_assert (count (transaction_a, pending_store.pending_handle) == count (transaction_a, temp));
-		mdb_drop (env.tx (transaction_a), pending_store.pending_handle, 0);
-		// Put values from copy
-		for (auto i (store::iterator<nano::pending_key, nano::pending_info> (std::make_unique<nano::store::lmdb::iterator<nano::pending_key, nano::pending_info>> (transaction_a, temp))), n (store::iterator<nano::pending_key, nano::pending_info> (nullptr)); i != n; ++i)
-		{
-			auto s = mdb_put (env.tx (transaction_a), pending_store.pending_handle, nano::store::lmdb::db_val (i->first), nano::store::lmdb::db_val (i->second), MDB_APPEND);
-			release_assert_success (s);
-		}
-		release_assert (count (transaction_a, pending_store.pending_handle) == count (transaction_a, temp));
-		mdb_drop (env.tx (transaction_a), temp, 1);
-	}
->>>>>>> 1e57b5b4
 }
 
 bool nano::store::lmdb::component::init_error () const
@@ -984,249 +87,62 @@
 	return error;
 }
 
-<<<<<<< HEAD
-unsigned nano::lmdb::store::max_block_write_batch_num () const
+unsigned nano::store::lmdb::component::max_block_write_batch_num () const
 {
 	return std::numeric_limits<unsigned>::max ();
 }
 
-nano::block_store & nano::lmdb::store::block ()
+nano::store::block & nano::store::lmdb::component::block ()
 {
 	return block_store;
 }
 
-nano::frontier_store & nano::lmdb::store::frontier ()
+nano::store::frontier & nano::store::lmdb::component::frontier ()
 {
 	return frontier_store;
 }
 
-nano::account_store & nano::lmdb::store::account ()
+nano::store::account & nano::store::lmdb::component::account ()
 {
 	return account_store;
 }
 
-nano::pending_store & nano::lmdb::store::pending ()
-=======
-std::shared_ptr<nano::block> nano::store::lmdb::component::block_get_v18 (store::transaction const & transaction_a, nano::block_hash const & hash_a) const
-{
-	nano::block_type type;
-	auto value (block_raw_get_v18 (transaction_a, hash_a, type));
-	std::shared_ptr<nano::block> result;
-	if (value.size () != 0)
-	{
-		nano::bufferstream stream (reinterpret_cast<uint8_t const *> (value.data ()), value.size ());
-		result = nano::deserialize_block (stream, type);
-		release_assert (result != nullptr);
-		nano::store::block_sideband_v18 sideband;
-		auto error = (sideband.deserialize (stream, type));
-		release_assert (!error);
-		result->sideband_set (nano::block_sideband (sideband.account, sideband.successor, sideband.balance, sideband.height, sideband.timestamp, sideband.details.epoch, sideband.details.is_send, sideband.details.is_receive, sideband.details.is_epoch, nano::epoch::epoch_0));
-	}
-	return result;
-}
-
-nano::store::lmdb::db_val nano::store::lmdb::component::block_raw_get_v18 (store::transaction const & transaction_a, nano::block_hash const & hash_a, nano::block_type & type_a) const
-{
-	nano::store::lmdb::db_val result;
-	// Table lookups are ordered by match probability
-	nano::block_type block_types[]{ nano::block_type::state, nano::block_type::send, nano::block_type::receive, nano::block_type::open, nano::block_type::change };
-	for (auto current_type : block_types)
-	{
-		auto db_val (block_raw_get_by_type_v18 (transaction_a, hash_a, current_type));
-		if (db_val.is_initialized ())
-		{
-			type_a = current_type;
-			result = db_val.get ();
-			break;
-		}
-	}
-
-	return result;
-}
-
-boost::optional<nano::store::lmdb::db_val> nano::store::lmdb::component::block_raw_get_by_type_v18 (store::transaction const & transaction_a, nano::block_hash const & hash_a, nano::block_type & type_a) const
-{
-	nano::store::lmdb::db_val value;
-	nano::store::lmdb::db_val hash (hash_a);
-	int status = status_code_not_found ();
-	switch (type_a)
-	{
-		case nano::block_type::send:
-		{
-			status = mdb_get (env.tx (transaction_a), block_store.send_blocks_handle, hash, value);
-			break;
-		}
-		case nano::block_type::receive:
-		{
-			status = mdb_get (env.tx (transaction_a), block_store.receive_blocks_handle, hash, value);
-			break;
-		}
-		case nano::block_type::open:
-		{
-			status = mdb_get (env.tx (transaction_a), block_store.open_blocks_handle, hash, value);
-			break;
-		}
-		case nano::block_type::change:
-		{
-			status = mdb_get (env.tx (transaction_a), block_store.change_blocks_handle, hash, value);
-			break;
-		}
-		case nano::block_type::state:
-		{
-			status = mdb_get (env.tx (transaction_a), block_store.state_blocks_handle, hash, value);
-			break;
-		}
-		case nano::block_type::invalid:
-		case nano::block_type::not_a_block:
-		{
-			break;
-		}
-	}
-
-	release_assert (success (status) || not_found (status));
-	boost::optional<nano::store::lmdb::db_val> result;
-	if (success (status))
-	{
-		result = value;
-	}
-	return result;
-}
-
-// All the v14 functions below are only needed during upgrades
-std::size_t nano::store::lmdb::component::block_successor_offset_v14 (store::transaction const & transaction_a, std::size_t entry_size_a, nano::block_type type_a) const
-{
-	return entry_size_a - nano::store::block_sideband_v14::size (type_a);
-}
-
-nano::block_hash nano::store::lmdb::component::block_successor_v14 (store::transaction const & transaction_a, nano::block_hash const & hash_a) const
->>>>>>> 1e57b5b4
+nano::store::pending & nano::store::lmdb::component::pending ()
 {
 	return pending_store;
 }
 
-<<<<<<< HEAD
-nano::online_weight_store & nano::lmdb::store::online_weight ()
+nano::store::online_weight & nano::store::lmdb::component::online_weight ()
 {
 	return online_weight_store;
 };
-=======
-nano::store::lmdb::db_val nano::store::lmdb::component::block_raw_get_v14 (store::transaction const & transaction_a, nano::block_hash const & hash_a, nano::block_type & type_a, bool * is_state_v1) const
-{
-	nano::store::lmdb::db_val result;
-	// Table lookups are ordered by match probability
-	nano::block_type block_types[]{ nano::block_type::state, nano::block_type::send, nano::block_type::receive, nano::block_type::open, nano::block_type::change };
-	for (auto current_type : block_types)
-	{
-		auto db_val (block_raw_get_by_type_v14 (transaction_a, hash_a, current_type, is_state_v1));
-		if (db_val.is_initialized ())
-		{
-			type_a = current_type;
-			result = db_val.get ();
-			break;
-		}
-	}
->>>>>>> 1e57b5b4
 
-nano::pruned_store & nano::lmdb::store::pruned ()
+nano::store::pruned & nano::store::lmdb::component::pruned ()
 {
 	return pruned_store;
 }
 
-<<<<<<< HEAD
-nano::peer_store & nano::lmdb::store::peer ()
+nano::store::peer & nano::store::lmdb::component::peer ()
 {
 	return peer_store;
 }
 
-nano::confirmation_height_store & nano::lmdb::store::confirmation_height ()
-=======
-boost::optional<nano::store::lmdb::db_val> nano::store::lmdb::component::block_raw_get_by_type_v14 (store::transaction const & transaction_a, nano::block_hash const & hash_a, nano::block_type & type_a, bool * is_state_v1) const
-{
-	nano::store::lmdb::db_val value;
-	nano::store::lmdb::db_val hash (hash_a);
-	int status = status_code_not_found ();
-	switch (type_a)
-	{
-		case nano::block_type::send:
-		{
-			status = mdb_get (env.tx (transaction_a), block_store.send_blocks_handle, hash, value);
-			break;
-		}
-		case nano::block_type::receive:
-		{
-			status = mdb_get (env.tx (transaction_a), block_store.receive_blocks_handle, hash, value);
-			break;
-		}
-		case nano::block_type::open:
-		{
-			status = mdb_get (env.tx (transaction_a), block_store.open_blocks_handle, hash, value);
-			break;
-		}
-		case nano::block_type::change:
-		{
-			status = mdb_get (env.tx (transaction_a), block_store.change_blocks_handle, hash, value);
-			break;
-		}
-		case nano::block_type::state:
-		{
-			status = mdb_get (env.tx (transaction_a), block_store.state_blocks_v1_handle, hash, value);
-			if (is_state_v1 != nullptr)
-			{
-				*is_state_v1 = success (status);
-			}
-			if (not_found (status))
-			{
-				status = mdb_get (env.tx (transaction_a), block_store.state_blocks_v0_handle, hash, value);
-			}
-			break;
-		}
-		case nano::block_type::invalid:
-		case nano::block_type::not_a_block:
-		{
-			break;
-		}
-	}
-
-	release_assert (success (status) || not_found (status));
-	boost::optional<nano::store::lmdb::db_val> result;
-	if (success (status))
-	{
-		result = value;
-	}
-	return result;
-}
-
-std::shared_ptr<nano::block> nano::store::lmdb::component::block_get_v14 (store::transaction const & transaction_a, nano::block_hash const & hash_a, nano::store::block_sideband_v14 * sideband_a, bool * is_state_v1) const
->>>>>>> 1e57b5b4
+nano::store::confirmation_height & nano::store::lmdb::component::confirmation_height ()
 {
 	return confirmation_height_store;
 }
 
-<<<<<<< HEAD
-nano::final_vote_store & nano::lmdb::store::final_vote ()
-=======
-nano::store::lmdb::component::upgrade_counters::upgrade_counters (uint64_t count_before_v0, uint64_t count_before_v1) :
-	before_v0 (count_before_v0),
-	before_v1 (count_before_v1)
->>>>>>> 1e57b5b4
+nano::store::final_vote & nano::store::lmdb::component::final_vote ()
 {
 	return final_vote_store;
 }
 
-<<<<<<< HEAD
-nano::version_store & nano::lmdb::store::version ()
-=======
-bool nano::store::lmdb::component::upgrade_counters::are_equal () const
->>>>>>> 1e57b5b4
+nano::store::version & nano::store::lmdb::component::version ()
 {
 	return version_store;
 }
 
-<<<<<<< HEAD
-rsnano::LmdbStoreHandle * nano::lmdb::store::get_handle () const
-=======
-unsigned nano::store::lmdb::component::max_block_write_batch_num () const
->>>>>>> 1e57b5b4
+rsnano::LmdbStoreHandle * nano::store::lmdb::component::get_handle () const
 {
 	return handle;
 }