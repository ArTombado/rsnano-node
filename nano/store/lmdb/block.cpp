#include <nano/lib/blocks.hpp>
#include <nano/lib/rsnanoutils.hpp>
#include <nano/store/lmdb/block.hpp>
#include <nano/store/lmdb/lmdb.hpp>

nano::store::lmdb::block::block (rsnano::LmdbBlockStoreHandle * handle_a) :
	handle{ handle_a }
{
}

nano::store::lmdb::block::~block ()
{
	if (handle != nullptr)
		rsnano::rsn_lmdb_block_store_destroy (handle);
}

void nano::store::lmdb::block::put (nano::store::write_transaction const & transaction, nano::block_hash const & hash, nano::block const & block)
{
	rsnano::rsn_lmdb_block_store_put (handle, transaction.get_rust_handle (), hash.bytes.data (), block.get_handle ());
}

void nano::store::lmdb::block::raw_put (nano::store::write_transaction const & transaction_a, std::vector<uint8_t> const & data, nano::block_hash const & hash_a)
{
	rsnano::rsn_lmdb_block_store_raw_put (handle, transaction_a.get_rust_handle (), data.data (), data.size (), hash_a.bytes.data ());
}

<<<<<<< HEAD
nano::block_hash nano::store::lmdb::block::successor (nano::store::transaction const & transaction_a, nano::block_hash const & hash_a) const
=======
std::optional<nano::block_hash> nano::store::lmdb::block::successor (store::transaction const & transaction_a, nano::block_hash const & hash_a) const
>>>>>>> 5681836f
{
	nano::block_hash result;
<<<<<<< HEAD
	rsnano::rsn_lmdb_block_store_successor (handle, transaction_a.get_rust_handle (), hash_a.bytes.data (), result.bytes.data ());
=======
	if (value.size () != 0)
	{
		debug_assert (value.size () >= result.bytes.size ());
		auto type = block_type_from_raw (value.data ());
		nano::bufferstream stream (reinterpret_cast<uint8_t const *> (value.data ()) + block_successor_offset (transaction_a, value.size (), type), result.bytes.size ());
		auto error (nano::try_read (stream, result.bytes));
		(void)error;
		debug_assert (!error);
	}
	else
	{
		result.clear ();
	}
	if (result.is_zero ())
	{
		return std::nullopt;
	}
>>>>>>> 5681836f
	return result;
}

void nano::store::lmdb::block::successor_clear (nano::store::write_transaction const & transaction, nano::block_hash const & hash)
{
	rsnano::rsn_lmdb_block_store_successor_clear (handle, transaction.get_rust_handle (), hash.bytes.data ());
}

std::shared_ptr<nano::block> nano::store::lmdb::block::get (nano::store::transaction const & transaction, nano::block_hash const & hash) const
{
	auto block_handle = rsnano::rsn_lmdb_block_store_get (handle, transaction.get_rust_handle (), hash.bytes.data ());
	return nano::block_handle_to_block (block_handle);
}

std::shared_ptr<nano::block> nano::store::lmdb::block::random (nano::store::transaction const & transaction)
{
	std::shared_ptr<nano::block> result;
	auto block_handle = rsnano::rsn_lmdb_block_store_random (handle, transaction.get_rust_handle ());
	if (block_handle != nullptr)
	{
		result = std::move (nano::block_handle_to_block (block_handle));
	}
	return result;
}

void nano::store::lmdb::block::del (nano::store::write_transaction const & transaction_a, nano::block_hash const & hash_a)
{
	rsnano::rsn_lmdb_block_store_del (handle, transaction_a.get_rust_handle (), hash_a.bytes.data ());
}

bool nano::store::lmdb::block::exists (nano::store::transaction const & transaction, nano::block_hash const & hash)
{
	return rsnano::rsn_lmdb_block_store_exists (handle, transaction.get_rust_handle (), hash.bytes.data ());
}

uint64_t nano::store::lmdb::block::count (nano::store::transaction const & transaction_a)
{
	return rsnano::rsn_lmdb_block_store_count (handle, transaction_a.get_rust_handle ());
}<|MERGE_RESOLUTION|>--- conflicted
+++ resolved
@@ -24,34 +24,13 @@
 	rsnano::rsn_lmdb_block_store_raw_put (handle, transaction_a.get_rust_handle (), data.data (), data.size (), hash_a.bytes.data ());
 }
 
-<<<<<<< HEAD
-nano::block_hash nano::store::lmdb::block::successor (nano::store::transaction const & transaction_a, nano::block_hash const & hash_a) const
-=======
-std::optional<nano::block_hash> nano::store::lmdb::block::successor (store::transaction const & transaction_a, nano::block_hash const & hash_a) const
->>>>>>> 5681836f
+std::optional<nano::block_hash> nano::store::lmdb::block::successor (nano::store::transaction const & transaction_a, nano::block_hash const & hash_a) const
 {
 	nano::block_hash result;
-<<<<<<< HEAD
 	rsnano::rsn_lmdb_block_store_successor (handle, transaction_a.get_rust_handle (), hash_a.bytes.data (), result.bytes.data ());
-=======
-	if (value.size () != 0)
-	{
-		debug_assert (value.size () >= result.bytes.size ());
-		auto type = block_type_from_raw (value.data ());
-		nano::bufferstream stream (reinterpret_cast<uint8_t const *> (value.data ()) + block_successor_offset (transaction_a, value.size (), type), result.bytes.size ());
-		auto error (nano::try_read (stream, result.bytes));
-		(void)error;
-		debug_assert (!error);
-	}
-	else
-	{
-		result.clear ();
-	}
-	if (result.is_zero ())
-	{
+	if (result.is_zero()){
 		return std::nullopt;
 	}
->>>>>>> 5681836f
 	return result;
 }
 
