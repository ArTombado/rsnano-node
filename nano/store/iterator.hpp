--- conflicted
+++ resolved
@@ -26,63 +26,6 @@
 class iterator final
 {
 public:
-<<<<<<< HEAD
-	using value_type = std::pair<T, U>;
-
-public:
-	iterator (std::nullptr_t)
-	{
-	}
-	iterator (std::unique_ptr<iterator_impl<T, U>> impl_a) :
-		impl (std::move (impl_a))
-	{
-		impl->fill (current);
-	}
-	iterator (iterator<T, U> && other_a) :
-		current (std::move (other_a.current)),
-		impl (std::move (other_a.impl))
-	{
-	}
-	iterator<T, U> & operator++ ()
-	{
-		++*impl;
-		impl->fill (current);
-		return *this;
-	}
-	iterator<T, U> & operator-- ()
-	{
-		--*impl;
-		impl->fill (current);
-		return *this;
-	}
-	iterator<T, U> & operator= (iterator<T, U> && other_a) noexcept
-	{
-		impl = std::move (other_a.impl);
-		current = std::move (other_a.current);
-		return *this;
-	}
-	iterator<T, U> & operator= (iterator<T, U> const &) = delete;
-	std::pair<T, U> * operator->()
-	{
-		return &current;
-	}
-	std::pair<T, U> const & operator* () const
-	{
-		return current;
-	}
-	bool operator== (iterator<T, U> const & other_a) const
-	{
-		return (impl == nullptr && other_a.impl == nullptr) || (impl != nullptr && *impl == other_a.impl.get ()) || (other_a.impl != nullptr && *other_a.impl == impl.get ());
-	}
-	bool operator!= (iterator<T, U> const & other_a) const
-	{
-		return !(*this == other_a);
-	}
-
-private:
-	value_type current;
-	std::unique_ptr<iterator_impl<T, U>> impl;
-=======
 	using iterator_category = std::bidirectional_iterator_tag;
 	using value_type = std::pair<std::span<uint8_t const>, std::span<uint8_t const>>;
 	using pointer = value_type *;
@@ -110,6 +53,5 @@
 	auto operator* () const -> const_reference;
 	auto operator== (iterator const & other) const -> bool;
 	bool is_end () const;
->>>>>>> 47539ac7
 };
 } // namespace nano::store