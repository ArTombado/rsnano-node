--- conflicted
+++ resolved
@@ -37,61 +37,20 @@
 	class component
 	{
 	public:
-<<<<<<< HEAD
 		virtual ~component () = default;
-		virtual block_store & block () = 0;
-		virtual frontier_store & frontier () = 0;
-		virtual account_store & account () = 0;
-		virtual pending_store & pending () = 0;
-		virtual online_weight_store & online_weight () = 0;
-		virtual pruned_store & pruned () = 0;
-		virtual peer_store & peer () = 0;
-		virtual confirmation_height_store & confirmation_height () = 0;
-		virtual final_vote_store & final_vote () = 0;
-		virtual version_store & version () = 0;
+		virtual store::block & block () = 0;
+		virtual store::frontier & frontier () = 0;
+		virtual store::account & account () = 0;
+		virtual store::pending & pending () = 0;
+		virtual store::online_weight & online_weight () = 0;
+		virtual store::pruned & pruned () = 0;
+		virtual store::peer & peer () = 0;
+		virtual store::confirmation_height & confirmation_height () = 0;
+		virtual store::final_vote & final_vote () = 0;
+		virtual store::version & version () = 0;
 		static int constexpr version_minimum{ 21 };
 		static int constexpr version_current{ 22 };
 
-=======
-		// clang-format off
-	explicit component (
-		nano::store::block &,
-		nano::store::frontier &,
-		nano::store::account &,
-		nano::store::pending &,
-		nano::store::online_weight&,
-		nano::store::pruned &,
-		nano::store::peer &,
-		nano::store::confirmation_height &,
-		nano::store::final_vote &,
-		nano::store::version &
-	);
-		// clang-format on
-		virtual ~component () = default;
-		void initialize (write_transaction const & transaction_a, nano::ledger_cache & ledger_cache_a, nano::ledger_constants & constants);
-		virtual uint64_t count (store::transaction const & transaction_a, tables table_a) const = 0;
-		virtual int drop (write_transaction const & transaction_a, tables table_a) = 0;
-		virtual bool not_found (int status) const = 0;
-		virtual bool success (int status) const = 0;
-		virtual int status_code_not_found () const = 0;
-		virtual std::string error_string (int status) const = 0;
-
-		store::block & block;
-		store::frontier & frontier;
-		store::account & account;
-		store::pending & pending;
-		static int constexpr version_minimum{ 14 };
-		static int constexpr version_current{ 22 };
-
-	public:
-		store::online_weight & online_weight;
-		store::pruned & pruned;
-		store::peer & peer;
-		store::confirmation_height & confirmation_height;
-		store::final_vote & final_vote;
-		store::version & version;
-
->>>>>>> 1e57b5b4
 		virtual unsigned max_block_write_batch_num () const = 0;
 
 		virtual bool copy_db (boost::filesystem::path const & destination) = 0;
@@ -104,17 +63,10 @@
 		virtual bool init_error () const = 0;
 
 		/** Start read-write transaction */
-<<<<<<< HEAD
-		virtual std::unique_ptr<nano::write_transaction> tx_begin_write (std::vector<nano::tables> const & tables_to_lock = {}, std::vector<nano::tables> const & tables_no_lock = {}) = 0;
+		virtual std::unique_ptr<nano::store::write_transaction> tx_begin_write (std::vector<nano::tables> const & tables_to_lock = {}, std::vector<nano::tables> const & tables_no_lock = {}) = 0;
 
 		/** Start read-only transaction */
-		virtual std::unique_ptr<nano::read_transaction> tx_begin_read () const = 0;
-=======
-		virtual write_transaction tx_begin_write (std::vector<nano::tables> const & tables_to_lock = {}, std::vector<nano::tables> const & tables_no_lock = {}) = 0;
-
-		/** Start read-only transaction */
-		virtual read_transaction tx_begin_read () const = 0;
->>>>>>> 1e57b5b4
+		virtual std::unique_ptr<nano::store::read_transaction> tx_begin_read () const = 0;
 
 		virtual std::string vendor_get () const = 0;
 		virtual rsnano::LmdbStoreHandle * get_handle () const = 0;
