--- conflicted
+++ resolved
@@ -39,28 +39,6 @@
 	bool error = result.deserialize (stream);
 	debug_assert (!error);
 	return result;
-<<<<<<< HEAD
-=======
-}
-
-template <typename T>
-nano::store::db_val<T>::operator std::shared_ptr<nano::block> () const
-{
-	nano::bufferstream stream (reinterpret_cast<uint8_t const *> (data ()), size ());
-	std::shared_ptr<nano::block> result (nano::deserialize_block (stream));
-	return result;
-}
-
-template <typename T>
-nano::store::db_val<T>::operator nano::store::block_w_sideband () const
-{
-	nano::bufferstream stream (reinterpret_cast<uint8_t const *> (data ()), size ());
-	nano::store::block_w_sideband block_w_sideband;
-	block_w_sideband.block = (nano::deserialize_block (stream));
-	auto error = block_w_sideband.sideband.deserialize (stream, block_w_sideband.block->type ());
-	release_assert (!error);
-	block_w_sideband.block->sideband_set (block_w_sideband.sideband);
-	return block_w_sideband;
 }
 
 template <typename T>
@@ -80,5 +58,4 @@
 	static_assert (sizeof (nano::pending_key::account) + sizeof (nano::pending_key::hash) == sizeof (result), "Packed class");
 	std::copy (reinterpret_cast<uint8_t const *> (data ()), reinterpret_cast<uint8_t const *> (data ()) + sizeof (result), reinterpret_cast<uint8_t *> (&result));
 	return result;
->>>>>>> f5a3c563
 }