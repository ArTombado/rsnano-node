--- conflicted
+++ resolved
@@ -58,11 +58,6 @@
 	{
 	}
 
-<<<<<<< HEAD
-=======
-	db_val (nano::account_info const & val_a);
-
->>>>>>> 12571dac
 	db_val (nano::pending_info const & val_a) :
 		db_val (val_a.db_size (), const_cast<nano::pending_info *> (&val_a))
 	{
@@ -110,19 +105,7 @@
 		convert_buffer_to_value ();
 	}
 
-<<<<<<< HEAD
-	explicit operator nano::account_info () const
-	{
-		nano::bufferstream stream (reinterpret_cast<uint8_t const *> (data ()), size ());
-		nano::account_info result;
-		debug_assert (size () == result.db_size ());
-		bool error = result.deserialize (stream);
-		debug_assert (!error);
-		return result;
-	}
-=======
 	explicit operator nano::account_info () const;
->>>>>>> 12571dac
 
 	explicit operator block_info () const
 	{
