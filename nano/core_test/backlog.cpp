--- conflicted
+++ resolved
@@ -20,11 +20,7 @@
 	nano::test::system system{};
 	auto & node = *system.add_node ();
 
-<<<<<<< HEAD
-	node.backlog.set_activate_callback ([&] (nano::transaction const & transaction, nano::account const & account, nano::account_info const & account_info, nano::confirmation_height_info const & conf_info) {
-=======
-	node.backlog.activate_callback.add ([&] (nano::store::transaction const & transaction, nano::account const & account, nano::account_info const & account_info, nano::confirmation_height_info const & conf_info) {
->>>>>>> 1e57b5b4
+	node.backlog.set_activate_callback ([&] (nano::store::transaction const & transaction, nano::account const & account, nano::account_info const & account_info, nano::confirmation_height_info const & conf_info) {
 		nano::lock_guard<nano::mutex> lock{ mutex };
 
 		activated.insert (account);
