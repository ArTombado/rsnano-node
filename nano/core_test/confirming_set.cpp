#include <nano/lib/blocks.hpp>
#include <nano/lib/logging.hpp>
#include <nano/node/active_transactions.hpp>
#include <nano/node/confirming_set.hpp>
#include <nano/node/election.hpp>
#include <nano/node/make_store.hpp>
#include <nano/secure/ledger.hpp>
#include <nano/test_common/system.hpp>
#include <nano/test_common/testutil.hpp>

#include <gtest/gtest.h>

using namespace std::chrono_literals;

<<<<<<< HEAD
=======
TEST (confirming_set, construction)
{
	auto ctx = nano::test::context::ledger_empty ();
	nano::confirming_set confirming_set (ctx.ledger ());
}

TEST (confirming_set, add_exists)
{
	auto ctx = nano::test::context::ledger_send_receive ();
	nano::confirming_set confirming_set (ctx.ledger ());
	auto send = ctx.blocks ()[0];
	confirming_set.add (send->hash ());
	ASSERT_TRUE (confirming_set.exists (send->hash ()));
}

TEST (confirming_set, process_one)
{
	auto ctx = nano::test::context::ledger_send_receive ();
	nano::confirming_set confirming_set (ctx.ledger ());
	std::atomic<int> count = 0;
	std::mutex mutex;
	std::condition_variable condition;
	confirming_set.cemented_observers.add ([&] (auto const &) { ++count; condition.notify_all (); });
	confirming_set.add (ctx.blocks ()[0]->hash ());
	nano::test::start_stop_guard guard{ confirming_set };
	std::unique_lock lock{ mutex };
	ASSERT_TRUE (condition.wait_for (lock, 5s, [&] () { return count == 1; }));
	ASSERT_EQ (1, ctx.stats ().count (nano::stat::type::confirmation_height, nano::stat::detail::blocks_confirmed, nano::stat::dir::in));
	ASSERT_EQ (2, ctx.ledger ().cemented_count ());
}

TEST (confirming_set, process_multiple)
{
	auto ctx = nano::test::context::ledger_send_receive ();
	nano::confirming_set confirming_set (ctx.ledger ());
	std::atomic<int> count = 0;
	std::mutex mutex;
	std::condition_variable condition;
	confirming_set.cemented_observers.add ([&] (auto const &) { ++count; condition.notify_all (); });
	confirming_set.add (ctx.blocks ()[0]->hash ());
	confirming_set.add (ctx.blocks ()[1]->hash ());
	nano::test::start_stop_guard guard{ confirming_set };
	std::unique_lock lock{ mutex };
	ASSERT_TRUE (condition.wait_for (lock, 5s, [&] () { return count == 2; }));
	ASSERT_EQ (2, ctx.stats ().count (nano::stat::type::confirmation_height, nano::stat::detail::blocks_confirmed, nano::stat::dir::in));
	ASSERT_EQ (3, ctx.ledger ().cemented_count ());
}

>>>>>>> fe4d47d0
TEST (confirmation_callback, observer_callbacks)
{
	nano::test::system system;
	nano::node_flags node_flags;
	nano::node_config node_config = system.default_config ();
	node_config.frontiers_confirmation = nano::frontiers_confirmation_mode::disabled;
	auto node = system.add_node (node_config, node_flags);

	auto wallet_id = node->wallets.first_wallet_id ();
	(void)node->wallets.insert_adhoc (wallet_id, nano::dev::genesis_key.prv);
	nano::block_hash latest (node->latest (nano::dev::genesis_key.pub));

	nano::keypair key1;
	nano::block_builder builder;
	auto send = builder
				.send ()
				.previous (latest)
				.destination (key1.pub)
				.balance (nano::dev::constants.genesis_amount - nano::Gxrb_ratio)
				.sign (nano::dev::genesis_key.prv, nano::dev::genesis_key.pub)
				.work (*system.work.generate (latest))
				.build ();
	auto send1 = builder
				 .send ()
				 .previous (send->hash ())
				 .destination (key1.pub)
				 .balance (nano::dev::constants.genesis_amount - nano::Gxrb_ratio * 2)
				 .sign (nano::dev::genesis_key.prv, nano::dev::genesis_key.pub)
				 .work (*system.work.generate (send->hash ()))
				 .build ();

	{
		auto transaction = node->store.tx_begin_write ();
		ASSERT_EQ (nano::block_status::progress, node->ledger.process (*transaction, send));
		ASSERT_EQ (nano::block_status::progress, node->ledger.process (*transaction, send1));
	}

	node->confirming_set.add (send1->hash ());

	// Callback is performed for all blocks that are confirmed
	ASSERT_TIMELY_EQ (5s, 2, node->stats->count (nano::stat::type::confirmation_observer, nano::stat::detail::all, nano::stat::dir::out));

	ASSERT_EQ (2, node->stats->count (nano::stat::type::confirmation_height, nano::stat::detail::blocks_confirmed, nano::stat::dir::in));
	ASSERT_EQ (3, node->ledger.cemented_count ());
	ASSERT_EQ (0, node->active.election_winner_details_size ());
}

// The callback and confirmation history should only be updated after confirmation height is set (and not just after voting)
TEST (confirmation_callback, confirmed_history)
{
	nano::test::system system;
	nano::node_flags node_flags;
	node_flags.set_force_use_write_queue (true);
	node_flags.disable_ascending_bootstrap ();
	nano::node_config node_config = system.default_config ();
	node_config.frontiers_confirmation = nano::frontiers_confirmation_mode::disabled;
	auto node = system.add_node (node_config, node_flags);

	nano::block_hash latest (node->latest (nano::dev::genesis_key.pub));

	nano::keypair key1;
	nano::block_builder builder;
	auto send = builder
				.send ()
				.previous (latest)
				.destination (key1.pub)
				.balance (nano::dev::constants.genesis_amount - nano::Gxrb_ratio)
				.sign (nano::dev::genesis_key.prv, nano::dev::genesis_key.pub)
				.work (*system.work.generate (latest))
				.build ();
	{
		auto transaction = node->store.tx_begin_write ();
		ASSERT_EQ (nano::block_status::progress, node->ledger.process (*transaction, send));
	}

	auto send1 = builder
				 .send ()
				 .previous (send->hash ())
				 .destination (key1.pub)
				 .balance (nano::dev::constants.genesis_amount - nano::Gxrb_ratio * 2)
				 .sign (nano::dev::genesis_key.prv, nano::dev::genesis_key.pub)
				 .work (*system.work.generate (send->hash ()))
				 .build ();

	node->process_active (send1);
	std::shared_ptr<nano::election> election;
	ASSERT_TIMELY (5s, election = nano::test::start_election (system, *node, send1->hash ()));
	{
		// The write guard prevents the confirmation height processor doing any writes
		auto write_guard = node->write_queue.wait (nano::store::writer::testing);

		// Confirm send1
		node->active.force_confirm (*election);
		ASSERT_TIMELY_EQ (10s, node->active.size (), 0);
		ASSERT_EQ (0, node->active.recently_cemented.list ().size ());
		ASSERT_TRUE (node->active.empty ());

		auto transaction = node->store.tx_begin_read ();
		ASSERT_FALSE (node->ledger.block_confirmed (*transaction, send->hash ()));

		ASSERT_TIMELY (10s, node->write_queue.contains (nano::store::writer::confirmation_height));

		// Confirm that no inactive callbacks have been called when the confirmation height processor has already iterated over it, waiting to write
		ASSERT_EQ (0, node->stats->count (nano::stat::type::confirmation_observer, nano::stat::detail::inactive_conf_height, nano::stat::dir::out));
	}

	ASSERT_TIMELY (10s, !node->write_queue.contains (nano::store::writer::confirmation_height));

	auto transaction = node->store.tx_begin_read ();
	ASSERT_TRUE (node->ledger.block_confirmed (*transaction, send->hash ()));

	ASSERT_TIMELY_EQ (10s, node->active.size (), 0);
	ASSERT_TIMELY_EQ (10s, node->stats->count (nano::stat::type::confirmation_observer, nano::stat::detail::active_quorum, nano::stat::dir::out), 1);

	// Each block that's confirmed is in the recently_cemented history
	ASSERT_EQ (2, node->active.recently_cemented.list ().size ());
	ASSERT_TRUE (node->active.empty ());

	// Confirm the callback is not called under this circumstance
	ASSERT_EQ (1, node->stats->count (nano::stat::type::confirmation_observer, nano::stat::detail::active_quorum, nano::stat::dir::out));
	ASSERT_EQ (1, node->stats->count (nano::stat::type::confirmation_observer, nano::stat::detail::inactive_conf_height, nano::stat::dir::out));
	ASSERT_EQ (2, node->stats->count (nano::stat::type::confirmation_height, nano::stat::detail::blocks_confirmed, nano::stat::dir::in));
	ASSERT_EQ (3, node->ledger.cemented_count ());
	ASSERT_EQ (0, node->active.election_winner_details_size ());
}

TEST (confirmation_callback, dependent_election)
{
	nano::test::system system;
	nano::node_flags node_flags;
	node_flags.set_force_use_write_queue (true);
	nano::node_config node_config = system.default_config ();
	node_config.frontiers_confirmation = nano::frontiers_confirmation_mode::disabled;
	auto node = system.add_node (node_config, node_flags);

	nano::block_hash latest (node->latest (nano::dev::genesis_key.pub));

	nano::keypair key1;
	nano::block_builder builder;
	auto send = builder
				.send ()
				.previous (latest)
				.destination (key1.pub)
				.balance (nano::dev::constants.genesis_amount - nano::Gxrb_ratio)
				.sign (nano::dev::genesis_key.prv, nano::dev::genesis_key.pub)
				.work (*system.work.generate (latest))
				.build ();
	auto send1 = builder
				 .send ()
				 .previous (send->hash ())
				 .destination (key1.pub)
				 .balance (nano::dev::constants.genesis_amount - nano::Gxrb_ratio * 2)
				 .sign (nano::dev::genesis_key.prv, nano::dev::genesis_key.pub)
				 .work (*system.work.generate (send->hash ()))
				 .build ();
	auto send2 = builder
				 .send ()
				 .previous (send1->hash ())
				 .destination (key1.pub)
				 .balance (nano::dev::constants.genesis_amount - nano::Gxrb_ratio * 3)
				 .sign (nano::dev::genesis_key.prv, nano::dev::genesis_key.pub)
				 .work (*system.work.generate (send1->hash ()))
				 .build ();
	{
		auto transaction = node->store.tx_begin_write ();
		ASSERT_EQ (nano::block_status::progress, node->ledger.process (*transaction, send));
		ASSERT_EQ (nano::block_status::progress, node->ledger.process (*transaction, send1));
		ASSERT_EQ (nano::block_status::progress, node->ledger.process (*transaction, send2));
	}

	// This election should be confirmed as active_conf_height
	ASSERT_TRUE (nano::test::start_election (system, *node, send1->hash ()));
	// Start an election and confirm it
	auto election = nano::test::start_election (system, *node, send2->hash ());
	ASSERT_NE (nullptr, election);
	node->active.force_confirm (*election);

	// Wait for blocks to be confirmed in ledger, callbacks will happen after
	ASSERT_TIMELY_EQ (5s, 3, node->stats->count (nano::stat::type::confirmation_height, nano::stat::detail::blocks_confirmed, nano::stat::dir::in));
	// Once the item added to the confirming set no longer exists, callbacks have completed
	ASSERT_TIMELY (5s, !node->confirming_set.exists (send2->hash ()));

	ASSERT_EQ (1, node->stats->count (nano::stat::type::confirmation_observer, nano::stat::detail::active_quorum, nano::stat::dir::out)); // send2
	ASSERT_EQ (1, node->stats->count (nano::stat::type::confirmation_observer, nano::stat::detail::active_conf_height, nano::stat::dir::out)); // send1
	ASSERT_EQ (1, node->stats->count (nano::stat::type::confirmation_observer, nano::stat::detail::inactive_conf_height, nano::stat::dir::out)); // send
	ASSERT_EQ (4, node->ledger.cemented_count ());

	ASSERT_EQ (0, node->active.election_winner_details_size ());
}

TEST (confirmation_callback, election_winner_details_clearing_node_process_confirmed)
{
	// Make sure election_winner_details is also cleared if the block never enters the confirmation height processor from node::process_confirmed
	nano::test::system system (1);
	auto node = system.nodes.front ();

	nano::block_builder builder;
	auto send = builder
				.send ()
				.previous (nano::dev::genesis->hash ())
				.destination (nano::dev::genesis_key.pub)
				.balance (nano::dev::constants.genesis_amount - nano::Gxrb_ratio)
				.sign (nano::dev::genesis_key.prv, nano::dev::genesis_key.pub)
				.work (*system.work.generate (nano::dev::genesis->hash ()))
				.build ();
	// Add to election_winner_details. Use an unrealistic iteration so that it should fall into the else case and do a cleanup
	node->active.add_election_winner_details (send->hash (), nullptr);
	nano::election_status election;
	election.set_winner (send);
	node->process_confirmed (election, 1000000);
	ASSERT_EQ (0, node->active.election_winner_details_size ());
}<|MERGE_RESOLUTION|>--- conflicted
+++ resolved
@@ -12,57 +12,6 @@
 
 using namespace std::chrono_literals;
 
-<<<<<<< HEAD
-=======
-TEST (confirming_set, construction)
-{
-	auto ctx = nano::test::context::ledger_empty ();
-	nano::confirming_set confirming_set (ctx.ledger ());
-}
-
-TEST (confirming_set, add_exists)
-{
-	auto ctx = nano::test::context::ledger_send_receive ();
-	nano::confirming_set confirming_set (ctx.ledger ());
-	auto send = ctx.blocks ()[0];
-	confirming_set.add (send->hash ());
-	ASSERT_TRUE (confirming_set.exists (send->hash ()));
-}
-
-TEST (confirming_set, process_one)
-{
-	auto ctx = nano::test::context::ledger_send_receive ();
-	nano::confirming_set confirming_set (ctx.ledger ());
-	std::atomic<int> count = 0;
-	std::mutex mutex;
-	std::condition_variable condition;
-	confirming_set.cemented_observers.add ([&] (auto const &) { ++count; condition.notify_all (); });
-	confirming_set.add (ctx.blocks ()[0]->hash ());
-	nano::test::start_stop_guard guard{ confirming_set };
-	std::unique_lock lock{ mutex };
-	ASSERT_TRUE (condition.wait_for (lock, 5s, [&] () { return count == 1; }));
-	ASSERT_EQ (1, ctx.stats ().count (nano::stat::type::confirmation_height, nano::stat::detail::blocks_confirmed, nano::stat::dir::in));
-	ASSERT_EQ (2, ctx.ledger ().cemented_count ());
-}
-
-TEST (confirming_set, process_multiple)
-{
-	auto ctx = nano::test::context::ledger_send_receive ();
-	nano::confirming_set confirming_set (ctx.ledger ());
-	std::atomic<int> count = 0;
-	std::mutex mutex;
-	std::condition_variable condition;
-	confirming_set.cemented_observers.add ([&] (auto const &) { ++count; condition.notify_all (); });
-	confirming_set.add (ctx.blocks ()[0]->hash ());
-	confirming_set.add (ctx.blocks ()[1]->hash ());
-	nano::test::start_stop_guard guard{ confirming_set };
-	std::unique_lock lock{ mutex };
-	ASSERT_TRUE (condition.wait_for (lock, 5s, [&] () { return count == 2; }));
-	ASSERT_EQ (2, ctx.stats ().count (nano::stat::type::confirmation_height, nano::stat::detail::blocks_confirmed, nano::stat::dir::in));
-	ASSERT_EQ (3, ctx.ledger ().cemented_count ());
-}
-
->>>>>>> fe4d47d0
 TEST (confirmation_callback, observer_callbacks)
 {
 	nano::test::system system;
@@ -152,7 +101,7 @@
 	ASSERT_TIMELY (5s, election = nano::test::start_election (system, *node, send1->hash ()));
 	{
 		// The write guard prevents the confirmation height processor doing any writes
-		auto write_guard = node->write_queue.wait (nano::store::writer::testing);
+		auto write_guard = node->ledger.wait (nano::store::writer::testing);
 
 		// Confirm send1
 		node->active.force_confirm (*election);
@@ -163,13 +112,13 @@
 		auto transaction = node->store.tx_begin_read ();
 		ASSERT_FALSE (node->ledger.block_confirmed (*transaction, send->hash ()));
 
-		ASSERT_TIMELY (10s, node->write_queue.contains (nano::store::writer::confirmation_height));
+		ASSERT_TIMELY (10s, node->ledger.queue_contains (nano::store::writer::confirmation_height));
 
 		// Confirm that no inactive callbacks have been called when the confirmation height processor has already iterated over it, waiting to write
 		ASSERT_EQ (0, node->stats->count (nano::stat::type::confirmation_observer, nano::stat::detail::inactive_conf_height, nano::stat::dir::out));
 	}
 
-	ASSERT_TIMELY (10s, !node->write_queue.contains (nano::store::writer::confirmation_height));
+	ASSERT_TIMELY (10s, !node->ledger.queue_contains (nano::store::writer::confirmation_height));
 
 	auto transaction = node->store.tx_begin_read ();
 	ASSERT_TRUE (node->ledger.block_confirmed (*transaction, send->hash ()));
