--- conflicted
+++ resolved
@@ -1136,27 +1136,17 @@
 	}
 	auto block (system.wallet (0)->send_action (nano::dev::genesis_key.pub, key1, node1.config->receive_minimum.number ()));
 	ASSERT_NE (nullptr, block);
-<<<<<<< HEAD
 	ASSERT_TIMELY (30s, node3.balance (key1) == node1.config->receive_minimum.number () && node2.balance (key1) == node1.config->receive_minimum.number () && node1.balance (key1) == node1.config->receive_minimum.number ());
 	ASSERT_EQ (node1.config->receive_minimum.number (), node1.weight (key1));
 	ASSERT_EQ (node1.config->receive_minimum.number (), node2.weight (key1));
 	ASSERT_EQ (node1.config->receive_minimum.number (), node3.weight (key1));
-	nano::state_block send1 (nano::dev::genesis_key.pub, block->hash (), nano::dev::genesis_key.pub, (nano::dev::constants.genesis_amount / 4) - (node1.config->receive_minimum.number () * 2), key1, nano::dev::genesis_key.prv, nano::dev::genesis_key.pub, *system.work.generate (block->hash ()));
-	ASSERT_EQ (nano::process_result::progress, node1.process (send1).code);
-	ASSERT_EQ (nano::process_result::progress, node2.process (send1).code);
-	ASSERT_EQ (nano::process_result::progress, node3.process (send1).code);
-=======
-	ASSERT_TIMELY (30s, node3.balance (key1) == node1.config.receive_minimum.number () && node2.balance (key1) == node1.config.receive_minimum.number () && node1.balance (key1) == node1.config.receive_minimum.number ());
-	ASSERT_EQ (node1.config.receive_minimum.number (), node1.weight (key1));
-	ASSERT_EQ (node1.config.receive_minimum.number (), node2.weight (key1));
-	ASSERT_EQ (node1.config.receive_minimum.number (), node3.weight (key1));
 	nano::block_builder builder;
 	auto send1 = builder
 				 .state ()
 				 .account (nano::dev::genesis_key.pub)
 				 .previous (block->hash ())
 				 .representative (nano::dev::genesis_key.pub)
-				 .balance ((nano::dev::constants.genesis_amount / 4) - (node1.config.receive_minimum.number () * 2))
+				 .balance ((nano::dev::constants.genesis_amount / 4) - (node1.config->receive_minimum.number () * 2))
 				 .link (key1)
 				 .sign (nano::dev::genesis_key.prv, nano::dev::genesis_key.pub)
 				 .work (*system.work.generate (block->hash ()))
@@ -1164,7 +1154,6 @@
 	ASSERT_EQ (nano::process_result::progress, node1.process (*send1).code);
 	ASSERT_EQ (nano::process_result::progress, node2.process (*send1).code);
 	ASSERT_EQ (nano::process_result::progress, node3.process (*send1).code);
->>>>>>> 86f1178e
 	auto key2 (system.wallet (2)->deterministic_insert ());
 	auto send2 = nano::send_block_builder ()
 				 .previous (block->hash ())
@@ -1186,17 +1175,10 @@
 	auto channel = node2.network.find_node_id (node3.node_id.pub);
 	ASSERT_NE (nullptr, channel);
 	channel->send_buffer (nano::shared_const_buffer (std::move (buffer)));
-<<<<<<< HEAD
 	ASSERT_TIMELY (10s, node3.stats->count (nano::stat::type::message, nano::stat::detail::confirm_ack, nano::stat::dir::in) >= 3);
-	ASSERT_TRUE (node1.latest (nano::dev::genesis_key.pub) == send1.hash ());
-	ASSERT_TRUE (node2.latest (nano::dev::genesis_key.pub) == send1.hash ());
-	ASSERT_TRUE (node3.latest (nano::dev::genesis_key.pub) == send1.hash ());
-=======
-	ASSERT_TIMELY (10s, node3.stats.count (nano::stat::type::message, nano::stat::detail::confirm_ack, nano::stat::dir::in) >= 3);
 	ASSERT_TRUE (node1.latest (nano::dev::genesis_key.pub) == send1->hash ());
 	ASSERT_TRUE (node2.latest (nano::dev::genesis_key.pub) == send1->hash ());
 	ASSERT_TRUE (node3.latest (nano::dev::genesis_key.pub) == send1->hash ());
->>>>>>> 86f1178e
 }
 
 // Disabled because it sometimes takes way too long (but still eventually finishes)
