--- conflicted
+++ resolved
@@ -1880,11 +1880,7 @@
 	// Add working node for genesis representative
 	auto node_genesis_rep = system.add_node (nano::node_config (nano::test::get_available_port (), system.logging));
 	system.wallet (1)->insert_adhoc (nano::dev::genesis_key.prv);
-<<<<<<< HEAD
-	auto channel_genesis_rep (searching_node.network->find_channel (node_genesis_rep->network->endpoint ()));
-=======
-	auto channel_genesis_rep (searching_node.network.find_node_id (node_genesis_rep->get_node_id ()));
->>>>>>> 92b99430
+	auto channel_genesis_rep (searching_node.network->find_node_id (node_genesis_rep->get_node_id ()));
 	ASSERT_NE (nullptr, channel_genesis_rep);
 
 	// genesis_rep should be found as principal representative after receiving a vote from it
@@ -1897,11 +1893,7 @@
 	node_rep2->start ();
 	searching_node.network->tcp_channels->start_tcp (node_rep2->network->endpoint ());
 	std::shared_ptr<nano::transport::channel> channel_rep2;
-<<<<<<< HEAD
-	ASSERT_TIMELY (10s, (channel_rep2 = searching_node.network->tcp_channels->find_channel (nano::transport::map_endpoint_to_tcp (node_rep2->network->endpoint ()))) != nullptr);
-=======
-	ASSERT_TIMELY (10s, (channel_rep2 = searching_node.network.tcp_channels.find_node_id (node_rep2->get_node_id ())) != nullptr);
->>>>>>> 92b99430
+	ASSERT_TIMELY (10s, (channel_rep2 = searching_node.network->tcp_channels->find_node_id (node_rep2->get_node_id ())) != nullptr);
 
 	// Rep2 should be found as a principal representative after receiving a vote from it
 	auto vote_rep2 = std::make_shared<nano::vote> (keys_rep2.pub, keys_rep2.prv, 0, 0, std::vector<nano::block_hash>{ nano::dev::genesis->hash () });
@@ -3150,23 +3142,13 @@
 	// Wait to finish TCP node ID handshakes
 	ASSERT_TIMELY (10s, node1->bootstrap->get_realtime_count () != 0 && node2->bootstrap->get_realtime_count () != 0);
 	// Confirm that the peers match with the endpoints we are expecting
-<<<<<<< HEAD
 	ASSERT_EQ (1, node1->network->size ());
 	auto list1 (node1->network->list (2));
-	ASSERT_EQ (node2->network->endpoint (), list1[0]->get_endpoint ());
+	ASSERT_EQ (node2->get_node_id (), list1[0]->get_node_id ());
 	ASSERT_EQ (nano::transport::transport_type::tcp, list1[0]->get_type ());
 	ASSERT_EQ (1, node2->network->size ());
 	auto list2 (node2->network->list (2));
-	ASSERT_EQ (node1->network->endpoint (), list2[0]->get_endpoint ());
-=======
-	ASSERT_EQ (1, node1->network.size ());
-	auto list1 (node1->network.list (2));
-	ASSERT_EQ (node2->get_node_id (), list1[0]->get_node_id ());
-	ASSERT_EQ (nano::transport::transport_type::tcp, list1[0]->get_type ());
-	ASSERT_EQ (1, node2->network.size ());
-	auto list2 (node2->network.list (2));
 	ASSERT_EQ (node1->get_node_id (), list2[0]->get_node_id ());
->>>>>>> 92b99430
 	ASSERT_EQ (nano::transport::transport_type::tcp, list2[0]->get_type ());
 	// Stop the peer node and check that it is removed from the store
 	node1->stop ();
@@ -4204,11 +4186,7 @@
 	node1.active.recently_confirmed.put (block->qualified_root (), block->hash ());
 	auto & node2 (*system.add_node ());
 	system.wallet (1)->insert_adhoc (nano::dev::genesis_key.prv);
-<<<<<<< HEAD
-	auto channel = node1.network->find_channel (node2.network->endpoint ());
-=======
-	auto channel = node1.network.find_node_id (node2.get_node_id ());
->>>>>>> 92b99430
+	auto channel = node1.network->find_node_id (node2.get_node_id ());
 	ASSERT_NE (nullptr, channel);
 	node1.rep_crawler.query (channel);
 	ASSERT_TIMELY (3s, node1.rep_crawler.representative_count () == 1);
