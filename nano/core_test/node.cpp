--- conflicted
+++ resolved
@@ -1592,11 +1592,7 @@
 
 	// firstly, send two units from node1 to node2 and expect that both nodes see the block as confirmed
 	// (node1 will start an election for it, vote on it and node2 gets synced up)
-<<<<<<< HEAD
-	auto send1 = node1.wallets.send_action (wallet_id1, nano::dev::genesis->account (), key2.pub, 2 * nano::Mxrb_ratio);
-=======
-	auto send1 = wallet1->send_action (nano::dev::genesis_key.pub, key2.pub, 2 * nano::Mxrb_ratio);
->>>>>>> 5678e8cc
+	auto send1 = node1.wallets.send_action (wallet_id1, nano::dev::genesis_key.pub, key2.pub, 2 * nano::Mxrb_ratio);
 	ASSERT_TIMELY (5s, node1.block_confirmed (send1->hash ()));
 	ASSERT_TIMELY (5s, node2.block_confirmed (send1->hash ()));
 
@@ -1618,22 +1614,13 @@
 				 .build ();
 	ASSERT_EQ (nano::block_status::progress, node2.process (send2));
 
-<<<<<<< HEAD
-	auto send3 = node2.wallets.send_action (wallet_id2, key2.pub, nano::dev::genesis->account (), nano::Mxrb_ratio);
-=======
-	auto send3 = wallet2->send_action (key2.pub, nano::dev::genesis_key.pub, nano::Mxrb_ratio);
->>>>>>> 5678e8cc
+	auto send3 = node2.wallets.send_action (wallet_id2, key2.pub, nano::dev::genesis_key.pub, nano::Mxrb_ratio);
 	ASSERT_TIMELY (5s, node2.block_confirmed (send2->hash ()));
 	ASSERT_TIMELY (5s, node1.block_confirmed (send2->hash ()));
 	ASSERT_TIMELY (5s, node2.block_confirmed (send3->hash ()));
 	ASSERT_TIMELY (5s, node1.block_confirmed (send3->hash ()));
-<<<<<<< HEAD
 	ASSERT_TIMELY_EQ (5s, node2.ledger.cache.cemented_count (), 7);
-	ASSERT_TIMELY_EQ (5s, node1.balance (nano::dev::genesis->account ()), nano::dev::constants.genesis_amount);
-=======
-	ASSERT_TIMELY_EQ (5s, node2.ledger.cache.cemented_count, 7);
 	ASSERT_TIMELY_EQ (5s, node1.balance (nano::dev::genesis_key.pub), nano::dev::constants.genesis_amount);
->>>>>>> 5678e8cc
 }
 
 // Test that nodes can disable representative voting
