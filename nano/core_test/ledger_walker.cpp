--- conflicted
+++ resolved
@@ -64,17 +64,10 @@
 	};
 
 	auto const transaction = node->ledger.store.tx_begin_read ();
-<<<<<<< HEAD
-	nano::account_info genesis_account_info{};
-	ASSERT_FALSE (node->ledger.store.account ().get (*transaction, nano::dev::genesis_key.pub, genesis_account_info));
-	EXPECT_EQ (get_number_of_walked_blocks (genesis_account_info.open_block ()), 1);
-	EXPECT_EQ (get_number_of_walked_blocks (genesis_account_info.head ()), 1);
-=======
-	auto genesis_account_info = node->ledger.account_info (transaction, nano::dev::genesis_key.pub);
+	auto genesis_account_info = node->ledger.account_info (*transaction, nano::dev::genesis_key.pub);
 	ASSERT_TRUE (genesis_account_info);
-	EXPECT_EQ (get_number_of_walked_blocks (genesis_account_info->open_block), 1);
-	EXPECT_EQ (get_number_of_walked_blocks (genesis_account_info->head), 1);
->>>>>>> 0d30fbed
+	EXPECT_EQ (get_number_of_walked_blocks (genesis_account_info->open_block ()), 1);
+	EXPECT_EQ (get_number_of_walked_blocks (genesis_account_info->head ()), 1);
 
 	system.wallet (0)->insert_adhoc (nano::dev::genesis_key.prv);
 	for (auto itr = 1; itr <= 5; ++itr)
@@ -82,13 +75,8 @@
 		auto const send = system.wallet (0)->send_action (nano::dev::genesis_key.pub, nano::dev::genesis_key.pub, 1);
 		ASSERT_TRUE (send);
 		EXPECT_EQ (get_number_of_walked_blocks (send->hash ()), 1 + itr * 2 - 1);
-<<<<<<< HEAD
 		ASSERT_TIMELY (3s, 1 + itr * 2 == node->ledger.cache.cemented_count ());
-		ASSERT_FALSE (node->ledger.store.account ().get (*transaction, nano::dev::genesis_key.pub, genesis_account_info));
-=======
-		ASSERT_TIMELY (3s, 1 + itr * 2 == node->ledger.cache.cemented_count);
-		ASSERT_TRUE (node->ledger.account_info (transaction, nano::dev::genesis_key.pub));
->>>>>>> 0d30fbed
+		ASSERT_TRUE (node->ledger.account_info (*transaction, nano::dev::genesis_key.pub));
 		// TODO: check issue with account head
 		// EXPECT_EQ(get_number_of_walked_blocks (genesis_account_info.head), 1 + itr * 2);
 	}
@@ -119,13 +107,8 @@
 	ASSERT_TIMELY (3s, 5 == node->ledger.cache.cemented_count ());
 
 	auto const transaction = node->ledger.store.tx_begin_read ();
-<<<<<<< HEAD
-	nano::account_info account_info{};
-	ASSERT_FALSE (node->ledger.store.account ().get (*transaction, key.pub, account_info));
-=======
-	auto account_info = node->ledger.account_info (transaction, key.pub);
+	auto account_info = node->ledger.account_info (*transaction, key.pub);
 	ASSERT_TRUE (account_info);
->>>>>>> 0d30fbed
 
 	//    TODO: check issue with account head
 	//    auto const first = node->ledger.store.block ().get_no_sideband(transaction, account_info.head);
@@ -191,17 +174,8 @@
 	}
 
 	ASSERT_TRUE (last_destination);
-<<<<<<< HEAD
-	nano::account_info last_destination_info{};
-	{
-		auto tx{ node->ledger.store.tx_begin_read () };
-		auto const last_destination_read_error = node->ledger.store.account ().get (*tx, *last_destination, last_destination_info);
-		ASSERT_FALSE (last_destination_read_error);
-	}
-=======
-	auto last_destination_info = node->ledger.account_info (node->ledger.store.tx_begin_read (), *last_destination);
+	auto last_destination_info = node->ledger.account_info (*node->ledger.store.tx_begin_read (), *last_destination);
 	ASSERT_TRUE (last_destination_info);
->>>>>>> 0d30fbed
 
 	// This is how we expect chains to look like (for 3 accounts and 10 amounts to be sent)
 	// k1: 1000     SEND     3     SEND     6     SEND     9     SEND
@@ -212,11 +186,7 @@
 	auto amounts_expected_backwards_itr = amounts_expected_backwards.cbegin ();
 
 	nano::ledger_walker ledger_walker{ node->ledger };
-<<<<<<< HEAD
-	ledger_walker.walk_backward (last_destination_info.head (),
-=======
-	ledger_walker.walk_backward (last_destination_info->head,
->>>>>>> 0d30fbed
+	ledger_walker.walk_backward (last_destination_info->head (),
 	[&] (auto const & block) {
 		if (block->sideband ().details ().is_receive ())
 		{
@@ -236,11 +206,7 @@
 
 	auto amounts_expected_itr = amounts_expected_backwards.crbegin ();
 
-<<<<<<< HEAD
-	ledger_walker.walk (last_destination_info.head (),
-=======
-	ledger_walker.walk (last_destination_info->head,
->>>>>>> 0d30fbed
+	ledger_walker.walk (last_destination_info->head (),
 	[&] (auto const & block) {
 		if (block->sideband ().details ().is_receive ())
 		{
