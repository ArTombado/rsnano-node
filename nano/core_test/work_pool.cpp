#include <nano/crypto_lib/random_pool.hpp>
#include <nano/lib/logging.hpp>
#include <nano/lib/timer.hpp>
#include <nano/lib/work.hpp>
#include <nano/node/openclconfig.hpp>
#include <nano/node/openclwork.hpp>
#include <nano/secure/common.hpp>
#include <nano/secure/utility.hpp>

#include <gtest/gtest.h>

#include <future>

<<<<<<< HEAD
=======
// produce one proof of work for a block and check that its difficulty is higher than the base difficulty
TEST (work, one)
{
	nano::work_pool pool{ nano::dev::network_params.network, std::numeric_limits<unsigned>::max () };
	nano::block_builder builder;
	auto block = builder
				 .change ()
				 .previous (1)
				 .representative (1)
				 .sign (nano::keypair ().prv, 3)
				 .work (4)
				 .build ();
	block->block_work_set (*pool.generate (block->root ()));
	ASSERT_LT (nano::dev::network_params.work.threshold_base (block->work_version ()), nano::dev::network_params.work.difficulty (*block));
}

// create a work_pool with zero threads and check that pool.generate returns no result
TEST (work, disabled)
{
	nano::work_pool pool{ nano::dev::network_params.network, 0 };
	auto result (pool.generate (nano::block_hash ()));
	ASSERT_FALSE (result.is_initialized ());
}

// create a block with bad pow then fix it and check that it validates
TEST (work, validate)
{
	nano::work_pool pool{ nano::dev::network_params.network, std::numeric_limits<unsigned>::max () };
	nano::block_builder builder;
	auto send_block = builder
					  .send ()
					  .previous (1)
					  .destination (1)
					  .balance (2)
					  .sign (nano::keypair ().prv, 4)
					  .work (6)
					  .build ();
	ASSERT_LT (nano::dev::network_params.work.difficulty (*send_block), nano::dev::network_params.work.threshold_base (send_block->work_version ()));
	send_block->block_work_set (*pool.generate (send_block->root ()));
	ASSERT_GE (nano::dev::network_params.work.difficulty (*send_block), nano::dev::network_params.work.threshold_base (send_block->work_version ()));
}

// repeatedly start and cancel a work calculation and check that the callback is eventually called
TEST (work, cancel)
{
	nano::work_pool pool{ nano::dev::network_params.network, std::numeric_limits<unsigned>::max () };
	const nano::root key (1);
	auto iterations = 0;
	auto done = false;
	while (!done)
	{
		pool.generate (nano::work_version::work_1, key, nano::dev::network_params.work.base, [&done] (boost::optional<uint64_t> work_a) {
			done = !work_a;
		});
		pool.cancel (key);
		++iterations;
		ASSERT_LT (iterations, 200);
	}
}

TEST (work, cancel_one_out_of_many)
{
	nano::work_pool pool{ nano::dev::network_params.network, std::numeric_limits<unsigned>::max () };
	nano::root key1 (1);
	nano::root key2 (2);
	nano::root key3 (1);
	nano::root key4 (1);
	nano::root key5 (3);
	nano::root key6 (1);
	pool.generate (nano::work_version::work_1, key1, nano::dev::network_params.work.base, [] (boost::optional<uint64_t>) {});
	pool.generate (nano::work_version::work_1, key2, nano::dev::network_params.work.base, [] (boost::optional<uint64_t>) {});
	pool.generate (nano::work_version::work_1, key3, nano::dev::network_params.work.base, [] (boost::optional<uint64_t>) {});
	pool.generate (nano::work_version::work_1, key4, nano::dev::network_params.work.base, [] (boost::optional<uint64_t>) {});
	pool.generate (nano::work_version::work_1, key5, nano::dev::network_params.work.base, [] (boost::optional<uint64_t>) {});
	pool.generate (nano::work_version::work_1, key6, nano::dev::network_params.work.base, [] (boost::optional<uint64_t>) {});
	pool.cancel (key1);
}

// check that opencl hardware offloading works
>>>>>>> e0a4fd86
TEST (work, opencl)
{
	nano::logger logger;
	bool error = false;
	nano::opencl_environment environment (error);
	ASSERT_TRUE (!error || !nano::opencl_loaded);

	if (environment.platforms.empty () || environment.platforms.begin ()->devices.empty ())
	{
<<<<<<< HEAD
		nano::opencl_config config (0, 0, 16 * 1024);
		auto opencl (nano::opencl_work::create (true, config, logger, nano::dev::network_params.work));
		if (opencl != nullptr)
		{
			// 0 threads, should add 1 for managing OpenCL
			nano::work_pool pool{ nano::dev::network_params.network, 0, std::chrono::nanoseconds (0), [&opencl] (nano::work_version const version_a, nano::root const & root_a, uint64_t difficulty_a, nano::work_ticket ticket_a) {
									 return opencl->generate_work (version_a, root_a, difficulty_a);
								 } };
			ASSERT_TRUE (pool.has_opencl ());
			nano::root root;
			uint64_t difficulty (0xff00000000000000);
			uint64_t difficulty_add (0x000f000000000000);
			for (auto i (0); i < 16; ++i)
			{
				nano::random_pool::generate_block (root.bytes.data (), root.bytes.size ());
				auto result (*pool.generate (nano::work_version::work_1, root, difficulty));
				ASSERT_GE (nano::dev::network_params.work.difficulty (nano::work_version::work_1, root, result), difficulty);
				difficulty += difficulty_add;
			}
		}
		else
		{
			std::cerr << "Error starting OpenCL test" << std::endl;
		}
=======
		GTEST_SKIP () << "Device with OpenCL support not found. Skipping OpenCL test" << std::endl;
>>>>>>> e0a4fd86
	}

	nano::opencl_config config (0, 0, 16 * 1024);
	auto opencl = nano::opencl_work::create (true, config, logger, nano::dev::network_params.work);
	ASSERT_TRUE (opencl);

	// 0 threads, should add 1 for managing OpenCL
	bool opencl_function_called = false;
	nano::work_pool pool{ nano::dev::network_params.network, 0, std::chrono::nanoseconds (0),
		[&opencl, &opencl_function_called] (nano::work_version const version_a, nano::root const & root_a, uint64_t difficulty_a, std::atomic<int> & ticket_a) {
			opencl_function_called = true;
			return opencl->generate_work (version_a, root_a, difficulty_a);
		} };
	ASSERT_NE (nullptr, pool.opencl);

	nano::root root;
	uint64_t difficulty (0xffff000000000000);
	uint64_t difficulty_add (0x00000f0000000000);
	for (auto i (0); i < 16; ++i)
	{
		nano::random_pool::generate_block (root.bytes.data (), root.bytes.size ());
		auto nonce_opt = pool.generate (nano::work_version::work_1, root, difficulty);
		ASSERT_TRUE (nonce_opt.has_value ());
		auto nonce = nonce_opt.get ();
		ASSERT_GE (nano::dev::network_params.work.difficulty (nano::work_version::work_1, root, nonce), difficulty);
		difficulty += difficulty_add;
	}
<<<<<<< HEAD
=======
	ASSERT_TRUE (opencl_function_called);
}

// repeat difficulty calculations until a difficulty in a certain range is found
TEST (work, difficulty)
{
	nano::work_pool pool{ nano::dev::network_params.network, std::numeric_limits<unsigned>::max () };
	const nano::root root (1);
	uint64_t difficulty1 = 0xff00000000000000;
	uint64_t difficulty2 = 0xfff0000000000000;
	uint64_t difficulty3 = 0xffff000000000000;

	// find a difficulty between difficulty1 and difficulty2
	uint64_t result_difficulty1 = 0;
	do
	{
		auto work1 = *pool.generate (nano::work_version::work_1, root, difficulty1);
		result_difficulty1 = nano::dev::network_params.work.difficulty (nano::work_version::work_1, root, work1);
	} while (result_difficulty1 > difficulty2);
	ASSERT_GT (result_difficulty1, difficulty1);

	// find a difficulty between difficulty2 and difficulty3
	uint64_t result_difficulty2 (0);
	do
	{
		auto work2 = *pool.generate (nano::work_version::work_1, root, difficulty2);
		result_difficulty2 = nano::dev::network_params.work.difficulty (nano::work_version::work_1, root, work2);
	} while (result_difficulty2 > difficulty3);
	ASSERT_GT (result_difficulty2, difficulty2);
}

// check that the pow_rate_limiter of work_pool works, this test can fail occasionally
TEST (work, eco_pow)
{
	auto work_func = [] (std::promise<std::chrono::nanoseconds> & promise, std::chrono::nanoseconds interval) {
		nano::work_pool pool{ nano::dev::network_params.network, 1, interval };
		constexpr auto num_iterations = 5;

		nano::timer<std::chrono::nanoseconds> timer;
		timer.start ();
		for (int i = 0; i < num_iterations; ++i)
		{
			nano::root root (1);
			uint64_t difficulty1 (0xff00000000000000);
			uint64_t difficulty2 (0xfff0000000000000);
			uint64_t result_difficulty (0);
			do
			{
				auto work = *pool.generate (nano::work_version::work_1, root, difficulty1);
				result_difficulty = nano::dev::network_params.work.difficulty (nano::work_version::work_1, root, work);
			} while (result_difficulty > difficulty2);
			ASSERT_GT (result_difficulty, difficulty1);
		}

		promise.set_value_at_thread_exit (timer.stop ());
	};

	std::promise<std::chrono::nanoseconds> promise1;
	std::future<std::chrono::nanoseconds> future1 = promise1.get_future ();
	std::promise<std::chrono::nanoseconds> promise2;
	std::future<std::chrono::nanoseconds> future2 = promise2.get_future ();

	std::thread thread1 (work_func, std::ref (promise1), std::chrono::nanoseconds (0));
	std::thread thread2 (work_func, std::ref (promise2), std::chrono::milliseconds (10));

	thread1.join ();
	thread2.join ();

	// Confirm that the eco pow rate limiter is working.
	// It's possible under some unlucky circumstances that this fails to the random nature of valid work generation.
	ASSERT_LT (future1.get (), future2.get ());
>>>>>>> e0a4fd86
}<|MERGE_RESOLUTION|>--- conflicted
+++ resolved
@@ -11,88 +11,6 @@
 
 #include <future>
 
-<<<<<<< HEAD
-=======
-// produce one proof of work for a block and check that its difficulty is higher than the base difficulty
-TEST (work, one)
-{
-	nano::work_pool pool{ nano::dev::network_params.network, std::numeric_limits<unsigned>::max () };
-	nano::block_builder builder;
-	auto block = builder
-				 .change ()
-				 .previous (1)
-				 .representative (1)
-				 .sign (nano::keypair ().prv, 3)
-				 .work (4)
-				 .build ();
-	block->block_work_set (*pool.generate (block->root ()));
-	ASSERT_LT (nano::dev::network_params.work.threshold_base (block->work_version ()), nano::dev::network_params.work.difficulty (*block));
-}
-
-// create a work_pool with zero threads and check that pool.generate returns no result
-TEST (work, disabled)
-{
-	nano::work_pool pool{ nano::dev::network_params.network, 0 };
-	auto result (pool.generate (nano::block_hash ()));
-	ASSERT_FALSE (result.is_initialized ());
-}
-
-// create a block with bad pow then fix it and check that it validates
-TEST (work, validate)
-{
-	nano::work_pool pool{ nano::dev::network_params.network, std::numeric_limits<unsigned>::max () };
-	nano::block_builder builder;
-	auto send_block = builder
-					  .send ()
-					  .previous (1)
-					  .destination (1)
-					  .balance (2)
-					  .sign (nano::keypair ().prv, 4)
-					  .work (6)
-					  .build ();
-	ASSERT_LT (nano::dev::network_params.work.difficulty (*send_block), nano::dev::network_params.work.threshold_base (send_block->work_version ()));
-	send_block->block_work_set (*pool.generate (send_block->root ()));
-	ASSERT_GE (nano::dev::network_params.work.difficulty (*send_block), nano::dev::network_params.work.threshold_base (send_block->work_version ()));
-}
-
-// repeatedly start and cancel a work calculation and check that the callback is eventually called
-TEST (work, cancel)
-{
-	nano::work_pool pool{ nano::dev::network_params.network, std::numeric_limits<unsigned>::max () };
-	const nano::root key (1);
-	auto iterations = 0;
-	auto done = false;
-	while (!done)
-	{
-		pool.generate (nano::work_version::work_1, key, nano::dev::network_params.work.base, [&done] (boost::optional<uint64_t> work_a) {
-			done = !work_a;
-		});
-		pool.cancel (key);
-		++iterations;
-		ASSERT_LT (iterations, 200);
-	}
-}
-
-TEST (work, cancel_one_out_of_many)
-{
-	nano::work_pool pool{ nano::dev::network_params.network, std::numeric_limits<unsigned>::max () };
-	nano::root key1 (1);
-	nano::root key2 (2);
-	nano::root key3 (1);
-	nano::root key4 (1);
-	nano::root key5 (3);
-	nano::root key6 (1);
-	pool.generate (nano::work_version::work_1, key1, nano::dev::network_params.work.base, [] (boost::optional<uint64_t>) {});
-	pool.generate (nano::work_version::work_1, key2, nano::dev::network_params.work.base, [] (boost::optional<uint64_t>) {});
-	pool.generate (nano::work_version::work_1, key3, nano::dev::network_params.work.base, [] (boost::optional<uint64_t>) {});
-	pool.generate (nano::work_version::work_1, key4, nano::dev::network_params.work.base, [] (boost::optional<uint64_t>) {});
-	pool.generate (nano::work_version::work_1, key5, nano::dev::network_params.work.base, [] (boost::optional<uint64_t>) {});
-	pool.generate (nano::work_version::work_1, key6, nano::dev::network_params.work.base, [] (boost::optional<uint64_t>) {});
-	pool.cancel (key1);
-}
-
-// check that opencl hardware offloading works
->>>>>>> e0a4fd86
 TEST (work, opencl)
 {
 	nano::logger logger;
@@ -102,52 +20,26 @@
 
 	if (environment.platforms.empty () || environment.platforms.begin ()->devices.empty ())
 	{
-<<<<<<< HEAD
-		nano::opencl_config config (0, 0, 16 * 1024);
-		auto opencl (nano::opencl_work::create (true, config, logger, nano::dev::network_params.work));
-		if (opencl != nullptr)
-		{
-			// 0 threads, should add 1 for managing OpenCL
-			nano::work_pool pool{ nano::dev::network_params.network, 0, std::chrono::nanoseconds (0), [&opencl] (nano::work_version const version_a, nano::root const & root_a, uint64_t difficulty_a, nano::work_ticket ticket_a) {
-									 return opencl->generate_work (version_a, root_a, difficulty_a);
-								 } };
-			ASSERT_TRUE (pool.has_opencl ());
-			nano::root root;
-			uint64_t difficulty (0xff00000000000000);
-			uint64_t difficulty_add (0x000f000000000000);
-			for (auto i (0); i < 16; ++i)
-			{
-				nano::random_pool::generate_block (root.bytes.data (), root.bytes.size ());
-				auto result (*pool.generate (nano::work_version::work_1, root, difficulty));
-				ASSERT_GE (nano::dev::network_params.work.difficulty (nano::work_version::work_1, root, result), difficulty);
-				difficulty += difficulty_add;
-			}
-		}
-		else
-		{
-			std::cerr << "Error starting OpenCL test" << std::endl;
-		}
-=======
 		GTEST_SKIP () << "Device with OpenCL support not found. Skipping OpenCL test" << std::endl;
->>>>>>> e0a4fd86
 	}
 
 	nano::opencl_config config (0, 0, 16 * 1024);
-	auto opencl = nano::opencl_work::create (true, config, logger, nano::dev::network_params.work);
+	auto opencl (nano::opencl_work::create (true, config, logger, nano::dev::network_params.work));
 	ASSERT_TRUE (opencl);
 
 	// 0 threads, should add 1 for managing OpenCL
 	bool opencl_function_called = false;
-	nano::work_pool pool{ nano::dev::network_params.network, 0, std::chrono::nanoseconds (0),
-		[&opencl, &opencl_function_called] (nano::work_version const version_a, nano::root const & root_a, uint64_t difficulty_a, std::atomic<int> & ticket_a) {
+	nano::work_pool pool{ nano::dev::network_params.network, 0, std::chrono::nanoseconds (0), 
+		[&opencl, &opencl_function_called] (nano::work_version const version_a, nano::root const & root_a, uint64_t difficulty_a, nano::work_ticket ticket_a) {
 			opencl_function_called = true;
 			return opencl->generate_work (version_a, root_a, difficulty_a);
 		} };
-	ASSERT_NE (nullptr, pool.opencl);
+
+	ASSERT_TRUE (pool.has_opencl ());
 
 	nano::root root;
-	uint64_t difficulty (0xffff000000000000);
-	uint64_t difficulty_add (0x00000f0000000000);
+	uint64_t difficulty (0xff00000000000000);
+	uint64_t difficulty_add (0x000f000000000000);
 	for (auto i (0); i < 16; ++i)
 	{
 		nano::random_pool::generate_block (root.bytes.data (), root.bytes.size ());
@@ -157,78 +49,6 @@
 		ASSERT_GE (nano::dev::network_params.work.difficulty (nano::work_version::work_1, root, nonce), difficulty);
 		difficulty += difficulty_add;
 	}
-<<<<<<< HEAD
-=======
+
 	ASSERT_TRUE (opencl_function_called);
-}
-
-// repeat difficulty calculations until a difficulty in a certain range is found
-TEST (work, difficulty)
-{
-	nano::work_pool pool{ nano::dev::network_params.network, std::numeric_limits<unsigned>::max () };
-	const nano::root root (1);
-	uint64_t difficulty1 = 0xff00000000000000;
-	uint64_t difficulty2 = 0xfff0000000000000;
-	uint64_t difficulty3 = 0xffff000000000000;
-
-	// find a difficulty between difficulty1 and difficulty2
-	uint64_t result_difficulty1 = 0;
-	do
-	{
-		auto work1 = *pool.generate (nano::work_version::work_1, root, difficulty1);
-		result_difficulty1 = nano::dev::network_params.work.difficulty (nano::work_version::work_1, root, work1);
-	} while (result_difficulty1 > difficulty2);
-	ASSERT_GT (result_difficulty1, difficulty1);
-
-	// find a difficulty between difficulty2 and difficulty3
-	uint64_t result_difficulty2 (0);
-	do
-	{
-		auto work2 = *pool.generate (nano::work_version::work_1, root, difficulty2);
-		result_difficulty2 = nano::dev::network_params.work.difficulty (nano::work_version::work_1, root, work2);
-	} while (result_difficulty2 > difficulty3);
-	ASSERT_GT (result_difficulty2, difficulty2);
-}
-
-// check that the pow_rate_limiter of work_pool works, this test can fail occasionally
-TEST (work, eco_pow)
-{
-	auto work_func = [] (std::promise<std::chrono::nanoseconds> & promise, std::chrono::nanoseconds interval) {
-		nano::work_pool pool{ nano::dev::network_params.network, 1, interval };
-		constexpr auto num_iterations = 5;
-
-		nano::timer<std::chrono::nanoseconds> timer;
-		timer.start ();
-		for (int i = 0; i < num_iterations; ++i)
-		{
-			nano::root root (1);
-			uint64_t difficulty1 (0xff00000000000000);
-			uint64_t difficulty2 (0xfff0000000000000);
-			uint64_t result_difficulty (0);
-			do
-			{
-				auto work = *pool.generate (nano::work_version::work_1, root, difficulty1);
-				result_difficulty = nano::dev::network_params.work.difficulty (nano::work_version::work_1, root, work);
-			} while (result_difficulty > difficulty2);
-			ASSERT_GT (result_difficulty, difficulty1);
-		}
-
-		promise.set_value_at_thread_exit (timer.stop ());
-	};
-
-	std::promise<std::chrono::nanoseconds> promise1;
-	std::future<std::chrono::nanoseconds> future1 = promise1.get_future ();
-	std::promise<std::chrono::nanoseconds> promise2;
-	std::future<std::chrono::nanoseconds> future2 = promise2.get_future ();
-
-	std::thread thread1 (work_func, std::ref (promise1), std::chrono::nanoseconds (0));
-	std::thread thread2 (work_func, std::ref (promise2), std::chrono::milliseconds (10));
-
-	thread1.join ();
-	thread2.join ();
-
-	// Confirm that the eco pow rate limiter is working.
-	// It's possible under some unlucky circumstances that this fails to the random nature of valid work generation.
-	ASSERT_LT (future1.get (), future2.get ());
->>>>>>> e0a4fd86
 }