#include <nano/node/prioritization.hpp>
#include <nano/secure/common.hpp>

#include <gtest/gtest.h>

#include <unordered_set>

nano::keypair & keyzero ()
{
	static nano::keypair result;
	return result;
}
nano::keypair & key0 ()
{
	static nano::keypair result;
	return result;
}
nano::keypair & key1 ()
{
	static nano::keypair result;
	return result;
}
nano::keypair & key2 ()
{
	static nano::keypair result;
	return result;
}
nano::keypair & key3 ()
{
	static nano::keypair result;
	return result;
}
std::shared_ptr<nano::state_block> & blockzero ()
{
	nano::block_builder builder;
	static auto result = builder
						 .state ()
						 .account (keyzero ().pub)
						 .previous (0)
						 .representative (keyzero ().pub)
						 .balance (0)
						 .link (0)
						 .sign (keyzero ().prv, keyzero ().pub)
						 .work (0)
						 .build_shared ();
	return result;
}
std::shared_ptr<nano::state_block> & block0 ()
{
	nano::block_builder builder;
	static auto result = builder
						 .state ()
						 .account (key0 ().pub)
						 .previous (0)
						 .representative (key0 ().pub)
						 .balance (nano::Gxrb_ratio)
						 .link (0)
						 .sign (key0 ().prv, key0 ().pub)
						 .work (0)
						 .build_shared ();
	return result;
}
std::shared_ptr<nano::state_block> & block1 ()
{
	nano::block_builder builder;
	static auto result = builder
						 .state ()
						 .account (key1 ().pub)
						 .previous (0)
						 .representative (key1 ().pub)
						 .balance (nano::Mxrb_ratio)
						 .link (0)
						 .sign (key1 ().prv, key1 ().pub)
						 .work (0)
						 .build_shared ();
	return result;
}
std::shared_ptr<nano::state_block> & block2 ()
{
	nano::block_builder builder;
	static auto result = builder
						 .state ()
						 .account (key2 ().pub)
						 .previous (0)
						 .representative (key2 ().pub)
						 .balance (nano::Gxrb_ratio)
						 .link (0)
						 .sign (key2 ().prv, key2 ().pub)
						 .work (0)
						 .build_shared ();
	return result;
}
std::shared_ptr<nano::state_block> & block3 ()
{
	nano::block_builder builder;
	static auto result = builder
						 .state ()
						 .account (key3 ().pub)
						 .previous (0)
						 .representative (key3 ().pub)
						 .balance (nano::Mxrb_ratio)
						 .link (0)
						 .sign (key3 ().prv, key3 ().pub)
						 .work (0)
						 .build_shared ();
	return result;
}

TEST (prioritization, construction)
{
	nano::prioritization prioritization;
	ASSERT_EQ (0, prioritization.size ());
	ASSERT_TRUE (prioritization.empty ());
	ASSERT_EQ (62, prioritization.bucket_count ());
}

TEST (prioritization, index_min)
{
	nano::prioritization prioritization;
	ASSERT_EQ (0, prioritization.index (std::numeric_limits<nano::uint128_t>::min ()));
}

TEST (prioritization, index_max)
{
	nano::prioritization prioritization;
	ASSERT_EQ (prioritization.bucket_count () - 1, prioritization.index (std::numeric_limits<nano::uint128_t>::max ()));
}

TEST (prioritization, insert_Gxrb)
{
	nano::prioritization prioritization;
	prioritization.push (1000, block0 (), nano::Gxrb_ratio);
	ASSERT_EQ (1, prioritization.size ());
	ASSERT_EQ (1, prioritization.bucket_size (48));
}

TEST (prioritization, insert_Mxrb)
{
	nano::prioritization prioritization;
	prioritization.push (1000, block1 (), nano::Mxrb_ratio);
	ASSERT_EQ (1, prioritization.size ());
	ASSERT_EQ (1, prioritization.bucket_size (13));
}

// Test two blocks with the same priority
TEST (prioritization, insert_same_priority)
{
	nano::prioritization prioritization;
	prioritization.push (1000, block0 (), nano::Gxrb_ratio);
	prioritization.push (1000, block2 (), nano::Gxrb_ratio);
	ASSERT_EQ (2, prioritization.size ());
	ASSERT_EQ (2, prioritization.bucket_size (48));
}

// Test the same block inserted multiple times
TEST (prioritization, insert_duplicate)
{
	nano::prioritization prioritization;
	prioritization.push (1000, block0 (), nano::Gxrb_ratio);
	prioritization.push (1000, block0 (), nano::Gxrb_ratio);
	ASSERT_EQ (1, prioritization.size ());
	ASSERT_EQ (1, prioritization.bucket_size (48));
}

TEST (prioritization, insert_older)
{
	nano::prioritization prioritization;
<<<<<<< HEAD
	prioritization.push (1000, block0 ());
	prioritization.push (1100, block2 ());
	ASSERT_EQ (block0 ()->hash (), prioritization.top ()->hash ());
=======
	prioritization.push (1000, block0 (), nano::Gxrb_ratio);
	prioritization.push (1100, block2 (), nano::Gxrb_ratio);
	ASSERT_EQ (block0 (), prioritization.top ());
>>>>>>> c96f37b3
	prioritization.pop ();
	ASSERT_EQ (block2 ()->hash (), prioritization.top ()->hash ());
	prioritization.pop ();
}

TEST (prioritization, pop)
{
	nano::prioritization prioritization;
	ASSERT_TRUE (prioritization.empty ());
	prioritization.push (1000, block0 (), nano::Gxrb_ratio);
	ASSERT_FALSE (prioritization.empty ());
	prioritization.pop ();
	ASSERT_TRUE (prioritization.empty ());
}

TEST (prioritization, top_one)
{
	nano::prioritization prioritization;
<<<<<<< HEAD
	prioritization.push (1000, block0 ());
	ASSERT_EQ (block0 ()->hash (), prioritization.top ()->hash ());
=======
	prioritization.push (1000, block0 (), nano::Gxrb_ratio);
	ASSERT_EQ (block0 (), prioritization.top ());
>>>>>>> c96f37b3
}

TEST (prioritization, top_two)
{
	nano::prioritization prioritization;
<<<<<<< HEAD
	prioritization.push (1000, block0 ());
	prioritization.push (1, block1 ());
	ASSERT_EQ (block0 ()->hash (), prioritization.top ()->hash ());
=======
	prioritization.push (1000, block0 (), nano::Gxrb_ratio);
	prioritization.push (1, block1 (), nano::Mxrb_ratio);
	ASSERT_EQ (block0 (), prioritization.top ());
>>>>>>> c96f37b3
	prioritization.pop ();
	ASSERT_EQ (block1 ()->hash (), prioritization.top ()->hash ());
	prioritization.pop ();
	ASSERT_TRUE (prioritization.empty ());
}

TEST (prioritization, top_round_robin)
{
	nano::prioritization prioritization;
<<<<<<< HEAD
	prioritization.push (1000, blockzero ());
	ASSERT_EQ (blockzero ()->hash (), prioritization.top ()->hash ());
	prioritization.push (1000, block0 ());
	prioritization.push (1000, block1 ());
	prioritization.push (1100, block3 ());
=======
	prioritization.push (1000, blockzero (), 0);
	ASSERT_EQ (blockzero (), prioritization.top ());
	prioritization.push (1000, block0 (), nano::Gxrb_ratio);
	prioritization.push (1000, block1 (), nano::Mxrb_ratio);
	prioritization.push (1100, block3 (), nano::Mxrb_ratio);
>>>>>>> c96f37b3
	prioritization.pop (); // blockzero
	EXPECT_EQ (block1 ()->hash (), prioritization.top ()->hash ());
	prioritization.pop ();
	EXPECT_EQ (block0 ()->hash (), prioritization.top ()->hash ());
	prioritization.pop ();
	EXPECT_EQ (block3 ()->hash (), prioritization.top ()->hash ());
	prioritization.pop ();
	EXPECT_TRUE (prioritization.empty ());
}

TEST (prioritization, trim_normal)
{
	nano::prioritization prioritization{ 1 };
	prioritization.push (1000, block0 (), nano::Gxrb_ratio);
	prioritization.push (1100, block2 (), nano::Gxrb_ratio);
	ASSERT_EQ (1, prioritization.size ());
	ASSERT_EQ (block0 ()->hash (), prioritization.top ()->hash ());
}

TEST (prioritization, trim_reverse)
{
	nano::prioritization prioritization{ 1 };
	prioritization.push (1100, block2 (), nano::Gxrb_ratio);
	prioritization.push (1000, block0 (), nano::Gxrb_ratio);
	ASSERT_EQ (1, prioritization.size ());
	ASSERT_EQ (block0 ()->hash (), prioritization.top ()->hash ());
}

TEST (prioritization, trim_even)
{
	nano::prioritization prioritization{ 2 };
	prioritization.push (1000, block0 (), nano::Gxrb_ratio);
	prioritization.push (1100, block2 (), nano::Gxrb_ratio);
	ASSERT_EQ (1, prioritization.size ());
<<<<<<< HEAD
	ASSERT_EQ (block0 ()->hash (), prioritization.top ()->hash ());
	prioritization.push (1000, block1 ());
=======
	ASSERT_EQ (block0 (), prioritization.top ());
	prioritization.push (1000, block1 (), nano::Mxrb_ratio);
>>>>>>> c96f37b3
	ASSERT_EQ (2, prioritization.size ());
	ASSERT_EQ (block0 ()->hash (), prioritization.top ()->hash ());
	prioritization.pop ();
	ASSERT_EQ (block1 ()->hash (), prioritization.top ()->hash ());
}<|MERGE_RESOLUTION|>--- conflicted
+++ resolved
@@ -165,15 +165,9 @@
 TEST (prioritization, insert_older)
 {
 	nano::prioritization prioritization;
-<<<<<<< HEAD
-	prioritization.push (1000, block0 ());
-	prioritization.push (1100, block2 ());
-	ASSERT_EQ (block0 ()->hash (), prioritization.top ()->hash ());
-=======
-	prioritization.push (1000, block0 (), nano::Gxrb_ratio);
-	prioritization.push (1100, block2 (), nano::Gxrb_ratio);
-	ASSERT_EQ (block0 (), prioritization.top ());
->>>>>>> c96f37b3
+	prioritization.push (1000, block0 (), nano::Gxrb_ratio);
+	prioritization.push (1100, block2 (), nano::Gxrb_ratio);
+	ASSERT_EQ (block0 ()->hash (), prioritization.top ()->hash ());
 	prioritization.pop ();
 	ASSERT_EQ (block2 ()->hash (), prioritization.top ()->hash ());
 	prioritization.pop ();
@@ -192,27 +186,16 @@
 TEST (prioritization, top_one)
 {
 	nano::prioritization prioritization;
-<<<<<<< HEAD
-	prioritization.push (1000, block0 ());
-	ASSERT_EQ (block0 ()->hash (), prioritization.top ()->hash ());
-=======
-	prioritization.push (1000, block0 (), nano::Gxrb_ratio);
-	ASSERT_EQ (block0 (), prioritization.top ());
->>>>>>> c96f37b3
+	prioritization.push (1000, block0 (), nano::Gxrb_ratio);
+	ASSERT_EQ (block0 ()->hash (), prioritization.top ()->hash ());
 }
 
 TEST (prioritization, top_two)
 {
 	nano::prioritization prioritization;
-<<<<<<< HEAD
-	prioritization.push (1000, block0 ());
-	prioritization.push (1, block1 ());
-	ASSERT_EQ (block0 ()->hash (), prioritization.top ()->hash ());
-=======
 	prioritization.push (1000, block0 (), nano::Gxrb_ratio);
 	prioritization.push (1, block1 (), nano::Mxrb_ratio);
-	ASSERT_EQ (block0 (), prioritization.top ());
->>>>>>> c96f37b3
+	ASSERT_EQ (block0 ()->hash (), prioritization.top ()->hash ());
 	prioritization.pop ();
 	ASSERT_EQ (block1 ()->hash (), prioritization.top ()->hash ());
 	prioritization.pop ();
@@ -222,19 +205,11 @@
 TEST (prioritization, top_round_robin)
 {
 	nano::prioritization prioritization;
-<<<<<<< HEAD
-	prioritization.push (1000, blockzero ());
+	prioritization.push (1000, blockzero (), 0);
 	ASSERT_EQ (blockzero ()->hash (), prioritization.top ()->hash ());
-	prioritization.push (1000, block0 ());
-	prioritization.push (1000, block1 ());
-	prioritization.push (1100, block3 ());
-=======
-	prioritization.push (1000, blockzero (), 0);
-	ASSERT_EQ (blockzero (), prioritization.top ());
 	prioritization.push (1000, block0 (), nano::Gxrb_ratio);
 	prioritization.push (1000, block1 (), nano::Mxrb_ratio);
 	prioritization.push (1100, block3 (), nano::Mxrb_ratio);
->>>>>>> c96f37b3
 	prioritization.pop (); // blockzero
 	EXPECT_EQ (block1 ()->hash (), prioritization.top ()->hash ());
 	prioritization.pop ();
@@ -269,13 +244,8 @@
 	prioritization.push (1000, block0 (), nano::Gxrb_ratio);
 	prioritization.push (1100, block2 (), nano::Gxrb_ratio);
 	ASSERT_EQ (1, prioritization.size ());
-<<<<<<< HEAD
-	ASSERT_EQ (block0 ()->hash (), prioritization.top ()->hash ());
-	prioritization.push (1000, block1 ());
-=======
-	ASSERT_EQ (block0 (), prioritization.top ());
+	ASSERT_EQ (block0 ()->hash (), prioritization.top ()->hash ());
 	prioritization.push (1000, block1 (), nano::Mxrb_ratio);
->>>>>>> c96f37b3
 	ASSERT_EQ (2, prioritization.size ());
 	ASSERT_EQ (block0 ()->hash (), prioritization.top ()->hash ());
 	prioritization.pop ();
