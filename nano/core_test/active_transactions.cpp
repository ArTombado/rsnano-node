--- conflicted
+++ resolved
@@ -153,11 +153,7 @@
 	std::shared_ptr<nano::election> election2;
 	ASSERT_TIMELY (5s, election2 = node2.active.election (send->qualified_root ()));
 	ASSERT_TIMELY (5s, nano::test::confirmed (node2, { send }));
-<<<<<<< HEAD
-	ASSERT_TIMELY_EQ (5s, node2.ledger.cache.cemented_count (), 2);
-=======
 	ASSERT_TIMELY_EQ (5s, node2.ledger.cemented_count (), 2);
->>>>>>> 051e1d07
 	ASSERT_TIMELY (5s, node2.active.empty ());
 	ASSERT_GT (election2->get_confirmation_request_count (), 0u);
 }
@@ -497,15 +493,9 @@
 	ASSERT_EQ (nano::block_status::progress, node.process (send2));
 	ASSERT_EQ (nano::block_status::progress, node.process (open1));
 	ASSERT_EQ (nano::block_status::progress, node.process (open2));
-<<<<<<< HEAD
-	ASSERT_TIMELY_EQ (5s, 5, node.ledger.cache.block_count ());
-	ASSERT_TRUE (node.active.empty ());
-	ASSERT_EQ (1, node.ledger.cache.cemented_count ());
-=======
 	ASSERT_TIMELY_EQ (5s, 5, node.ledger.block_count ());
 	ASSERT_TRUE (node.active.empty ());
 	ASSERT_EQ (1, node.ledger.cemented_count ());
->>>>>>> 051e1d07
 	// These blocks will be processed later
 	auto send3 = send_block_builder.make_block ()
 				 .previous (send2->hash ())
@@ -527,11 +517,7 @@
 	node.vote_processor_queue.vote (vote1, std::make_shared<nano::transport::inproc::channel> (node, node));
 	ASSERT_TIMELY_EQ (5s, node.vote_cache.size (), 3);
 	ASSERT_TRUE (node.active.empty ());
-<<<<<<< HEAD
-	ASSERT_EQ (1, node.ledger.cache.cemented_count ());
-=======
 	ASSERT_EQ (1, node.ledger.cemented_count ());
->>>>>>> 051e1d07
 
 	// 2 votes are required to start election (dev network)
 	auto vote2 = nano::test::make_vote (key2, { open1, open2, send4 });
@@ -544,11 +530,7 @@
 	auto vote0 = nano::test::make_final_vote (nano::dev::genesis_key, { open1, open2, send4 });
 	node.vote_processor_queue.vote (vote0, std::make_shared<nano::transport::inproc::channel> (node, node));
 	ASSERT_TIMELY_EQ (5s, 0, node.active.size ());
-<<<<<<< HEAD
-	ASSERT_TIMELY_EQ (5s, 5, node.ledger.cache.cemented_count ());
-=======
 	ASSERT_TIMELY_EQ (5s, 5, node.ledger.cemented_count ());
->>>>>>> 051e1d07
 	ASSERT_TRUE (nano::test::confirmed (node, { send1, send2, open1, open2 }));
 
 	// A late block arrival also checks the inactive votes cache
@@ -561,11 +543,7 @@
 	// send7 cannot be voted on but an election should be started from inactive votes
 	ASSERT_FALSE (node.ledger.dependents_confirmed (*node.store.tx_begin_read (), *send4));
 	node.process_active (send4);
-<<<<<<< HEAD
-	ASSERT_TIMELY_EQ (5s, 7, node.ledger.cache.cemented_count ());
-=======
 	ASSERT_TIMELY_EQ (5s, 7, node.ledger.cemented_count ());
->>>>>>> 051e1d07
 }
 
 namespace nano
@@ -858,13 +836,8 @@
 	//                  how about node1 picking up "send1" from node2? we know it does because we assert at
 	//                  the end that it is within node1's AEC, but why node1.block_count doesn't increase?
 	//
-<<<<<<< HEAD
-	ASSERT_TIMELY_EQ (5s, node2.ledger.cache.block_count (), 2);
-	ASSERT_TIMELY_EQ (5s, node1.ledger.cache.block_count (), 2);
-=======
 	ASSERT_TIMELY_EQ (5s, node2.ledger.block_count (), 2);
 	ASSERT_TIMELY_EQ (5s, node1.ledger.block_count (), 2);
->>>>>>> 051e1d07
 
 	// Block is erased from the duplicate filter
 	ASSERT_TIMELY (5s, node1.network->tcp_channels->publish_filter->apply (send_block_bytes.data (), send_block_bytes.size ()));
@@ -924,11 +897,7 @@
 		auto vote = nano::test::make_final_vote (nano::dev::genesis_key, { send, open });
 		node1.vote_processor_queue.vote (vote, std::make_shared<nano::transport::inproc::channel> (node1, node1));
 	}
-<<<<<<< HEAD
-	ASSERT_TIMELY_EQ (5s, node1.ledger.cache.cemented_count (), 1 + 2 * reps_count);
-=======
 	ASSERT_TIMELY_EQ (5s, node1.ledger.cemented_count (), 1 + 2 * reps_count);
->>>>>>> 051e1d07
 
 	nano::keypair key;
 	auto send_last = builder.make_block ()
@@ -1090,13 +1059,8 @@
 	// Let node2 know about the block
 	ASSERT_TIMELY (5s, node2.block (send->hash ()));
 	// Wait confirmation
-<<<<<<< HEAD
-	ASSERT_TIMELY (5s, node1.ledger.cache.cemented_count () == 2);
-	ASSERT_TIMELY (5s, node2.ledger.cache.cemented_count () == 2);
-=======
 	ASSERT_TIMELY (5s, node1.ledger.cemented_count () == 2);
 	ASSERT_TIMELY (5s, node2.ledger.cemented_count () == 2);
->>>>>>> 051e1d07
 }
 
 // Ensures votes are tallied on election::publish even if no vote is inserted through inactive_votes_cache
