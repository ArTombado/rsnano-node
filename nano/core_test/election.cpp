--- conflicted
+++ resolved
@@ -241,23 +241,14 @@
 					   .work (*system.work.generate (open1->hash ()))
 					   .build ();
 	ASSERT_EQ (nano::block_status::progress, node1.process (send2));
-<<<<<<< HEAD
-	ASSERT_TIMELY_EQ (5s, node1.ledger.cache.block_count (), 4);
-=======
 	ASSERT_TIMELY_EQ (5s, node1.ledger.block_count (), 4);
->>>>>>> 051e1d07
 
 	node_config.peering_port = system.get_available_port ();
 	auto & node2 = *system.add_node (node_config);
 	auto wallet_id2 = node2.wallets.first_wallet_id ();
 
-<<<<<<< HEAD
 	(void)node2.wallets.insert_adhoc (wallet_id2, key1.prv);
-	ASSERT_TIMELY_EQ (10s, node2.ledger.cache.block_count (), 4);
-=======
-	system.wallet (1)->insert_adhoc (key1.prv);
 	ASSERT_TIMELY_EQ (10s, node2.ledger.block_count (), 4);
->>>>>>> 051e1d07
 
 	std::shared_ptr<nano::election> election;
 	ASSERT_TIMELY (5s, (election = node1.active.election (send1->qualified_root ())) != nullptr);
