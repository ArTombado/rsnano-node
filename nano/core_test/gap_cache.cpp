--- conflicted
+++ resolved
@@ -9,20 +9,16 @@
 {
 	nano::system system (1);
 	nano::gap_cache cache (*system.nodes[0]);
-<<<<<<< HEAD
+	nano::block_builder builder;
 	nano::keypair key1;
-	auto block1 (std::make_shared<nano::send_block> (0, 1, 2, key1.prv, key1.pub, 5));
-=======
-	nano::block_builder builder;
 	auto block1 = builder
 				  .send ()
 				  .previous (0)
 				  .destination (1)
 				  .balance (2)
-				  .sign (nano::keypair ().prv, 4)
+				  .sign (key1.prv, key1.pub)
 				  .work (5)
 				  .build_shared ();
->>>>>>> 86f1178e
 	cache.add (block1->hash ());
 }
 
@@ -30,20 +26,16 @@
 {
 	nano::system system (1);
 	nano::gap_cache cache (*system.nodes[0]);
-<<<<<<< HEAD
 	nano::keypair key1;
-	auto block1 (std::make_shared<nano::send_block> (0, 1, 2, key1.prv, key1.pub, 5));
-=======
 	nano::block_builder builder;
 	auto block1 = builder
 				  .send ()
 				  .previous (0)
 				  .destination (1)
 				  .balance (2)
-				  .sign (nano::keypair ().prv, 4)
+				  .sign (key1.prv, key1.pub)
 				  .work (5)
 				  .build_shared ();
->>>>>>> 86f1178e
 	cache.add (block1->hash ());
 	nano::unique_lock<nano::mutex> lock (cache.mutex);
 	auto existing1 (cache.blocks.get<1> ().find (block1->hash ()));
@@ -63,20 +55,16 @@
 {
 	nano::system system (1);
 	nano::gap_cache cache (*system.nodes[0]);
-<<<<<<< HEAD
 	nano::keypair key1;
-	auto block1 (std::make_shared<nano::send_block> (1, 0, 2, key1.prv, key1.pub, 5));
-=======
 	nano::block_builder builder;
 	auto block1 = builder
 				  .send ()
 				  .previous (1)
 				  .destination (0)
 				  .balance (2)
-				  .sign (nano::keypair ().prv, 4)
+				  .sign (key1.prv, key1.pub)
 				  .work (5)
 				  .build_shared ();
->>>>>>> 86f1178e
 	cache.add (block1->hash ());
 	nano::unique_lock<nano::mutex> lock (cache.mutex);
 	auto existing1 (cache.blocks.get<1> ().find (block1->hash ()));
@@ -84,19 +72,15 @@
 	auto arrival (existing1->arrival);
 	lock.unlock ();
 	ASSERT_TIMELY (20s, std::chrono::steady_clock::now () != arrival);
-<<<<<<< HEAD
 	nano::keypair key2;
-	auto block3 (std::make_shared<nano::send_block> (0, 42, 1, key2.prv, key2.pub, 4));
-=======
 	auto block3 = builder
 				  .send ()
 				  .previous (0)
 				  .destination (42)
 				  .balance (1)
-				  .sign (nano::keypair ().prv, 3)
+				  .sign (key2.prv, key2.pub)
 				  .work (4)
 				  .build_shared ();
->>>>>>> 86f1178e
 	cache.add (block3->hash ());
 	ASSERT_EQ (2, cache.size ());
 	lock.lock ();
