--- conflicted
+++ resolved
@@ -97,24 +97,13 @@
 	auto & node1 (*system.nodes[0]);
 	nano::keypair key1;
 	nano::keypair key2;
-<<<<<<< HEAD
-	nano::state_block send1 (nano::dev::genesis_key.pub, nano::dev::genesis->hash (), nano::dev::genesis_key.pub, std::numeric_limits<nano::uint128_t>::max () - node1.config->vote_minimum.number (), key1.pub, nano::dev::genesis_key.prv, nano::dev::genesis_key.pub, *system.work.generate (nano::dev::genesis->hash ()));
-	ASSERT_EQ (nano::process_result::progress, node1.process (send1).code);
-	nano::state_block open1 (key1.pub, 0, key1.pub, node1.config->vote_minimum.number (), send1.hash (), key1.prv, key1.pub, *system.work.generate (key1.pub));
-	ASSERT_EQ (nano::process_result::progress, node1.process (open1).code);
-	// send2 with amount vote_minimum - 1 (not voting representative)
-	nano::state_block send2 (nano::dev::genesis_key.pub, send1.hash (), nano::dev::genesis_key.pub, std::numeric_limits<nano::uint128_t>::max () - 2 * node1.config->vote_minimum.number () + 1, key2.pub, nano::dev::genesis_key.prv, nano::dev::genesis_key.pub, *system.work.generate (send1.hash ()));
-	ASSERT_EQ (nano::process_result::progress, node1.process (send2).code);
-	nano::state_block open2 (key2.pub, 0, key2.pub, node1.config->vote_minimum.number () - 1, send2.hash (), key2.prv, key2.pub, *system.work.generate (key2.pub));
-	ASSERT_EQ (nano::process_result::progress, node1.process (open2).code);
-=======
 	nano::block_builder builder;
 	auto send1 = builder
 				 .state ()
 				 .account (nano::dev::genesis_key.pub)
 				 .previous (nano::dev::genesis->hash ())
 				 .representative (nano::dev::genesis_key.pub)
-				 .balance (std::numeric_limits<nano::uint128_t>::max () - node1.config.vote_minimum.number ())
+				 .balance (std::numeric_limits<nano::uint128_t>::max () - node1.config->vote_minimum.number ())
 				 .link (key1.pub)
 				 .sign (nano::dev::genesis_key.prv, nano::dev::genesis_key.pub)
 				 .work (*system.work.generate (nano::dev::genesis->hash ()))
@@ -125,7 +114,7 @@
 				 .account (key1.pub)
 				 .previous (0)
 				 .representative (key1.pub)
-				 .balance (node1.config.vote_minimum.number ())
+				 .balance (node1.config->vote_minimum.number ())
 				 .link (send1->hash ())
 				 .sign (key1.prv, key1.pub)
 				 .work (*system.work.generate (key1.pub))
@@ -137,7 +126,7 @@
 				 .account (nano::dev::genesis_key.pub)
 				 .previous (send1->hash ())
 				 .representative (nano::dev::genesis_key.pub)
-				 .balance (std::numeric_limits<nano::uint128_t>::max () - 2 * node1.config.vote_minimum.number () + 1)
+				 .balance (std::numeric_limits<nano::uint128_t>::max () - 2 * node1.config->vote_minimum.number () + 1)
 				 .link (key2.pub)
 				 .sign (nano::dev::genesis_key.prv, nano::dev::genesis_key.pub)
 				 .work (*system.work.generate (send1->hash ()))
@@ -148,13 +137,12 @@
 				 .account (key2.pub)
 				 .previous (0)
 				 .representative (key2.pub)
-				 .balance (node1.config.vote_minimum.number () - 1)
+				 .balance (node1.config->vote_minimum.number () - 1)
 				 .link (send2->hash ())
 				 .sign (key2.prv, key2.pub)
 				 .work (*system.work.generate (key2.pub))
 				 .build ();
 	ASSERT_EQ (nano::process_result::progress, node1.process (*open2).code);
->>>>>>> 86f1178e
 	auto wallet (node1.wallets.items.begin ()->second);
 	nano::unique_lock<nano::mutex> representatives_lk (wallet->representatives_mutex);
 	ASSERT_EQ (0, wallet->representatives.size ());
