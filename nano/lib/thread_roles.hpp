--- conflicted
+++ resolved
@@ -48,11 +48,8 @@
 	network_cleanup,
 	network_keepalive,
 	network_reachout,
-<<<<<<< HEAD
+	signal_manager,
 	tcp_listener,
-=======
-	signal_manager,
->>>>>>> 86015438
 };
 
 std::string_view to_string (name);
