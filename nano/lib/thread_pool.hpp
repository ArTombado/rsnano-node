#pragma once

#include <nano/lib/thread_roles.hpp>
#include <nano/lib/threading.hpp>

#include <boost/asio/post.hpp>
#include <boost/asio/steady_timer.hpp>
#include <boost/asio/thread_pool.hpp>

#include <atomic>
#include <chrono>
#include <latch>
#include <memory>
#include <type_traits>

namespace nano
{
class thread_pool final
{
public:
	// TODO: Auto start should be removed once the node is refactored to start the thread pool explicitly
	thread_pool (unsigned num_threads, nano::thread_role::name thread_name, bool auto_start = false) :
		num_threads{ num_threads },
		thread_name{ thread_name },
		thread_names_latch{ num_threads }
	{
		if (auto_start)
		{
			start ();
		}
	}

	~thread_pool ()
	{
		// Must be stopped before destruction to avoid running takss when node components are being destroyed
		debug_assert (!thread_pool_impl);
	}

	void start ()
	{
		debug_assert (!stopped);
		debug_assert (!thread_pool_impl);
		thread_pool_impl = std::make_unique<boost::asio::thread_pool> (num_threads);
		set_thread_names ();
	}

	void stop ()
	{
		nano::unique_lock<nano::mutex> lock{ mutex };
		if (!stopped && thread_pool_impl)
		{
			stopped = true;

			// TODO: Is this still needed?
#if defined(BOOST_ASIO_HAS_IOCP)
			// A hack needed for Windows to prevent deadlock during destruction, described here: https://github.com/chriskohlhoff/asio/issues/431
			boost::asio::use_service<boost::asio::detail::win_iocp_io_context> (*thread_pool_impl).stop ();
#endif

			lock.unlock ();

			thread_pool_impl->stop ();
			thread_pool_impl->join ();

			lock.lock ();
			thread_pool_impl = nullptr;
		}
	}

	template <typename F>
	void post (F && task)
	{
		nano::lock_guard<nano::mutex> guard{ mutex };
		if (!stopped)
		{
			++num_tasks;
			release_assert (thread_pool_impl);
			boost::asio::post (*thread_pool_impl, [this, t = std::forward<F> (task)] () mutable {
				t ();
				--num_tasks;
			});
		}
	}

	template <typename F>
	void post_delayed (std::chrono::steady_clock::duration const & delay, F && task)
	{
		nano::lock_guard<nano::mutex> guard{ mutex };
		if (!stopped)
		{
			++num_delayed;
			release_assert (thread_pool_impl);
			auto timer = std::make_shared<boost::asio::steady_timer> (thread_pool_impl->get_executor ());
			timer->expires_after (delay);
			timer->async_wait ([this, t = std::forward<F> (task), /* preserve lifetime */ timer] (boost::system::error_code const & ec) mutable {
				if (!ec)
				{
					--num_delayed;
					post (std::move (t));
				}
			});
		}
	}

	bool alive () const
	{
		nano::lock_guard<nano::mutex> guard{ mutex };
		return thread_pool_impl != nullptr;
	}

	uint64_t queued_tasks () const
	{
		return num_tasks;
	}

	uint64_t delayed_tasks () const
	{
		return num_delayed;
	}

	nano::container_info container_info () const
	{
		nano::container_info info;
		info.put ("tasks", num_tasks);
		info.put ("delayed", num_delayed);
		return info;
	}

private:
<<<<<<< HEAD
	nano::mutex mutex;
	std::atomic<bool> stopped{ false };
	unsigned num_threads;
	std::unique_ptr<boost::asio::thread_pool> thread_pool_m;
	std::atomic<uint64_t> num_tasks{ 0 };
=======
	void set_thread_names ()
	{
		for (auto i = 0u; i < num_threads; ++i)
		{
			boost::asio::post (*thread_pool_impl, [this] () {
				nano::thread_role::set (thread_name);
				thread_names_latch.arrive_and_wait ();
			});
		}
		thread_names_latch.wait ();
	}

private:
	unsigned const num_threads;
	nano::thread_role::name const thread_name;
>>>>>>> 47539ac7

	std::latch thread_names_latch;
	mutable nano::mutex mutex;
	std::atomic<bool> stopped{ false };
	std::unique_ptr<boost::asio::thread_pool> thread_pool_impl;
	std::atomic<uint64_t> num_tasks{ 0 };
	std::atomic<uint64_t> num_delayed{ 0 };
};
}<|MERGE_RESOLUTION|>--- conflicted
+++ resolved
@@ -1,5 +1,6 @@
 #pragma once
 
+#include <nano/lib/relaxed_atomic.hpp>
 #include <nano/lib/thread_roles.hpp>
 #include <nano/lib/threading.hpp>
 
@@ -127,13 +128,6 @@
 	}
 
 private:
-<<<<<<< HEAD
-	nano::mutex mutex;
-	std::atomic<bool> stopped{ false };
-	unsigned num_threads;
-	std::unique_ptr<boost::asio::thread_pool> thread_pool_m;
-	std::atomic<uint64_t> num_tasks{ 0 };
-=======
 	void set_thread_names ()
 	{
 		for (auto i = 0u; i < num_threads; ++i)
@@ -149,7 +143,6 @@
 private:
 	unsigned const num_threads;
 	nano::thread_role::name const thread_name;
->>>>>>> 47539ac7
 
 	std::latch thread_names_latch;
 	mutable nano::mutex mutex;
