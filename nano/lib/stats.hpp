#pragma once

#include <nano/lib/errors.hpp>
<<<<<<< HEAD
#include <nano/lib/rsnano.hpp>
=======
#include <nano/lib/observer_set.hpp>
#include <nano/lib/stats_enums.hpp>
>>>>>>> 62811054
#include <nano/lib/utility.hpp>

#include <boost/circular_buffer.hpp>

#include <chrono>
#include <initializer_list>
#include <map>
#include <memory>
#include <mutex>
#include <string>

namespace nano
{
class node;
class tomlconfig;
class jsonconfig;

/**
 * Serialize and deserialize the 'statistics' node from config.json
 * All configuration values have defaults. In particular, file logging of statistics
 * is disabled by default.
 */
class stats_config final
{
public:
	void load_dto (rsnano::StatConfigDto & dto);
	[[nodiscard]] rsnano::StatConfigDto to_dto () const;
	/** Reads the JSON statistics node */
	nano::error deserialize_toml (nano::tomlconfig & toml);

	/** If true, sampling of counters is enabled */
	bool sampling_enabled{ false };

	/** How many sample intervals to keep in the ring buffer */
	size_t capacity{ 0 };

	/** Sample interval in milliseconds */
	size_t interval{ 0 };

	/** How often to log sample array, in milliseconds. Default is 0 (no logging) */
	size_t log_interval_samples{ 0 };

	/** How often to log counters, in milliseconds. Default is 0 (no logging) */
	size_t log_interval_counters{ 0 };

	/** Maximum number of log outputs before rotating the file */
	size_t log_rotation_count{ 100 };

	/** If true, write headers on each counter or samples writeout. The header contains log type and the current wall time. */
	bool log_headers{ true };

	/** Filename for the counter log  */
	std::string log_counters_filename{ "counters.stat" };

	/** Filename for the sampling log */
	std::string log_samples_filename{ "samples.stat" };
};

/** Log sink interface */
class stat_log_sink
{
public:
	explicit stat_log_sink (rsnano::StatLogSinkHandle * handle_a);
	virtual ~stat_log_sink ();

public:
	/**
	 * Returns the object representation of the log result. The type depends on the sink used.
	 * @returns Object, or nullptr if no object result is available.
	 */
	void * to_object ();

	rsnano::StatLogSinkHandle * handle;
};

/**
 * Collects counts and samples for inbound and outbound traffic, blocks, errors, and so on.
 * Stats can be queried and observed on a type level (such as message and ledger) as well as a more
 * specific detail level (such as send blocks)
 */
class stats final
{
public:
<<<<<<< HEAD
	/** Primary statistics type */
	enum class
	type : uint8_t
	{
		traffic_udp,
		traffic_tcp,
		error,
		message,
		block,
		ledger,
		rollback,
		bootstrap,
		tcp_server,
		vote,
		election,
		http_callback,
		peering,
		ipc,
		tcp,
		udp,
		confirmation_height,
		confirmation_observer,
		drop,
		aggregator,
		requests,
		filter,
		telemetry,
		vote_generator,
		vote_cache,
		hinting,
		blockprocessor,
		bootstrap_server,
		active,
		backlog,
	};

	/** Optional detail type */
	enum class detail : uint8_t
	{
		all = 0,

		// common
		loop,
		total,

		// processing queue
		queue,
		overfill,
		batch,

		// error specific
		bad_sender,
		insufficient_work,
		http_callback,
		unreachable_host,
		invalid_network,

		// confirmation_observer specific
		active_quorum,
		active_conf_height,
		inactive_conf_height,

		// ledger, block, bootstrap
		send,
		receive,
		open,
		change,
		state_block,
		epoch_block,
		fork,
		old,
		gap_previous,
		gap_source,
		rollback_failed,
		progress,
		bad_signature,
		negative_spend,
		unreceivable,
		gap_epoch_open_pending,
		opened_burn_account,
		balance_mismatch,
		representative_mismatch,
		block_position,

		// message specific
		not_a_type,
		invalid,
		keepalive,
		publish,
		republish_vote,
		confirm_req,
		confirm_ack,
		node_id_handshake,
		telemetry_req,
		telemetry_ack,
		asc_pull_req,
		asc_pull_ack,

		// bootstrap, callback
		initiate,
		initiate_legacy_age,
		initiate_lazy,
		initiate_wallet_lazy,

		// bootstrap specific
		bulk_pull,
		bulk_pull_account,
		bulk_pull_deserialize_receive_block,
		bulk_pull_error_starting_request,
		bulk_pull_failed_account,
		bulk_pull_receive_block_failure,
		bulk_pull_request_failure,
		bulk_push,
		frontier_req,
		frontier_confirmation_failed,
		frontier_confirmation_successful,
		error_socket_close,
		request_underflow,

		// vote specific
		vote_valid,
		vote_replay,
		vote_indeterminate,
		vote_invalid,
		vote_overflow,

		// election specific
		vote_new,
		vote_processed,
		vote_cached,
		late_block,
		late_block_seconds,
		election_start,
		election_confirmed_all,
		election_block_conflict,
		election_difficulty_update,
		election_drop_expired,
		election_drop_overflow,
		election_drop_all,
		election_restart,
		election_confirmed,
		election_not_confirmed,
		election_hinted_overflow,
		election_hinted_started,
		election_hinted_confirmed,
		election_hinted_drop,
		generate_vote,
		generate_vote_normal,
		generate_vote_final,

		// udp
		blocking,
		overflow,
		invalid_header,
		invalid_message_type,
		invalid_keepalive_message,
		invalid_publish_message,
		invalid_confirm_req_message,
		invalid_confirm_ack_message,
		invalid_node_id_handshake_message,
		invalid_telemetry_req_message,
		invalid_telemetry_ack_message,
		invalid_bulk_pull_message,
		invalid_bulk_pull_account_message,
		invalid_frontier_req_message,
		invalid_asc_pull_req_message,
		invalid_asc_pull_ack_message,
		message_too_big,
		outdated_version,
		udp_max_per_ip,
		udp_max_per_subnetwork,

		// tcp
		tcp_accept_success,
		tcp_accept_failure,
		tcp_write_drop,
		tcp_write_no_socket_drop,
		tcp_excluded,
		tcp_max_per_ip,
		tcp_max_per_subnetwork,
		tcp_silent_connection_drop,
		tcp_io_timeout_drop,
		tcp_connect_error,
		tcp_read_error,
		tcp_write_error,

		// ipc
		invocations,

		// peering
		handshake,

		// confirmation height
		blocks_confirmed,
		blocks_confirmed_unbounded,
		blocks_confirmed_bounded,

		// [request] aggregator
		aggregator_accepted,
		aggregator_dropped,

		// requests
		requests_cached_hashes,
		requests_generated_hashes,
		requests_cached_votes,
		requests_generated_votes,
		requests_cached_late_hashes,
		requests_cached_late_votes,
		requests_cannot_vote,
		requests_unknown,

		// duplicate
		duplicate_publish,

		// telemetry
		invalid_signature,
		different_genesis_hash,
		node_id_mismatch,
		request_within_protection_cache_zone,
		no_response_received,
		unsolicited_telemetry_ack,
		failed_send_telemetry_req,

		// vote generator
		generator_broadcasts,
		generator_replies,
		generator_replies_discarded,
		generator_spacing,

		// hinting
		hinted,
		insert_failed,
		missing_block,

		// bootstrap server
		response,
		write_drop,
		write_error,
		blocks,
		drop,
		bad_count,
		response_blocks,
		response_account_info,
		channel_full,

		// backlog
		activated,
	};

	/** Direction of the stat. If the direction is irrelevant, use in */
	enum class dir : uint8_t
	{
		in,
		out
	};

	/** Constructor using the default config values */
	stat ();
	explicit stat (rsnano::StatHandle * handle_a);
	~stat ();
=======
	/** Constructor using the default config values */
	stats () = default;
>>>>>>> 62811054

	/**
	 * Initialize stats with a config.
	 * @param config Configuration object; deserialized from config.json
	 */
<<<<<<< HEAD
	explicit stat (nano::stat_config config);
	stat (nano::stat const &) = delete;
	stat (nano::stat &&) = delete;
=======
	stats (nano::stats_config config);
>>>>>>> 62811054

	/**
	 * Call this to override the default sample interval and capacity, for a specific stat entry.
	 * This must be called before any stat entries are added, as part of the node initialiation.
	 */
	void configure (stat::type type, stat::detail detail, stat::dir dir, size_t interval, size_t capacity);

	/** Increments the given counter */
	void inc (stat::type type, stat::dir dir = stat::dir::in);

	/** Increments the counter for \detail, but doesn't update at the type level */
	void inc_detail_only (stat::type type, stat::detail detail, stat::dir dir = stat::dir::in);

	/** Increments the given counter */
	void inc (stat::type type, stat::detail detail, stat::dir dir = stat::dir::in);

	/** Adds \p value to the given counter */
<<<<<<< HEAD
	void add (stat::type type, stat::dir dir, uint64_t value);
=======
	void add (stat::type type, stat::dir dir, uint64_t value)
	{
		add (type, stat::detail::all, dir, value);
	}

	/**
	 * Define histogram bins. Values are clamped into the first and last bins, but a catch-all bin on one or both
	 * ends can be defined.
	 *
	 * Examples:
	 *
	 *  // Uniform histogram, total range 12, and 12 bins (each bin has width 1)
	 *  define_histogram (type::vote, detail::confirm_ack, dir::in, {1,13}, 12);
	 *
	 *  // Specific bins matching closed intervals [1,4] [5,19] [20,99]
	 *  define_histogram (type::vote, detail::something, dir::out, {1,5,20,100});
	 *
	 *  // Logarithmic bins matching half-open intervals [1..10) [10..100) [100 1000)
	 *  define_histogram(type::vote, detail::log, dir::out, {1,10,100,1000});
	 */
	void define_histogram (stat::type type, stat::detail detail, stat::dir dir, std::initializer_list<uint64_t> intervals_a, size_t bin_count_a = 0);

	/**
	 * Update histogram
	 *
	 * Examples:
	 *
	 *  // Add 1 to the bin representing a 4-item vbh
	 *  stats.update_histogram(type::vote, detail::confirm_ack, dir::in, 4, 1)
	 *
	 *  // Add 5 to the second bin where 17 falls
	 *  stats.update_histogram(type::vote, detail::something, dir::in, 17, 5)
	 *
	 *  // Add 3 to the last bin as the histogram clamps. You can also add a final bin with maximum end value to effectively prevent this.
	 *  stats.update_histogram(type::vote, detail::log, dir::out, 1001, 3)
	 */
	void update_histogram (stat::type type, stat::detail detail, stat::dir dir, uint64_t index, uint64_t addend = 1);

	/** Returns a non-owning histogram pointer, or nullptr if a histogram is not defined */
	nano::stat_histogram * get_histogram (stat::type type, stat::detail detail, stat::dir dir);
>>>>>>> 62811054

	/**
	 * Add \p value to stat. If sampling is configured, this will update the current sample and
	 * call any sample observers if the interval is over.
	 *
	 * @param type Main statistics type
	 * @param detail Detail type, or detail::none to register on type-level only
	 * @param dir Direction
	 * @param value The amount to add
	 * @param detail_only If true, only update the detail-level counter
	 */
	void add (stat::type type, stat::detail detail, stat::dir dir, uint64_t value, bool detail_only = false);

	/** Returns current value for the given counter at the type level */
	uint64_t count (stat::type type, stat::dir dir = stat::dir::in);

	/** Returns current value for the given counter at the detail level */
	uint64_t count (stat::type type, stat::detail detail, stat::dir dir = stat::dir::in);

	/** Returns the number of seconds since clear() was last called, or node startup if it's never called. */
	std::chrono::seconds last_reset ();

	/** Clear all stats */
	void clear ();

	/** Log counters to the given log link */
	void log_counters (stat_log_sink & sink);

	/** Log samples to the given log sink */
	void log_samples (stat_log_sink & sink);

	/** Returns a new JSON log sink */
	[[nodiscard]] std::unique_ptr<stat_log_sink> log_sink_json () const;

	/** Stop stats being output */
	void stop ();

<<<<<<< HEAD
	rsnano::StatHandle * handle;
=======
private:
	static std::string type_to_string (uint32_t key);
	static std::string dir_to_string (uint32_t key);
	static std::string detail_to_string (uint32_t key);

	/** Constructs a key given type, detail and direction. This is used as input to update(...) and get_entry(...) */
	uint32_t key_of (stat::type type, stat::detail detail, stat::dir dir) const
	{
		return static_cast<uint8_t> (type) << 16 | static_cast<uint8_t> (detail) << 8 | static_cast<uint8_t> (dir);
	}

	/** Get entry for key, creating a new entry if necessary, using interval and sample count from config */
	std::shared_ptr<nano::stat_entry> get_entry (uint32_t key);

	/** Get entry for key, creating a new entry if necessary */
	std::shared_ptr<nano::stat_entry> get_entry (uint32_t key, size_t sample_interval, size_t max_samples);

	/** Unlocked implementation of get_entry() */
	std::shared_ptr<nano::stat_entry> get_entry_impl (uint32_t key, size_t sample_interval, size_t max_samples);

	/**
	 * Update count and sample and call any observers on the key
	 * @param key a key constructor from stat::type, stat::detail and stat::direction
	 * @value Amount to add to the counter
	 */
	void update (uint32_t key, uint64_t value);

	/** Unlocked implementation of log_counters() to avoid using recursive locking */
	void log_counters_impl (stat_log_sink & sink);

	/** Unlocked implementation of log_samples() to avoid using recursive locking */
	void log_samples_impl (stat_log_sink & sink);

	/** Time of last clear() call */
	std::chrono::steady_clock::time_point timestamp{ std::chrono::steady_clock::now () };

	/** Configuration deserialized from config.json */
	nano::stats_config config;

	/** Stat entries are sorted by key to simplify processing of log output */
	std::map<uint32_t, std::shared_ptr<nano::stat_entry>> entries;
	std::chrono::steady_clock::time_point log_last_count_writeout{ std::chrono::steady_clock::now () };
	std::chrono::steady_clock::time_point log_last_sample_writeout{ std::chrono::steady_clock::now () };

	/** Whether stats should be output */
	bool stopped{ false };

	/** All access to stat is thread safe, including calls from observers on the same thread */
	nano::mutex stat_mutex;
>>>>>>> 62811054
};
}<|MERGE_RESOLUTION|>--- conflicted
+++ resolved
@@ -1,12 +1,9 @@
 #pragma once
 
 #include <nano/lib/errors.hpp>
-<<<<<<< HEAD
+#include <nano/lib/observer_set.hpp>
 #include <nano/lib/rsnano.hpp>
-=======
-#include <nano/lib/observer_set.hpp>
 #include <nano/lib/stats_enums.hpp>
->>>>>>> 62811054
 #include <nano/lib/utility.hpp>
 
 #include <boost/circular_buffer.hpp>
@@ -90,283 +87,18 @@
 class stats final
 {
 public:
-<<<<<<< HEAD
-	/** Primary statistics type */
-	enum class
-	type : uint8_t
-	{
-		traffic_udp,
-		traffic_tcp,
-		error,
-		message,
-		block,
-		ledger,
-		rollback,
-		bootstrap,
-		tcp_server,
-		vote,
-		election,
-		http_callback,
-		peering,
-		ipc,
-		tcp,
-		udp,
-		confirmation_height,
-		confirmation_observer,
-		drop,
-		aggregator,
-		requests,
-		filter,
-		telemetry,
-		vote_generator,
-		vote_cache,
-		hinting,
-		blockprocessor,
-		bootstrap_server,
-		active,
-		backlog,
-	};
-
-	/** Optional detail type */
-	enum class detail : uint8_t
-	{
-		all = 0,
-
-		// common
-		loop,
-		total,
-
-		// processing queue
-		queue,
-		overfill,
-		batch,
-
-		// error specific
-		bad_sender,
-		insufficient_work,
-		http_callback,
-		unreachable_host,
-		invalid_network,
-
-		// confirmation_observer specific
-		active_quorum,
-		active_conf_height,
-		inactive_conf_height,
-
-		// ledger, block, bootstrap
-		send,
-		receive,
-		open,
-		change,
-		state_block,
-		epoch_block,
-		fork,
-		old,
-		gap_previous,
-		gap_source,
-		rollback_failed,
-		progress,
-		bad_signature,
-		negative_spend,
-		unreceivable,
-		gap_epoch_open_pending,
-		opened_burn_account,
-		balance_mismatch,
-		representative_mismatch,
-		block_position,
-
-		// message specific
-		not_a_type,
-		invalid,
-		keepalive,
-		publish,
-		republish_vote,
-		confirm_req,
-		confirm_ack,
-		node_id_handshake,
-		telemetry_req,
-		telemetry_ack,
-		asc_pull_req,
-		asc_pull_ack,
-
-		// bootstrap, callback
-		initiate,
-		initiate_legacy_age,
-		initiate_lazy,
-		initiate_wallet_lazy,
-
-		// bootstrap specific
-		bulk_pull,
-		bulk_pull_account,
-		bulk_pull_deserialize_receive_block,
-		bulk_pull_error_starting_request,
-		bulk_pull_failed_account,
-		bulk_pull_receive_block_failure,
-		bulk_pull_request_failure,
-		bulk_push,
-		frontier_req,
-		frontier_confirmation_failed,
-		frontier_confirmation_successful,
-		error_socket_close,
-		request_underflow,
-
-		// vote specific
-		vote_valid,
-		vote_replay,
-		vote_indeterminate,
-		vote_invalid,
-		vote_overflow,
-
-		// election specific
-		vote_new,
-		vote_processed,
-		vote_cached,
-		late_block,
-		late_block_seconds,
-		election_start,
-		election_confirmed_all,
-		election_block_conflict,
-		election_difficulty_update,
-		election_drop_expired,
-		election_drop_overflow,
-		election_drop_all,
-		election_restart,
-		election_confirmed,
-		election_not_confirmed,
-		election_hinted_overflow,
-		election_hinted_started,
-		election_hinted_confirmed,
-		election_hinted_drop,
-		generate_vote,
-		generate_vote_normal,
-		generate_vote_final,
-
-		// udp
-		blocking,
-		overflow,
-		invalid_header,
-		invalid_message_type,
-		invalid_keepalive_message,
-		invalid_publish_message,
-		invalid_confirm_req_message,
-		invalid_confirm_ack_message,
-		invalid_node_id_handshake_message,
-		invalid_telemetry_req_message,
-		invalid_telemetry_ack_message,
-		invalid_bulk_pull_message,
-		invalid_bulk_pull_account_message,
-		invalid_frontier_req_message,
-		invalid_asc_pull_req_message,
-		invalid_asc_pull_ack_message,
-		message_too_big,
-		outdated_version,
-		udp_max_per_ip,
-		udp_max_per_subnetwork,
-
-		// tcp
-		tcp_accept_success,
-		tcp_accept_failure,
-		tcp_write_drop,
-		tcp_write_no_socket_drop,
-		tcp_excluded,
-		tcp_max_per_ip,
-		tcp_max_per_subnetwork,
-		tcp_silent_connection_drop,
-		tcp_io_timeout_drop,
-		tcp_connect_error,
-		tcp_read_error,
-		tcp_write_error,
-
-		// ipc
-		invocations,
-
-		// peering
-		handshake,
-
-		// confirmation height
-		blocks_confirmed,
-		blocks_confirmed_unbounded,
-		blocks_confirmed_bounded,
-
-		// [request] aggregator
-		aggregator_accepted,
-		aggregator_dropped,
-
-		// requests
-		requests_cached_hashes,
-		requests_generated_hashes,
-		requests_cached_votes,
-		requests_generated_votes,
-		requests_cached_late_hashes,
-		requests_cached_late_votes,
-		requests_cannot_vote,
-		requests_unknown,
-
-		// duplicate
-		duplicate_publish,
-
-		// telemetry
-		invalid_signature,
-		different_genesis_hash,
-		node_id_mismatch,
-		request_within_protection_cache_zone,
-		no_response_received,
-		unsolicited_telemetry_ack,
-		failed_send_telemetry_req,
-
-		// vote generator
-		generator_broadcasts,
-		generator_replies,
-		generator_replies_discarded,
-		generator_spacing,
-
-		// hinting
-		hinted,
-		insert_failed,
-		missing_block,
-
-		// bootstrap server
-		response,
-		write_drop,
-		write_error,
-		blocks,
-		drop,
-		bad_count,
-		response_blocks,
-		response_account_info,
-		channel_full,
-
-		// backlog
-		activated,
-	};
-
-	/** Direction of the stat. If the direction is irrelevant, use in */
-	enum class dir : uint8_t
-	{
-		in,
-		out
-	};
-
 	/** Constructor using the default config values */
-	stat ();
-	explicit stat (rsnano::StatHandle * handle_a);
-	~stat ();
-=======
-	/** Constructor using the default config values */
-	stats () = default;
->>>>>>> 62811054
+	stats ();
+	explicit stats (rsnano::StatHandle * handle_a);
+	~stats ();
 
 	/**
 	 * Initialize stats with a config.
 	 * @param config Configuration object; deserialized from config.json
 	 */
-<<<<<<< HEAD
-	explicit stat (nano::stat_config config);
-	stat (nano::stat const &) = delete;
-	stat (nano::stat &&) = delete;
-=======
-	stats (nano::stats_config config);
->>>>>>> 62811054
+	explicit stats (nano::stats_config config);
+	stats (nano::stats const &) = delete;
+	stats (nano::stats &&) = delete;
 
 	/**
 	 * Call this to override the default sample interval and capacity, for a specific stat entry.
@@ -384,50 +116,7 @@
 	void inc (stat::type type, stat::detail detail, stat::dir dir = stat::dir::in);
 
 	/** Adds \p value to the given counter */
-<<<<<<< HEAD
 	void add (stat::type type, stat::dir dir, uint64_t value);
-=======
-	void add (stat::type type, stat::dir dir, uint64_t value)
-	{
-		add (type, stat::detail::all, dir, value);
-	}
-
-	/**
-	 * Define histogram bins. Values are clamped into the first and last bins, but a catch-all bin on one or both
-	 * ends can be defined.
-	 *
-	 * Examples:
-	 *
-	 *  // Uniform histogram, total range 12, and 12 bins (each bin has width 1)
-	 *  define_histogram (type::vote, detail::confirm_ack, dir::in, {1,13}, 12);
-	 *
-	 *  // Specific bins matching closed intervals [1,4] [5,19] [20,99]
-	 *  define_histogram (type::vote, detail::something, dir::out, {1,5,20,100});
-	 *
-	 *  // Logarithmic bins matching half-open intervals [1..10) [10..100) [100 1000)
-	 *  define_histogram(type::vote, detail::log, dir::out, {1,10,100,1000});
-	 */
-	void define_histogram (stat::type type, stat::detail detail, stat::dir dir, std::initializer_list<uint64_t> intervals_a, size_t bin_count_a = 0);
-
-	/**
-	 * Update histogram
-	 *
-	 * Examples:
-	 *
-	 *  // Add 1 to the bin representing a 4-item vbh
-	 *  stats.update_histogram(type::vote, detail::confirm_ack, dir::in, 4, 1)
-	 *
-	 *  // Add 5 to the second bin where 17 falls
-	 *  stats.update_histogram(type::vote, detail::something, dir::in, 17, 5)
-	 *
-	 *  // Add 3 to the last bin as the histogram clamps. You can also add a final bin with maximum end value to effectively prevent this.
-	 *  stats.update_histogram(type::vote, detail::log, dir::out, 1001, 3)
-	 */
-	void update_histogram (stat::type type, stat::detail detail, stat::dir dir, uint64_t index, uint64_t addend = 1);
-
-	/** Returns a non-owning histogram pointer, or nullptr if a histogram is not defined */
-	nano::stat_histogram * get_histogram (stat::type type, stat::detail detail, stat::dir dir);
->>>>>>> 62811054
 
 	/**
 	 * Add \p value to stat. If sampling is configured, this will update the current sample and
@@ -462,61 +151,18 @@
 	/** Returns a new JSON log sink */
 	[[nodiscard]] std::unique_ptr<stat_log_sink> log_sink_json () const;
 
+	/** Returns string representation of type */
+	static std::string type_to_string (stat::type type);
+
+	/** Returns string representation of detail */
+	static std::string detail_to_string (stat::detail detail);
+
+	/** Returns string representation of dir */
+	static std::string dir_to_string (stat::dir detail);
+
 	/** Stop stats being output */
 	void stop ();
 
-<<<<<<< HEAD
 	rsnano::StatHandle * handle;
-=======
-private:
-	static std::string type_to_string (uint32_t key);
-	static std::string dir_to_string (uint32_t key);
-	static std::string detail_to_string (uint32_t key);
-
-	/** Constructs a key given type, detail and direction. This is used as input to update(...) and get_entry(...) */
-	uint32_t key_of (stat::type type, stat::detail detail, stat::dir dir) const
-	{
-		return static_cast<uint8_t> (type) << 16 | static_cast<uint8_t> (detail) << 8 | static_cast<uint8_t> (dir);
-	}
-
-	/** Get entry for key, creating a new entry if necessary, using interval and sample count from config */
-	std::shared_ptr<nano::stat_entry> get_entry (uint32_t key);
-
-	/** Get entry for key, creating a new entry if necessary */
-	std::shared_ptr<nano::stat_entry> get_entry (uint32_t key, size_t sample_interval, size_t max_samples);
-
-	/** Unlocked implementation of get_entry() */
-	std::shared_ptr<nano::stat_entry> get_entry_impl (uint32_t key, size_t sample_interval, size_t max_samples);
-
-	/**
-	 * Update count and sample and call any observers on the key
-	 * @param key a key constructor from stat::type, stat::detail and stat::direction
-	 * @value Amount to add to the counter
-	 */
-	void update (uint32_t key, uint64_t value);
-
-	/** Unlocked implementation of log_counters() to avoid using recursive locking */
-	void log_counters_impl (stat_log_sink & sink);
-
-	/** Unlocked implementation of log_samples() to avoid using recursive locking */
-	void log_samples_impl (stat_log_sink & sink);
-
-	/** Time of last clear() call */
-	std::chrono::steady_clock::time_point timestamp{ std::chrono::steady_clock::now () };
-
-	/** Configuration deserialized from config.json */
-	nano::stats_config config;
-
-	/** Stat entries are sorted by key to simplify processing of log output */
-	std::map<uint32_t, std::shared_ptr<nano::stat_entry>> entries;
-	std::chrono::steady_clock::time_point log_last_count_writeout{ std::chrono::steady_clock::now () };
-	std::chrono::steady_clock::time_point log_last_sample_writeout{ std::chrono::steady_clock::now () };
-
-	/** Whether stats should be output */
-	bool stopped{ false };
-
-	/** All access to stat is thread safe, including calls from observers on the same thread */
-	nano::mutex stat_mutex;
->>>>>>> 62811054
 };
 }