--- conflicted
+++ resolved
@@ -39,12 +39,7 @@
 	backlog,
 	unchecked,
 	election_scheduler,
-<<<<<<< HEAD
-=======
 	optimistic_scheduler,
-
-	_last // Must be the last enum
->>>>>>> e1c893b7
 };
 
 /** Optional detail type */
