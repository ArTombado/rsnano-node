--- conflicted
+++ resolved
@@ -25,14 +25,8 @@
 class diagnostics_config final
 {
 public:
-<<<<<<< HEAD
 	rsnano::TxnTrackingConfigDto to_dto () const;
 	void load_dto (rsnano::TxnTrackingConfigDto & dto);
-	nano::error serialize_json (nano::jsonconfig &) const;
-	nano::error deserialize_json (nano::jsonconfig &);
-=======
-	nano::error serialize_toml (nano::tomlconfig &) const;
->>>>>>> 016f15bd
 	nano::error deserialize_toml (nano::tomlconfig &);
 
 	txn_tracking_config txn_tracking;
