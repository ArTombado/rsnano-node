#pragma once

#include <nano/lib/rsnano.hpp>

#include <boost/config.hpp>
#include <boost/version.hpp>

#include <algorithm>
#include <array>
#include <chrono>
#include <optional>
#include <string>

namespace boost
{
namespace filesystem
{
	class path;
}
}

#define xstr(a) ver_str (a)
#define ver_str(a) #a

/**
 * Returns build version information
 */
char const * const NANO_VERSION_STRING = xstr (TAG_VERSION_STRING);
char const * const NANO_MAJOR_VERSION_STRING = xstr (MAJOR_VERSION_STRING);
char const * const NANO_MINOR_VERSION_STRING = xstr (MINOR_VERSION_STRING);
char const * const NANO_PATCH_VERSION_STRING = xstr (PATCH_VERSION_STRING);
char const * const NANO_PRE_RELEASE_VERSION_STRING = xstr (PRE_RELEASE_VERSION_STRING);

char const * const BUILD_INFO = xstr (GIT_COMMIT_HASH BOOST_COMPILER) " \"BOOST " xstr (BOOST_VERSION) "\" BUILT " xstr (__DATE__);

#if defined(__has_feature)
#if __has_feature(address_sanitizer)
inline bool is_asan_build ()
{
	return true;
}
#else
inline bool is_asan_build ()
{
	return false;
}
#endif
// GCC builds
#elif defined(__SANITIZE_ADDRESS__)
inline bool is_asan_build ()
{
	return true;
}
#else
inline bool is_asan_build ()
{
	return false;
}
#endif

#if defined(__has_feature)
#if __has_feature(thread_sanitizer)
inline bool is_tsan_build ()
{
	return true;
}
#else
inline bool is_tsan_build ()
{
	return false;
}
#endif
// GCC builds
#elif defined(__SANITIZE_THREAD__)
inline bool is_tsan_build ()
{
	return true;
}
#else
inline bool is_tsan_build ()
{
	return false;
}
#endif

namespace nano
{
uint8_t get_major_node_version ();
uint8_t get_minor_node_version ();
uint8_t get_patch_node_version ();
uint8_t get_pre_release_node_version ();

/*
 * Environment variables
 */

/*
 * Get environment variable as string or none if variable is not present
 */
std::optional<std::string> get_env (char const * variable_name);
/*
 * Get environment variable as string or `default_value` if variable is not present
 */
std::string get_env_or_default (char const * variable_name, std::string const default_value);
/*
 * Get environment variable as int or `default_value` if variable is not present
 */
int get_env_int_or_default (char const * variable_name, int const default_value);

uint16_t test_node_port ();
uint16_t test_ipc_port ();
uint16_t test_websocket_port ();
/*
 * How often to scan for representatives in local wallet, in milliseconds
 */
uint32_t test_scan_wallet_reps_delay ();

/**
 * Network variants with different genesis blocks and network parameters
 */
enum class networks : uint16_t
{
	invalid = 0x0,
	// Low work parameters, publicly known genesis key, dev IP ports
	nano_dev_network = 0x5241, // 'R', 'A'
	// Normal work parameters, secret beta genesis key, beta IP ports
	nano_beta_network = 0x5242, // 'R', 'B'
	// Normal work parameters, secret live key, live IP ports
	nano_live_network = 0x5243, // 'R', 'C'
	// Normal work parameters, secret test genesis key, test IP ports
	nano_test_network = 0x5258, // 'R', 'X'
};

enum class work_version
{
	unspecified,
	work_1
};
enum class block_type : uint8_t;
class root;
class block;
class block_details;

class work_thresholds
{
public:
	work_thresholds () = delete;
	work_thresholds (uint64_t epoch_1_a, uint64_t epoch_2_a, uint64_t epoch_2_receive_a);
	work_thresholds (rsnano::WorkThresholdsDto const & dto_a);
	uint64_t get_base () const;
	uint64_t get_epoch_2 () const;
	uint64_t get_epoch_2_receive () const;
	uint64_t get_entry () const;
	uint64_t get_epoch_1 () const;

	uint64_t threshold_entry (nano::work_version const, nano::block_type const) const;
	uint64_t threshold (nano::block_details const &) const;
	// Ledger threshold
	uint64_t threshold (nano::work_version const, nano::block_details const) const;
	uint64_t threshold_base (nano::work_version const) const;
	uint64_t value (nano::root const & root_a, uint64_t work_a) const;
	double normalized_multiplier (double const, uint64_t const) const;
	double denormalized_multiplier (double const, uint64_t const) const;
	uint64_t difficulty (nano::work_version const, nano::root const &, uint64_t const) const;
	uint64_t difficulty (nano::block const & block_a) const;
	bool validate_entry (nano::work_version const, nano::root const &, uint64_t const) const;
	bool validate_entry (nano::block const &) const;

	/** Network work thresholds. Define these inline as constexpr when moving to cpp17. */
	static nano::work_thresholds const publish_full ();
	static nano::work_thresholds const publish_beta ();
	static nano::work_thresholds const publish_dev ();
	static nano::work_thresholds const publish_test ();

	rsnano::WorkThresholdsDto dto;
};

class network_constants
{
public:
<<<<<<< HEAD
	// network_constants () = default;
	network_constants (nano::work_thresholds work, nano::networks network_a);
	network_constants (rsnano::NetworkConstantsDto const & dto);
	void read_dto (rsnano::NetworkConstantsDto const & dto);
=======
	network_constants (nano::work_thresholds & work_, nano::networks network_a) :
		current_network (network_a),
		work (work_),
		principal_weight_factor (1000), // 0.1% A representative is classified as principal based on its weight and this factor
		default_node_port (44000),
		default_rpc_port (45000),
		default_ipc_port (46000),
		default_websocket_port (47000),
		aec_loop_interval_ms (300), // Update AEC ~3 times per second
		cleanup_period (default_cleanup_period),
		keepalive_period (std::chrono::seconds (15)),
		idle_timeout (default_cleanup_period * 2),
		silent_connection_tolerance_time (std::chrono::seconds (120)),
		syn_cookie_cutoff (std::chrono::seconds (5)),
		bootstrap_interval (std::chrono::seconds (15 * 60)),
		max_peers_per_ip (default_max_peers_per_ip),
		max_peers_per_subnetwork (default_max_peers_per_ip * 4),
		ipv6_subnetwork_prefix_for_limiting (64), // Equivalent to network prefix /64.
		peer_dump_interval (std::chrono::seconds (5 * 60))
	{
		if (is_live_network ())
		{
			default_node_port = 7075;
			default_rpc_port = 7076;
			default_ipc_port = 7077;
			default_websocket_port = 7078;
		}
		else if (is_beta_network ())
		{
			default_node_port = 54000;
			default_rpc_port = 55000;
			default_ipc_port = 56000;
			default_websocket_port = 57000;
		}
		else if (is_test_network ())
		{
			default_node_port = test_node_port ();
			default_rpc_port = test_rpc_port ();
			default_ipc_port = test_ipc_port ();
			default_websocket_port = test_websocket_port ();
		}
		else if (is_dev_network ())
		{
			aec_loop_interval_ms = 20;
			cleanup_period = std::chrono::seconds (1);
			keepalive_period = std::chrono::seconds (1);
			idle_timeout = cleanup_period * 15;
			max_peers_per_ip = 20;
			max_peers_per_subnetwork = max_peers_per_ip * 4;
			peer_dump_interval = std::chrono::seconds (1);
		}
	}
>>>>>>> aaf0630e

	/** Error message when an invalid network is specified */
	static char const * active_network_err_msg;

	/** The network this param object represents. This may differ from the global active network; this is needed for certain --debug... commands */
	nano::networks current_network{ nano::network_constants::active_network () };
	nano::work_thresholds work;

	unsigned principal_weight_factor;
	uint16_t default_node_port;
	uint16_t default_rpc_port;
	uint16_t default_ipc_port;
	uint16_t default_websocket_port;
	unsigned aec_loop_interval_ms;

	std::chrono::seconds cleanup_period;
	std::chrono::milliseconds cleanup_period_half () const;
	std::chrono::seconds cleanup_cutoff () const;
	/** How often to send keepalive messages */
	std::chrono::seconds keepalive_period;
	/** Default maximum idle time for a socket before it's automatically closed */
	std::chrono::seconds idle_timeout;
	std::chrono::seconds silent_connection_tolerance_time;
	std::chrono::seconds syn_cookie_cutoff;
	std::chrono::seconds bootstrap_interval;
	/** Maximum number of peers per IP. It is also the max number of connections per IP */
	size_t max_peers_per_ip;
	/** Maximum number of peers per subnetwork */
	size_t max_peers_per_subnetwork;
	size_t ipv6_subnetwork_prefix_for_limiting;
	std::chrono::seconds peer_dump_interval;

	/** Returns the network this object contains values for */
	nano::networks network () const;

	/**
	 * Optionally called on startup to override the global active network.
	 * If not called, the compile-time option will be used.
	 * @param network_a The new active network
	 */
	static void set_active_network (nano::networks network_a);

	/**
	 * Optionally called on startup to override the global active network.
	 * If not called, the compile-time option will be used.
	 * @param network_a The new active network. Valid values are "live", "beta" and "dev"
	 */
	static bool set_active_network (std::string network_a);

	char const * get_current_network_as_string ();

	bool is_live_network () const;
	bool is_beta_network () const;
	bool is_dev_network () const;
	bool is_test_network () const;

	/** Initial value is ACTIVE_NETWORK compile flag, but can be overridden by a CLI flag */
	static nano::networks active_network ();
	/** Current protocol version */
	uint8_t protocol_version;
	/** Minimum accepted protocol version */
	uint8_t protocol_version_min;

	rsnano::NetworkConstantsDto to_dto () const;
};

std::string get_node_toml_config_path (boost::filesystem::path const & data_path);
std::string get_rpc_toml_config_path (boost::filesystem::path const & data_path);
std::string get_access_toml_config_path (boost::filesystem::path const & data_path);
std::string get_qtwallet_toml_config_path (boost::filesystem::path const & data_path);
std::string get_tls_toml_config_path (boost::filesystem::path const & data_path);

/** Checks if we are running inside a valgrind instance */
bool running_within_valgrind ();

/** Checks if we are running with instrumentation that significantly affects memory consumption and can cause large virtual memory allocations to fail
	Returns true if running within Valgrind or with ThreadSanitizer tooling*/
bool memory_intensive_instrumentation ();

/** Check if we're running with instrumentation that can greatly affect performance
	Returns true if running within Valgrind or with ThreadSanitizer tooling*/
bool slow_instrumentation ();

/** Checks if we are running with either AddressSanitizer or ThreadSanitizer*/
bool is_sanitizer_build ();

/** Set the active network to the dev network */
void force_nano_dev_network ();
}<|MERGE_RESOLUTION|>--- conflicted
+++ resolved
@@ -178,65 +178,10 @@
 class network_constants
 {
 public:
-<<<<<<< HEAD
 	// network_constants () = default;
 	network_constants (nano::work_thresholds work, nano::networks network_a);
 	network_constants (rsnano::NetworkConstantsDto const & dto);
 	void read_dto (rsnano::NetworkConstantsDto const & dto);
-=======
-	network_constants (nano::work_thresholds & work_, nano::networks network_a) :
-		current_network (network_a),
-		work (work_),
-		principal_weight_factor (1000), // 0.1% A representative is classified as principal based on its weight and this factor
-		default_node_port (44000),
-		default_rpc_port (45000),
-		default_ipc_port (46000),
-		default_websocket_port (47000),
-		aec_loop_interval_ms (300), // Update AEC ~3 times per second
-		cleanup_period (default_cleanup_period),
-		keepalive_period (std::chrono::seconds (15)),
-		idle_timeout (default_cleanup_period * 2),
-		silent_connection_tolerance_time (std::chrono::seconds (120)),
-		syn_cookie_cutoff (std::chrono::seconds (5)),
-		bootstrap_interval (std::chrono::seconds (15 * 60)),
-		max_peers_per_ip (default_max_peers_per_ip),
-		max_peers_per_subnetwork (default_max_peers_per_ip * 4),
-		ipv6_subnetwork_prefix_for_limiting (64), // Equivalent to network prefix /64.
-		peer_dump_interval (std::chrono::seconds (5 * 60))
-	{
-		if (is_live_network ())
-		{
-			default_node_port = 7075;
-			default_rpc_port = 7076;
-			default_ipc_port = 7077;
-			default_websocket_port = 7078;
-		}
-		else if (is_beta_network ())
-		{
-			default_node_port = 54000;
-			default_rpc_port = 55000;
-			default_ipc_port = 56000;
-			default_websocket_port = 57000;
-		}
-		else if (is_test_network ())
-		{
-			default_node_port = test_node_port ();
-			default_rpc_port = test_rpc_port ();
-			default_ipc_port = test_ipc_port ();
-			default_websocket_port = test_websocket_port ();
-		}
-		else if (is_dev_network ())
-		{
-			aec_loop_interval_ms = 20;
-			cleanup_period = std::chrono::seconds (1);
-			keepalive_period = std::chrono::seconds (1);
-			idle_timeout = cleanup_period * 15;
-			max_peers_per_ip = 20;
-			max_peers_per_subnetwork = max_peers_per_ip * 4;
-			peer_dump_interval = std::chrono::seconds (1);
-		}
-	}
->>>>>>> aaf0630e
 
 	/** Error message when an invalid network is specified */
 	static char const * active_network_err_msg;
