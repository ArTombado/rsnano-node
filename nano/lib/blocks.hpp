#pragma once

#include "nano/lib/config.hpp"

#include <nano/lib/block_sideband.hpp>
#include <nano/lib/epoch.hpp>
#include <nano/lib/errors.hpp>
#include <nano/lib/numbers.hpp>
#include <nano/lib/optional_ptr.hpp>
#include <nano/lib/stream.hpp>

#include <boost/property_tree/ptree_fwd.hpp>

#include <unordered_map>

namespace rsnano
{
class BlockHandle;
}

namespace nano
{
class block_visitor;
class mutable_block_visitor;
class object_stream;

class block
{
public:
	virtual ~block ();
	// Return a digest of the hashables in this block.
	nano::block_hash const & hash () const;
	// Return a digest of hashables and non-hashables in this block.
	nano::block_hash full_hash () const;
	nano::block_sideband sideband () const;
	void sideband_set (nano::block_sideband const &);
	bool has_sideband () const;
	std::string to_json () const;
	virtual uint64_t block_work () const;
	virtual void block_work_set (uint64_t);
	// Previous block in account's chain, zero for open block
	virtual nano::block_hash previous () const;
	// Source block for open/receive blocks, zero otherwise.
<<<<<<< HEAD
	virtual nano::block_hash source () const;
	// Destination account for send blocks, zero otherwise.
	virtual nano::account destination () const;
=======
	virtual nano::block_hash const & source () const;
>>>>>>> 5dad3a2c
	// Previous block or account number for open blocks
	virtual nano::root root () const = 0;
	// Qualified root value based on previous() and root()
	virtual nano::qualified_root qualified_root () const;
	// Link field for state blocks, zero otherwise.
	virtual nano::link link () const;
	virtual nano::account representative () const;
	virtual void serialize (nano::stream &) const;
	virtual void serialize_json (std::string &, bool = false) const;
	virtual void serialize_json (boost::property_tree::ptree &) const;
	virtual void visit (nano::block_visitor &) const = 0;
	virtual void visit (nano::mutable_block_visitor &) = 0;
	virtual bool operator== (nano::block const &) const = 0;
	virtual nano::block_type type () const;
	virtual nano::signature block_signature () const;
	virtual void signature_set (nano::signature const &);
	virtual void sign_zero ();
	virtual bool valid_predecessor (nano::block const &) const = 0;
	// Serialized size
	static size_t size (nano::block_type);
	virtual nano::work_version work_version () const;
	// If there are any changes to the hashables, call this to update the cached hash
	void refresh ();

public: // Direct access to the block fields or nullopt if the block type does not have the specified field
	// Returns account field or account from sideband
	nano::account account () const noexcept;
	// Account field for open/state blocks
	virtual std::optional<nano::account> account_field () const;
	// Returns the balance field or balance from sideband
	nano::amount balance () const noexcept;
	// Balance field for open/send/state blocks
	virtual std::optional<nano::amount> balance_field () const;
	// Destination account for send blocks
	virtual std::optional<nano::account> destination () const;

	rsnano::BlockHandle * get_handle () const;
	rsnano::BlockHandle * clone_handle () const;

	// gets the pointer to the block data within Rust;
	const void * get_rust_data_pointer () const;

protected:
	virtual nano::block_hash generate_hash () const;
	mutable nano::block_hash cached_hash{ 0 };
	rsnano::BlockHandle * handle;

public: // Logging
	void operator() (nano::object_stream &) const;
};

class send_block final : public nano::block
{
public:
	send_block ();
	send_block (nano::block_hash const &, nano::account const &, nano::amount const &, nano::raw_key const &, nano::public_key const &, uint64_t);
	send_block (bool &, nano::stream &);
	send_block (bool &, boost::property_tree::ptree const &);
	send_block (const send_block &);
	send_block (send_block && other);
	send_block (rsnano::BlockHandle * handle_a);
	using nano::block::hash;
<<<<<<< HEAD
	nano::account destination () const override;
	nano::root root () const override;
=======
	void hash (blake2b_state &) const override;
	uint64_t block_work () const override;
	void block_work_set (uint64_t) override;
	nano::block_hash const & previous () const override;
	nano::root const & root () const override;
	void serialize (nano::stream &) const override;
	bool deserialize (nano::stream &);
	void serialize_json (std::string &, bool = false) const override;
	void serialize_json (boost::property_tree::ptree &) const override;
	bool deserialize_json (boost::property_tree::ptree const &);
>>>>>>> 5dad3a2c
	void visit (nano::block_visitor &) const override;
	void visit (nano::mutable_block_visitor &) override;
	bool operator== (nano::block const &) const override;
	bool operator== (nano::send_block const &) const;
	bool valid_predecessor (nano::block const &) const override;
	void zero ();
	void set_destination (nano::account account_a);
	void previous_set (nano::block_hash previous_a);
	void balance_set (nano::amount balance_a);
	static std::size_t size ();

public: // Send block fields
	std::optional<nano::amount> balance_field () const override;
<<<<<<< HEAD
=======
	std::optional<nano::account> destination () const override;

public: // Logging
	void operator() (nano::object_stream &) const override;
};

class receive_hashables
{
public:
	receive_hashables () = default;
	receive_hashables (nano::block_hash const &, nano::block_hash const &);
	receive_hashables (bool &, nano::stream &);
	receive_hashables (bool &, boost::property_tree::ptree const &);
	void hash (blake2b_state &) const;
	nano::block_hash previous;
	nano::block_hash source;
	static std::size_t constexpr size = sizeof (previous) + sizeof (source);
>>>>>>> 5dad3a2c
};

class receive_block : public nano::block
{
public:
	receive_block ();
	receive_block (nano::block_hash const &, nano::block_hash const &, nano::raw_key const &, nano::public_key const &, uint64_t);
	receive_block (bool &, nano::stream &);
	receive_block (bool &, boost::property_tree::ptree const &);
	receive_block (const nano::receive_block &);
	receive_block (nano::receive_block &&);
	receive_block (rsnano::BlockHandle * handle_a);
	using nano::block::hash;
	void previous_set (nano::block_hash previous_a);
	nano::block_hash source () const override;
	void source_set (nano::block_hash source_a);
	nano::root root () const override;
	void visit (nano::block_visitor &) const override;
	void visit (nano::mutable_block_visitor &) override;
	bool operator== (nano::block const &) const override;
	bool operator== (nano::receive_block const &) const;
	bool valid_predecessor (nano::block const &) const override;
	void zero ();
	static std::size_t size ();
};
class open_block : public nano::block
{
public:
	open_block ();
	open_block (nano::block_hash const &, nano::account const &, nano::account const &, nano::raw_key const &, nano::public_key const &, uint64_t);
	open_block (nano::block_hash const &, nano::account const &, nano::account const &, std::nullptr_t);
	open_block (bool &, nano::stream &);
	open_block (bool &, boost::property_tree::ptree const &);
	open_block (const nano::open_block &);
	open_block (nano::open_block &&);
	open_block (rsnano::BlockHandle * handle_a);
	using nano::block::hash;
	std::optional<nano::account> account_field () const override;
	nano::block_hash source () const override;
	nano::root root () const override;
	nano::account representative () const override;
	void visit (nano::block_visitor &) const override;
	void visit (nano::mutable_block_visitor &) override;
	bool operator== (nano::block const &) const override;
	bool operator== (nano::open_block const &) const;
	bool valid_predecessor (nano::block const &) const override;
	void source_set (nano::block_hash source_a);
	void account_set (nano::account account_a);
	void representative_set (nano::account account_a);
	void zero ();
	static std::size_t size ();
};

class change_block : public nano::block
{
public:
	change_block ();
	change_block (nano::block_hash const &, nano::account const &, nano::raw_key const &, nano::public_key const &, uint64_t);
	change_block (bool &, nano::stream &);
	change_block (bool &, boost::property_tree::ptree const &);
	change_block (const nano::change_block &);
	change_block (nano::change_block &&);
	change_block (rsnano::BlockHandle * handle_a);
	using nano::block::hash;
	nano::root root () const override;
	nano::account representative () const override;
	void visit (nano::block_visitor &) const override;
	void visit (nano::mutable_block_visitor &) override;
	bool operator== (nano::block const &) const override;
	bool operator== (nano::change_block const &) const;
	bool valid_predecessor (nano::block const &) const override;
	void previous_set (nano::block_hash previous_a);
	void representative_set (nano::account account_a);
	void zero ();
	static std::size_t size ();
};

class state_block : public nano::block
{
public:
	state_block ();
	state_block (nano::account const &, nano::block_hash const &, nano::account const &, nano::amount const &, nano::link const &, nano::raw_key const &, nano::public_key const &, uint64_t);
	state_block (bool &, nano::stream &);
	state_block (bool &, boost::property_tree::ptree const &);
	state_block (const nano::state_block &);
	state_block (nano::state_block &&);
	state_block (rsnano::BlockHandle * handle_a);
	using nano::block::hash;
	nano::root root () const override;
	nano::link link () const override;
	nano::account representative () const override;
	void visit (nano::block_visitor &) const override;
	void visit (nano::mutable_block_visitor &) override;
	bool operator== (nano::block const &) const override;
	bool operator== (nano::state_block const &) const;
	nano::state_block & operator= (const nano::state_block & other);
	bool valid_predecessor (nano::block const &) const override;
	void previous_set (nano::block_hash previous_a);
	void balance_set (nano::amount balance_a);
	void account_set (nano::account account_a);
	void representative_set (nano::account account_a);
	void link_set (nano::link link);
	void zero ();
	static std::size_t size ();

public: // State block fields
	std::optional<nano::account> account_field () const override;
	std::optional<nano::amount> balance_field () const override;
};

class block_visitor
{
public:
	virtual void send_block (nano::send_block const &) = 0;
	virtual void receive_block (nano::receive_block const &) = 0;
	virtual void open_block (nano::open_block const &) = 0;
	virtual void change_block (nano::change_block const &) = 0;
	virtual void state_block (nano::state_block const &) = 0;
	virtual ~block_visitor () = default;
};

class mutable_block_visitor
{
public:
	virtual void send_block (nano::send_block &) = 0;
	virtual void receive_block (nano::receive_block &) = 0;
	virtual void open_block (nano::open_block &) = 0;
	virtual void change_block (nano::change_block &) = 0;
	virtual void state_block (nano::state_block &) = 0;
	virtual ~mutable_block_visitor () = default;
};

std::shared_ptr<nano::block> deserialize_block_json (boost::property_tree::ptree const &);
/**
 * Serialize a block prefixed with an 8-bit typecode
 */
void serialize_block (nano::stream &, nano::block const &);

void block_memory_pool_purge ();
std::shared_ptr<nano::block> block_handle_to_block (rsnano::BlockHandle * handle);
}<|MERGE_RESOLUTION|>--- conflicted
+++ resolved
@@ -41,13 +41,7 @@
 	// Previous block in account's chain, zero for open block
 	virtual nano::block_hash previous () const;
 	// Source block for open/receive blocks, zero otherwise.
-<<<<<<< HEAD
 	virtual nano::block_hash source () const;
-	// Destination account for send blocks, zero otherwise.
-	virtual nano::account destination () const;
-=======
-	virtual nano::block_hash const & source () const;
->>>>>>> 5dad3a2c
 	// Previous block or account number for open blocks
 	virtual nano::root root () const = 0;
 	// Qualified root value based on previous() and root()
@@ -110,21 +104,7 @@
 	send_block (send_block && other);
 	send_block (rsnano::BlockHandle * handle_a);
 	using nano::block::hash;
-<<<<<<< HEAD
-	nano::account destination () const override;
-	nano::root root () const override;
-=======
-	void hash (blake2b_state &) const override;
-	uint64_t block_work () const override;
-	void block_work_set (uint64_t) override;
-	nano::block_hash const & previous () const override;
-	nano::root const & root () const override;
-	void serialize (nano::stream &) const override;
-	bool deserialize (nano::stream &);
-	void serialize_json (std::string &, bool = false) const override;
-	void serialize_json (boost::property_tree::ptree &) const override;
-	bool deserialize_json (boost::property_tree::ptree const &);
->>>>>>> 5dad3a2c
+	nano::root root () const override;
 	void visit (nano::block_visitor &) const override;
 	void visit (nano::mutable_block_visitor &) override;
 	bool operator== (nano::block const &) const override;
@@ -138,26 +118,7 @@
 
 public: // Send block fields
 	std::optional<nano::amount> balance_field () const override;
-<<<<<<< HEAD
-=======
 	std::optional<nano::account> destination () const override;
-
-public: // Logging
-	void operator() (nano::object_stream &) const override;
-};
-
-class receive_hashables
-{
-public:
-	receive_hashables () = default;
-	receive_hashables (nano::block_hash const &, nano::block_hash const &);
-	receive_hashables (bool &, nano::stream &);
-	receive_hashables (bool &, boost::property_tree::ptree const &);
-	void hash (blake2b_state &) const;
-	nano::block_hash previous;
-	nano::block_hash source;
-	static std::size_t constexpr size = sizeof (previous) + sizeof (source);
->>>>>>> 5dad3a2c
 };
 
 class receive_block : public nano::block
