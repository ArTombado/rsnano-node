--- conflicted
+++ resolved
@@ -36,15 +36,8 @@
 	void sideband_set (nano::block_sideband const &);
 	bool has_sideband () const;
 	std::string to_json () const;
-<<<<<<< HEAD
 	virtual uint64_t block_work () const;
 	virtual void block_work_set (uint64_t);
-	virtual nano::account account () const;
-=======
-	virtual void hash (blake2b_state &) const = 0;
-	virtual uint64_t block_work () const = 0;
-	virtual void block_work_set (uint64_t) = 0;
->>>>>>> 122a9353
 	// Previous block in account's chain, zero for open block
 	virtual nano::block_hash previous () const;
 	// Source block for open/receive blocks, zero otherwise.
@@ -75,15 +68,16 @@
 	virtual nano::work_version work_version () const;
 	// If there are any changes to the hashables, call this to update the cached hash
 	void refresh ();
-	rsnano::BlockHandle * get_handle () const;
-	rsnano::BlockHandle * clone_handle () const;
-
-	// gets the pointer to the block data within Rust;
-	const void * get_rust_data_pointer () const;
 
 public: // Direct access to the block fields or nullopt if the block type does not have the specified field
 	// Account field for open/state blocks
 	virtual std::optional<nano::account> account () const;
+
+	rsnano::BlockHandle * get_handle () const;
+	rsnano::BlockHandle * clone_handle () const;
+
+	// gets the pointer to the block data within Rust;
+	const void * get_rust_data_pointer () const;
 
 protected:
 	virtual nano::block_hash generate_hash () const;
@@ -155,26 +149,10 @@
 	open_block (nano::open_block &&);
 	open_block (rsnano::BlockHandle * handle_a);
 	using nano::block::hash;
-<<<<<<< HEAD
-	nano::account account () const override;
+	std::optional<nano::account> account () const override;
 	nano::block_hash source () const override;
 	nano::root root () const override;
 	nano::account representative () const override;
-=======
-	void hash (blake2b_state &) const override;
-	uint64_t block_work () const override;
-	void block_work_set (uint64_t) override;
-	nano::block_hash const & previous () const override;
-	std::optional<nano::account> account () const override;
-	nano::block_hash const & source () const override;
-	nano::root const & root () const override;
-	nano::account const & representative () const override;
-	void serialize (nano::stream &) const override;
-	bool deserialize (nano::stream &);
-	void serialize_json (std::string &, bool = false) const override;
-	void serialize_json (boost::property_tree::ptree &) const override;
-	bool deserialize_json (boost::property_tree::ptree const &);
->>>>>>> 122a9353
 	void visit (nano::block_visitor &) const override;
 	void visit (nano::mutable_block_visitor &) override;
 	bool operator== (nano::block const &) const override;
@@ -222,28 +200,11 @@
 	state_block (nano::state_block &&);
 	state_block (rsnano::BlockHandle * handle_a);
 	using nano::block::hash;
-<<<<<<< HEAD
-	nano::account account () const override;
+	std::optional<nano::account> account () const override;
 	nano::root root () const override;
 	nano::link link () const override;
 	nano::account representative () const override;
 	nano::amount balance () const override;
-=======
-	void hash (blake2b_state &) const override;
-	uint64_t block_work () const override;
-	void block_work_set (uint64_t) override;
-	nano::block_hash const & previous () const override;
-	std::optional<nano::account> account () const override;
-	nano::root const & root () const override;
-	nano::link const & link () const override;
-	nano::account const & representative () const override;
-	nano::amount const & balance () const override;
-	void serialize (nano::stream &) const override;
-	bool deserialize (nano::stream &);
-	void serialize_json (std::string &, bool = false) const override;
-	void serialize_json (boost::property_tree::ptree &) const override;
-	bool deserialize_json (boost::property_tree::ptree const &);
->>>>>>> 122a9353
 	void visit (nano::block_visitor &) const override;
 	void visit (nano::mutable_block_visitor &) override;
 	bool operator== (nano::block const &) const override;
