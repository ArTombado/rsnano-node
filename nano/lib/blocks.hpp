#pragma once

<<<<<<< HEAD
=======
#include <nano/crypto/blake2/blake2.h>
#include <nano/lib/block_sideband.hpp>
>>>>>>> d4cbf1ea
#include <nano/lib/epoch.hpp>
#include <nano/lib/errors.hpp>
#include <nano/lib/numbers.hpp>
#include <nano/lib/object_stream.hpp>
#include <nano/lib/optional_ptr.hpp>
#include <nano/lib/rsnano.hpp>
#include <nano/lib/stream.hpp>
#include <nano/lib/timer.hpp>
#include <nano/lib/utility.hpp>
#include <nano/lib/work.hpp>

#include <boost/property_tree/ptree_fwd.hpp>

#include <unordered_map>

namespace nano
{
class block_visitor;
class mutable_block_visitor;

<<<<<<< HEAD
enum class block_type : uint8_t
{
	invalid = 0,
	not_a_block = 1,
	send = 2,
	receive = 3,
	open = 4,
	change = 5,
	state = 6
};
class block_details
{
	static_assert (std::is_same<std::underlying_type<nano::epoch>::type, uint8_t> (), "Epoch enum is not the proper type");
	static_assert (static_cast<uint8_t> (nano::epoch::max) < (1 << 5), "Epoch max is too large for the sideband");

public:
	block_details ();
	block_details (nano::epoch const epoch_a, bool const is_send_a, bool const is_receive_a, bool const is_epoch_a);
	block_details (rsnano::BlockDetailsDto dto_a);
	constexpr static size_t size ()
	{
		return 1;
	}
	bool operator== (block_details const & other_a) const;
	bool deserialize (nano::stream &);
	nano::epoch epoch () const;
	bool is_send () const;
	bool is_receive () const;
	bool is_epoch () const;

	rsnano::BlockDetailsDto dto;
};

std::string state_subtype (nano::block_details const);

class block_sideband final
{
public:
	block_sideband ();
	block_sideband (rsnano::BlockSidebandDto const & dto);
	block_sideband (nano::account const &, nano::block_hash const &, nano::amount const &, uint64_t const, nano::seconds_t const local_timestamp, nano::block_details const &, nano::epoch const source_epoch_a);
	block_sideband (nano::account const &, nano::block_hash const &, nano::amount const &, uint64_t const, nano::seconds_t const local_timestamp, nano::epoch const epoch_a, bool const is_send, bool const is_receive, bool const is_epoch, nano::epoch const source_epoch_a);

	void serialize (nano::stream &, nano::block_type) const;
	bool deserialize (nano::stream &, nano::block_type);

	nano::epoch source_epoch () const;
	void set_source_epoch (nano::epoch epoch);
	uint64_t height () const;
	void set_height (uint64_t h);
	uint64_t timestamp () const;
	void set_timestamp (uint64_t ts);
	nano::block_details details () const;
	nano::block_hash successor () const;
	void set_successor (nano::block_hash successor_a);
	nano::account account () const;
	nano::amount balance () const;

	static size_t size (nano::block_type);
	rsnano::BlockSidebandDto const & as_dto () const;

private:
	rsnano::BlockSidebandDto dto;
};

=======
>>>>>>> d4cbf1ea
class block
{
public:
	virtual ~block ();
	// Return a digest of the hashables in this block.
	nano::block_hash const & hash () const;
	// Return a digest of hashables and non-hashables in this block.
	nano::block_hash full_hash () const;
	nano::block_sideband sideband () const;
	void sideband_set (nano::block_sideband const &);
	bool has_sideband () const;
	std::string to_json () const;
	virtual uint64_t block_work () const;
	virtual void block_work_set (uint64_t);
	virtual nano::account account () const;
	// Previous block in account's chain, zero for open block
	virtual nano::block_hash previous () const;
	// Source block for open/receive blocks, zero otherwise.
	virtual nano::block_hash source () const;
	// Destination account for send blocks, zero otherwise.
	virtual nano::account destination () const;
	// Previous block or account number for open blocks
	virtual nano::root root () const = 0;
	// Qualified root value based on previous() and root()
	virtual nano::qualified_root qualified_root () const;
	// Link field for state blocks, zero otherwise.
	virtual nano::link link () const;
	virtual nano::account representative () const;
	virtual nano::amount balance () const;
	virtual void serialize (nano::stream &) const;
	virtual void serialize_json (std::string &, bool = false) const;
	virtual void serialize_json (boost::property_tree::ptree &) const;
	virtual void visit (nano::block_visitor &) const = 0;
	virtual void visit (nano::mutable_block_visitor &) = 0;
	virtual bool operator== (nano::block const &) const = 0;
	virtual nano::block_type type () const;
	virtual nano::signature block_signature () const;
	virtual void signature_set (nano::signature const &);
	virtual void sign_zero ();
	virtual bool valid_predecessor (nano::block const &) const = 0;
	// Serialized size
	static size_t size (nano::block_type);
	virtual nano::work_version work_version () const;
	// If there are any changes to the hashables, call this to update the cached hash
	void refresh ();
	rsnano::BlockHandle * get_handle () const;
	rsnano::BlockHandle * clone_handle () const;

	// gets the pointer to the block data within Rust;
	const void * get_rust_data_pointer () const;

protected:
	virtual nano::block_hash generate_hash () const;
	mutable nano::block_hash cached_hash{ 0 };
	rsnano::BlockHandle * handle;

public: // Logging
	void operator() (nano::object_stream &) const;
};

using block_list_t = std::vector<std::shared_ptr<nano::block>>;

class send_block final : public nano::block
{
public:
	send_block ();
	send_block (nano::block_hash const &, nano::account const &, nano::amount const &, nano::raw_key const &, nano::public_key const &, uint64_t);
	send_block (bool &, nano::stream &);
	send_block (bool &, boost::property_tree::ptree const &);
	send_block (const send_block &);
	send_block (send_block && other);
	send_block (rsnano::BlockHandle * handle_a);
	using nano::block::hash;
	nano::account destination () const override;
	nano::root root () const override;
	nano::amount balance () const override;
	void visit (nano::block_visitor &) const override;
	void visit (nano::mutable_block_visitor &) override;
	bool operator== (nano::block const &) const override;
	bool operator== (nano::send_block const &) const;
	bool valid_predecessor (nano::block const &) const override;
	void zero ();
	void set_destination (nano::account account_a);
	void previous_set (nano::block_hash previous_a);
	void balance_set (nano::amount balance_a);
	static std::size_t size ();
};

class receive_block : public nano::block
{
public:
	receive_block ();
	receive_block (nano::block_hash const &, nano::block_hash const &, nano::raw_key const &, nano::public_key const &, uint64_t);
	receive_block (bool &, nano::stream &);
	receive_block (bool &, boost::property_tree::ptree const &);
	receive_block (const nano::receive_block &);
	receive_block (nano::receive_block &&);
	receive_block (rsnano::BlockHandle * handle_a);
	using nano::block::hash;
	void previous_set (nano::block_hash previous_a);
	nano::block_hash source () const override;
	void source_set (nano::block_hash source_a);
	nano::root root () const override;
	void visit (nano::block_visitor &) const override;
	void visit (nano::mutable_block_visitor &) override;
	bool operator== (nano::block const &) const override;
	bool operator== (nano::receive_block const &) const;
	bool valid_predecessor (nano::block const &) const override;
	void zero ();
	static std::size_t size ();
};
class open_block : public nano::block
{
public:
	open_block ();
	open_block (nano::block_hash const &, nano::account const &, nano::account const &, nano::raw_key const &, nano::public_key const &, uint64_t);
	open_block (nano::block_hash const &, nano::account const &, nano::account const &, std::nullptr_t);
	open_block (bool &, nano::stream &);
	open_block (bool &, boost::property_tree::ptree const &);
	open_block (const nano::open_block &);
	open_block (nano::open_block &&);
	open_block (rsnano::BlockHandle * handle_a);
	using nano::block::hash;
	nano::account account () const override;
	nano::block_hash source () const override;
	nano::root root () const override;
	nano::account representative () const override;
	void visit (nano::block_visitor &) const override;
	void visit (nano::mutable_block_visitor &) override;
	bool operator== (nano::block const &) const override;
	bool operator== (nano::open_block const &) const;
	bool valid_predecessor (nano::block const &) const override;
	void source_set (nano::block_hash source_a);
	void account_set (nano::account account_a);
	void representative_set (nano::account account_a);
	void zero ();
	static std::size_t size ();
};

class change_block : public nano::block
{
public:
	change_block ();
	change_block (nano::block_hash const &, nano::account const &, nano::raw_key const &, nano::public_key const &, uint64_t);
	change_block (bool &, nano::stream &);
	change_block (bool &, boost::property_tree::ptree const &);
	change_block (const nano::change_block &);
	change_block (nano::change_block &&);
	change_block (rsnano::BlockHandle * handle_a);
	using nano::block::hash;
	nano::root root () const override;
	nano::account representative () const override;
	void visit (nano::block_visitor &) const override;
	void visit (nano::mutable_block_visitor &) override;
	bool operator== (nano::block const &) const override;
	bool operator== (nano::change_block const &) const;
	bool valid_predecessor (nano::block const &) const override;
	void previous_set (nano::block_hash previous_a);
	void representative_set (nano::account account_a);
	void zero ();
	static std::size_t size ();
};

class state_block : public nano::block
{
public:
	state_block ();
	state_block (nano::account const &, nano::block_hash const &, nano::account const &, nano::amount const &, nano::link const &, nano::raw_key const &, nano::public_key const &, uint64_t);
	state_block (bool &, nano::stream &);
	state_block (bool &, boost::property_tree::ptree const &);
	state_block (const nano::state_block &);
	state_block (nano::state_block &&);
	state_block (rsnano::BlockHandle * handle_a);
	using nano::block::hash;
	nano::account account () const override;
	nano::root root () const override;
	nano::link link () const override;
	nano::account representative () const override;
	nano::amount balance () const override;
	void visit (nano::block_visitor &) const override;
	void visit (nano::mutable_block_visitor &) override;
	bool operator== (nano::block const &) const override;
	bool operator== (nano::state_block const &) const;
	nano::state_block & operator= (const nano::state_block & other);
	bool valid_predecessor (nano::block const &) const override;
	void previous_set (nano::block_hash previous_a);
	void balance_set (nano::amount balance_a);
	void account_set (nano::account account_a);
	void representative_set (nano::account account_a);
	void link_set (nano::link link);
	void zero ();
	static std::size_t size ();
};

class block_visitor
{
public:
	virtual void send_block (nano::send_block const &) = 0;
	virtual void receive_block (nano::receive_block const &) = 0;
	virtual void open_block (nano::open_block const &) = 0;
	virtual void change_block (nano::change_block const &) = 0;
	virtual void state_block (nano::state_block const &) = 0;
	virtual ~block_visitor () = default;
};

class mutable_block_visitor
{
public:
	virtual void send_block (nano::send_block &) = 0;
	virtual void receive_block (nano::receive_block &) = 0;
	virtual void open_block (nano::open_block &) = 0;
	virtual void change_block (nano::change_block &) = 0;
	virtual void state_block (nano::state_block &) = 0;
	virtual ~mutable_block_visitor () = default;
};

std::shared_ptr<nano::block> deserialize_block_json (boost::property_tree::ptree const &);
/**
 * Serialize a block prefixed with an 8-bit typecode
 */
void serialize_block (nano::stream &, nano::block const &);

void block_memory_pool_purge ();
std::shared_ptr<nano::block> block_handle_to_block (rsnano::BlockHandle * handle);
}<|MERGE_RESOLUTION|>--- conflicted
+++ resolved
@@ -1,16 +1,11 @@
 #pragma once
 
-<<<<<<< HEAD
-=======
-#include <nano/crypto/blake2/blake2.h>
 #include <nano/lib/block_sideband.hpp>
->>>>>>> d4cbf1ea
 #include <nano/lib/epoch.hpp>
 #include <nano/lib/errors.hpp>
 #include <nano/lib/numbers.hpp>
 #include <nano/lib/object_stream.hpp>
 #include <nano/lib/optional_ptr.hpp>
-#include <nano/lib/rsnano.hpp>
 #include <nano/lib/stream.hpp>
 #include <nano/lib/timer.hpp>
 #include <nano/lib/utility.hpp>
@@ -20,79 +15,17 @@
 
 #include <unordered_map>
 
+namespace rsnano
+{
+	class BlockHandle;
+}
+
 namespace nano
 {
 class block_visitor;
 class mutable_block_visitor;
 
-<<<<<<< HEAD
-enum class block_type : uint8_t
-{
-	invalid = 0,
-	not_a_block = 1,
-	send = 2,
-	receive = 3,
-	open = 4,
-	change = 5,
-	state = 6
-};
-class block_details
-{
-	static_assert (std::is_same<std::underlying_type<nano::epoch>::type, uint8_t> (), "Epoch enum is not the proper type");
-	static_assert (static_cast<uint8_t> (nano::epoch::max) < (1 << 5), "Epoch max is too large for the sideband");
-
-public:
-	block_details ();
-	block_details (nano::epoch const epoch_a, bool const is_send_a, bool const is_receive_a, bool const is_epoch_a);
-	block_details (rsnano::BlockDetailsDto dto_a);
-	constexpr static size_t size ()
-	{
-		return 1;
-	}
-	bool operator== (block_details const & other_a) const;
-	bool deserialize (nano::stream &);
-	nano::epoch epoch () const;
-	bool is_send () const;
-	bool is_receive () const;
-	bool is_epoch () const;
-
-	rsnano::BlockDetailsDto dto;
-};
-
-std::string state_subtype (nano::block_details const);
-
-class block_sideband final
-{
-public:
-	block_sideband ();
-	block_sideband (rsnano::BlockSidebandDto const & dto);
-	block_sideband (nano::account const &, nano::block_hash const &, nano::amount const &, uint64_t const, nano::seconds_t const local_timestamp, nano::block_details const &, nano::epoch const source_epoch_a);
-	block_sideband (nano::account const &, nano::block_hash const &, nano::amount const &, uint64_t const, nano::seconds_t const local_timestamp, nano::epoch const epoch_a, bool const is_send, bool const is_receive, bool const is_epoch, nano::epoch const source_epoch_a);
-
-	void serialize (nano::stream &, nano::block_type) const;
-	bool deserialize (nano::stream &, nano::block_type);
-
-	nano::epoch source_epoch () const;
-	void set_source_epoch (nano::epoch epoch);
-	uint64_t height () const;
-	void set_height (uint64_t h);
-	uint64_t timestamp () const;
-	void set_timestamp (uint64_t ts);
-	nano::block_details details () const;
-	nano::block_hash successor () const;
-	void set_successor (nano::block_hash successor_a);
-	nano::account account () const;
-	nano::amount balance () const;
-
-	static size_t size (nano::block_type);
-	rsnano::BlockSidebandDto const & as_dto () const;
-
-private:
-	rsnano::BlockSidebandDto dto;
-};
-
-=======
->>>>>>> d4cbf1ea
+
 class block
 {
 public:
