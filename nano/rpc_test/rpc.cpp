--- conflicted
+++ resolved
@@ -730,17 +730,10 @@
 	while (representative != key.pub)
 	{
 		auto transaction (node->store.tx_begin_read ());
-<<<<<<< HEAD
-		nano::account_info info;
-		if (!node->store.account ().get (*transaction, nano::dev::genesis_key.pub, info))
-		{
-			representative = info.representative ();
-=======
-		auto info = node->ledger.account_info (transaction, nano::dev::genesis_key.pub);
+		auto info = node->ledger.account_info (*transaction, nano::dev::genesis_key.pub);
 		if (info)
 		{
-			representative = info->representative;
->>>>>>> 6b41733d
+			representative = info->representative ();
 		}
 		ASSERT_NO_ERROR (system.poll ());
 	}
