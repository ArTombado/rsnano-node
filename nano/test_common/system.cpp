--- conflicted
+++ resolved
@@ -418,11 +418,7 @@
 	debug_assert (std::numeric_limits<uint32_t>::max () > accounts_a.size ());
 	auto index (random_pool::generate_word32 (0, static_cast<uint32_t> (accounts_a.size () - 1)));
 	auto account (accounts_a[index]);
-<<<<<<< HEAD
-	auto info = node_a.ledger.account_info (*transaction, account);
-=======
-	auto info = node_a.ledger.any.account_get (transaction, account);
->>>>>>> 5ae86740
+	auto info = node_a.ledger.any ().account_get (*transaction, account);
 	if (info)
 	{
 		auto hash (info->open_block ());
