#include <nano/lib/blocks.hpp>
#include <nano/node/common.hpp>
#include <nano/node/transport/tcp_listener.hpp>
#include <nano/secure/ledger.hpp>
#include <nano/test_common/system.hpp>
#include <nano/test_common/testutil.hpp>

#include <boost/asio.hpp>
#include <boost/property_tree/json_parser.hpp>

#include <cstdlib>

using namespace std::chrono_literals;

std::string nano::error_system_messages::message (int ev) const
{
	switch (static_cast<nano::error_system> (ev))
	{
		case nano::error_system::generic:
			return "Unknown error";
		case nano::error_system::deadline_expired:
			return "Deadline expired";
	}

	return "Invalid error code";
}

/*
 * system
 */

nano::test::system::system () :
	system (nano::work_generation::enabled)
{
}

nano::test::system::system (nano::work_generation work_gen) :
	async_rt{ false },
	io_guard{ boost::asio::make_work_guard (async_rt.io_ctx) },
	work{ nano::dev::network_params.network, work_gen == nano::work_generation::enabled ? std::max (nano::hardware_concurrency (), 1u) : 0 }
{
	auto scale_str = std::getenv ("DEADLINE_SCALE_FACTOR");
	if (scale_str)
	{
		deadline_scaling_factor = std::stod (scale_str);
	}
}

nano::test::system::system (uint16_t count_a, nano::transport::transport_type type_a, nano::node_flags flags_a) :
	system ()
{
	nodes.reserve (count_a);
	for (uint16_t i (0); i < count_a; ++i)
	{
		add_node (default_config (), flags_a, type_a);
	}
}

nano::test::system::~system ()
{
	// Only stop system in destructor to avoid confusing and random bugs when debugging assertions that hit deadline expired condition
	stop ();

#ifndef _WIN32
	// Windows cannot remove the log and data files while they are still owned by this process.
	// They will be removed later

	// Clean up tmp directories created by the tests. Since it's sometimes useful to
	// see log files after test failures, an environment variable is supported to
	// retain the files.
	if (std::getenv ("TEST_KEEP_TMPDIRS") == nullptr)
	{
		nano::remove_temporary_directories ();
	}
#endif
}

nano::node & nano::test::system::node (std::size_t index) const
{
	debug_assert (index < nodes.size ());
	return *nodes[index];
}

std::shared_ptr<nano::node> nano::test::system::add_node (nano::node_flags node_flags_a, nano::transport::transport_type type_a)
{
	return add_node (default_config (), node_flags_a, type_a);
}

/** Returns the node added. */
std::shared_ptr<nano::node> nano::test::system::add_node (nano::node_config const & node_config_a, nano::node_flags node_flags_a, nano::transport::transport_type type_a, std::optional<nano::keypair> const & rep)
{
	auto node (std::make_shared<nano::node> (async_rt, nano::unique_path (), node_config_a, work, node_flags_a, node_sequence++));
	for (auto i : initialization_blocks)
	{
		auto tx{ node->store.tx_begin_write () };
		auto result = node->ledger.process (*tx, i);
		debug_assert (result == nano::block_status::progress);
	}
	debug_assert (!node->init_error ());
	auto wallet_id{ nano::random_wallet_id () };
	node->wallets.create (wallet_id);
	if (rep)
	{
		nano::account account;
		(void)node->wallets.insert_adhoc (wallet_id, rep->prv, true, account);
	}
	node->start ();
	nodes.reserve (nodes.size () + 1);
	nodes.push_back (node);
	if (nodes.size () > 1)
	{
		debug_assert (nodes.size () - 1 <= node->network_params.network.max_peers_per_ip || node->flags.disable_max_peers_per_ip ()); // Check that we don't start more nodes than limit for single IP address
		auto begin = nodes.end () - 2;
		for (auto i (begin), j (begin + 1), n (nodes.end ()); j != n; ++i, ++j)
		{
			auto node1 (*i);
			auto node2 (*j);

			auto starting_size_1 = node1->network->size ();
			auto starting_size_2 = node2->network->size ();

			auto starting_realtime_1 = node1->tcp_listener->get_realtime_count ();
			auto starting_realtime_2 = node2->tcp_listener->get_realtime_count ();

			auto starting_keepalives_1 = node1->stats->count (stat::type::message, stat::detail::keepalive, stat::dir::in);
			auto starting_keepalives_2 = node2->stats->count (stat::type::message, stat::detail::keepalive, stat::dir::in);

			// TCP is the only transport layer available.
			debug_assert (type_a == nano::transport::transport_type::tcp);
			(*j)->network->merge_peer ((*i)->network->endpoint ());

			{
				auto ec = poll_until_true (5s, [&node1, &node2, starting_size_1, starting_size_2] () {
					auto size_1 = node1->network->size ();
					auto size_2 = node2->network->size ();
					return size_1 > starting_size_1 && size_2 > starting_size_2;
				});
				debug_assert (!ec);
			}

			if (type_a == nano::transport::transport_type::tcp && node_config_a.tcp_incoming_connections_max != 0 && !node_flags_a.disable_tcp_realtime ())
			{
				{
					// Wait for initial connection finish
					auto ec = poll_until_true (5s, [&node1, &node2, starting_realtime_1, starting_realtime_2] () {
						auto realtime_1 = node1->tcp_listener->get_realtime_count ();
						auto realtime_2 = node2->tcp_listener->get_realtime_count ();
						return realtime_1 > starting_realtime_1 && realtime_2 > starting_realtime_2;
					});
					debug_assert (!ec);
				}
				{
					// Wait for keepalive message exchange
					auto ec = poll_until_true (5s, [&node1, &node2, starting_keepalives_1, starting_keepalives_2] () {
						auto keepalives_1 = node1->stats->count (stat::type::message, stat::detail::keepalive, stat::dir::in);
						auto keepalives_2 = node2->stats->count (stat::type::message, stat::detail::keepalive, stat::dir::in);
						return keepalives_1 > starting_keepalives_1 && keepalives_2 > starting_keepalives_2;
					});
					debug_assert (!ec);
				}
			}
		}

		{
			// Ensure no bootstrap initiators are in progress
			auto ec = poll_until_true (5s, [this, &begin] () {
				return std::all_of (begin, nodes.end (), [] (std::shared_ptr<nano::node> const & node_a) { return !node_a->bootstrap_initiator.in_progress (); });
			});
			debug_assert (!ec);
		}
	}
	else
	{
		auto ec = poll_until_true (5s, [&node] () {
			return !node->bootstrap_initiator.in_progress ();
		});
		debug_assert (!ec);
	}

	logger.debug (nano::log::type::system, "Node started: {}", node->get_node_id ().to_node_id ());

	return node;
}

std::shared_ptr<nano::node> nano::test::system::make_disconnected_node (std::optional<nano::node_config> opt_node_config, nano::node_flags flags)
{
	nano::node_config node_config = opt_node_config.has_value () ? *opt_node_config : default_config ();
	auto node = std::make_shared<nano::node> (async_rt, nano::unique_path (), node_config, work, flags);
	if (node->init_error ())
	{
		std::cerr << "node init error\n";
		return nullptr;
	}
	node->start ();
	nodes.push_back (node);
	return node;
}

void nano::test::system::register_node (std::shared_ptr<nano::node> const & node)
{
	debug_assert (std::find (nodes.begin (), nodes.end (), node) == nodes.end ());
	nodes.push_back (node);
}

void nano::test::system::stop_node (nano::node & node)
{
	auto stopped = std::async (std::launch::async, [&node] () {
		node.stop ();
	});
	auto ec = poll_until_true (5s, [&] () {
		auto status = stopped.wait_for (0s);
		return status == std::future_status::ready;
	});
	debug_assert (!ec);
}

void nano::test::system::ledger_initialization_set (std::vector<nano::keypair> const & reps, nano::amount const & reserve)
{
	nano::block_hash previous = nano::dev::genesis->hash ();
	auto amount = (nano::dev::constants.genesis_amount - reserve.number ()) / reps.size ();
	auto balance = nano::dev::constants.genesis_amount;
	for (auto const & i : reps)
	{
		balance -= amount;
		nano::state_block_builder builder;
		builder.account (nano::dev::genesis_key.pub)
		.previous (previous)
		.representative (nano::dev::genesis_key.pub)
		.link (i.pub)
		.balance (balance)
		.sign (nano::dev::genesis_key.prv, nano::dev::genesis_key.pub)
		.work (*work.generate (previous));
		initialization_blocks.emplace_back (builder.build ());
		previous = initialization_blocks.back ()->hash ();
		builder.make_block ();
		builder.account (i.pub)
		.previous (0)
		.representative (i.pub)
		.link (previous)
		.balance (amount)
		.sign (i.prv, i.pub)
		.work (*work.generate (i.pub));
		initialization_blocks.emplace_back (builder.build ());
	}
}

nano::account nano::test::system::account (size_t index_a)
{
	debug_assert (nodes.size () > index_a);
	auto node = nodes[index_a];
	std::vector<nano::account> accounts;
	(void)node->wallets.get_accounts (node->wallets.first_wallet_id (), accounts);
	debug_assert (accounts.size () == 1);
	return nano::account (accounts[0]);
}

uint64_t nano::test::system::work_generate_limited (nano::block_hash const & root_a, uint64_t min_a, uint64_t max_a)
{
	debug_assert (min_a > 0);
	uint64_t result = 0;
	do
	{
		result = *work.generate (root_a, min_a);
	} while (nano::dev::network_params.network.work.difficulty (nano::work_version::work_1, root_a, result) >= max_a);
	return result;
}

/** Initiate an epoch upgrade. Writes the epoch block into the ledger and leaves it to
 *  node background processes (e.g. frontiers confirmation) to cement the block.
 */
std::shared_ptr<nano::state_block> nano::test::upgrade_epoch (nano::work_pool & pool_a, nano::ledger & ledger_a, nano::epoch epoch_a)
{
	auto transaction (ledger_a.store.tx_begin_write ());
	auto dev_genesis_key = nano::dev::genesis_key;
	auto account = dev_genesis_key.pub;
	auto latest = ledger_a.any ().account_head (*transaction, account);
	auto balance = ledger_a.any ().account_balance (*transaction, account).value_or (0);

	nano::state_block_builder builder;
	std::error_code ec;
	auto epoch = builder
				 .account (dev_genesis_key.pub)
				 .previous (latest)
				 .balance (balance)
				 .link (ledger_a.epoch_link (epoch_a))
				 .representative (dev_genesis_key.pub)
				 .sign (dev_genesis_key.prv, dev_genesis_key.pub)
				 .work (*pool_a.generate (latest, nano::dev::network_params.network.work.threshold (nano::work_version::work_1, nano::block_details (epoch_a, false, false, true))))
				 .build (ec);

	bool error{ true };
	if (!ec && epoch)
	{
		error = ledger_a.process (*transaction, epoch) != nano::block_status::progress;
	}

	return !error ? std::move (epoch) : nullptr;
}

std::shared_ptr<nano::state_block> nano::test::system::upgrade_genesis_epoch (nano::node & node_a, nano::epoch const epoch_a)
{
	return upgrade_epoch (work, node_a.ledger, epoch_a);
}

void nano::test::system::deadline_set (std::chrono::duration<double, std::nano> const & delta_a)
{
	deadline = std::chrono::steady_clock::now () + delta_a * deadline_scaling_factor;
}

std::error_code nano::test::system::poll (std::chrono::nanoseconds const & wait_time)
{
#if NANO_ASIO_HANDLER_TRACKING == 0
	async_rt.io_ctx.run_one_for (wait_time);
#else
	nano::timer<> timer;
	timer.start ();
	auto count = async_rt.io_ctx.poll_one ();
	if (count == 0)
	{
		std::this_thread::sleep_for (wait_time);
	}
	else if (count == 1 && timer.since_start ().count () >= NANO_ASIO_HANDLER_TRACKING)
	{
		auto timestamp = std::chrono::duration_cast<std::chrono::microseconds> (std::chrono::system_clock::now ().time_since_epoch ()).count ();
		std::cout << (boost::format ("[%1%] io_thread held for %2%ms") % timestamp % timer.since_start ().count ()).str () << std::endl;
	}
#endif

	std::error_code ec;
	if (std::chrono::steady_clock::now () > deadline)
	{
		ec = nano::error_system::deadline_expired;
	}
	return ec;
}

std::error_code nano::test::system::poll_until_true (std::chrono::nanoseconds deadline_a, std::function<bool ()> predicate_a)
{
	std::error_code ec;
	deadline_set (deadline_a);
	while (!ec && !predicate_a ())
	{
		ec = poll ();
	}
	return ec;
}

/**
 * This function repetitively calls io_ctx.run_one_for until delay number of milliseconds elapse.
 * It can be used to sleep for a duration in unit tests whilst allowing the background io contexts to continue processing.
 * @param delay milliseconds of delay
 */
void nano::test::system::delay_ms (std::chrono::milliseconds const & delay)
{
	auto now = std::chrono::steady_clock::now ();
	auto endtime = now + delay;
	while (now <= endtime)
	{
		async_rt.io_ctx.run_one_for (endtime - now);
		now = std::chrono::steady_clock::now ();
		if (async_rt.io_ctx.stopped ())
		{
			async_rt.io_ctx.restart ();
		}
	}
}

namespace
{
class traffic_generator : public std::enable_shared_from_this<traffic_generator>
{
public:
	traffic_generator (uint32_t count_a, uint32_t wait_a, std::shared_ptr<nano::node> const & node_a, nano::test::system & system_a) :
		count (count_a),
		wait (wait_a),
		node (node_a),
		system (system_a)
	{
	}
	void run ()
	{
		auto count_l (count - 1);
		count = count_l - 1;
		system.generate_activity (*node, accounts);
		if (count_l > 0)
		{
			auto this_l (shared_from_this ());
			node->workers->add_timed_task (std::chrono::steady_clock::now () + std::chrono::milliseconds (wait), [this_l] () { this_l->run (); });
		}
	}
	std::vector<nano::account> accounts;
	uint32_t count;
	uint32_t wait;
	std::shared_ptr<nano::node> node;
	nano::test::system & system;
};
}

void nano::test::system::generate_usage_traffic (uint32_t count_a, uint32_t wait_a)
{
	for (size_t i (0), n (nodes.size ()); i != n; ++i)
	{
		generate_usage_traffic (count_a, wait_a, i);
	}
}

void nano::test::system::generate_usage_traffic (uint32_t count_a, uint32_t wait_a, size_t index_a)
{
	debug_assert (nodes.size () > index_a);
	debug_assert (count_a > 0);
	auto generate (std::make_shared<traffic_generator> (count_a, wait_a, nodes[index_a], *this));
	generate->run ();
}

void nano::test::system::generate_rollback (nano::node & node_a, std::vector<nano::account> & accounts_a)
{
	auto transaction (node_a.store.tx_begin_write ());
	debug_assert (std::numeric_limits<uint32_t>::max () > accounts_a.size ());
	auto index (random_pool::generate_word32 (0, static_cast<uint32_t> (accounts_a.size () - 1)));
	auto account (accounts_a[index]);
	auto info = node_a.ledger.any ().account_get (*transaction, account);
	if (info)
	{
		auto hash (info->open_block ());
		if (hash != node_a.network_params.ledger.genesis->hash ())
		{
			accounts_a[index] = accounts_a[accounts_a.size () - 1];
			accounts_a.pop_back ();
			std::vector<std::shared_ptr<nano::block>> rollback_list;
			auto error = node_a.ledger.rollback (*transaction, hash, rollback_list);
			(void)error;
			debug_assert (!error);
			for (auto & i : rollback_list)
			{
				node_a.active.erase (*i);
			}
		}
	}
}

void nano::test::system::generate_receive (nano::node & node_a)
{
	std::shared_ptr<nano::block> send_block;
	{
		auto transaction (node_a.store.tx_begin_read ());
		nano::account random_account;
		random_pool::generate_block (random_account.bytes.data (), sizeof (random_account.bytes));
<<<<<<< HEAD
		auto item = node_a.ledger.receivable_upper_bound (*transaction, random_account);
		if (!item.is_end ())
=======
		auto item = node_a.ledger.any.receivable_upper_bound (transaction, random_account);
		if (item != node_a.ledger.any.receivable_end ())
>>>>>>> 1455d49f
		{
			send_block = node_a.ledger.any ().block_get (*transaction, item->first.hash);
		}
	}
	if (send_block != nullptr)
	{
		auto receive_error (nodes[0]->wallets.receive_sync (nodes[0]->wallets.first_wallet_id (), send_block, nano::dev::genesis_key.pub, std::numeric_limits<nano::uint128_t>::max ()));
		(void)receive_error;
	}
}

void nano::test::system::generate_activity (nano::node & node_a, std::vector<nano::account> & accounts_a)
{
	auto what (random_pool::generate_byte ());
	if (what < 0x1)
	{
		generate_rollback (node_a, accounts_a);
	}
	else if (what < 0x10)
	{
		generate_change_known (node_a, accounts_a);
	}
	else if (what < 0x20)
	{
		generate_change_unknown (node_a, accounts_a);
	}
	else if (what < 0x70)
	{
		generate_receive (node_a);
	}
	else if (what < 0xc0)
	{
		generate_send_existing (node_a, accounts_a);
	}
	else
	{
		generate_send_new (node_a, accounts_a);
	}
}

nano::account nano::test::system::get_random_account (std::vector<nano::account> & accounts_a)
{
	debug_assert (std::numeric_limits<uint32_t>::max () > accounts_a.size ());
	auto index (random_pool::generate_word32 (0, static_cast<uint32_t> (accounts_a.size () - 1)));
	auto result (accounts_a[index]);
	return result;
}

nano::uint128_t nano::test::system::get_random_amount (store::transaction const & transaction_a, nano::node & node_a, nano::account const & account_a)
{
	nano::uint128_t balance = node_a.ledger.any ().account_balance (transaction_a, account_a).value_or (0).number ();
	nano::uint128_union random_amount;
	nano::random_pool::generate_block (random_amount.bytes.data (), sizeof (random_amount.bytes));
	return (((nano::uint256_t{ random_amount.number () } * balance) / nano::uint256_t{ std::numeric_limits<nano::uint128_t>::max () }).convert_to<nano::uint128_t> ());
}

void nano::test::system::generate_send_existing (nano::node & node_a, std::vector<nano::account> & accounts_a)
{
	nano::uint128_t amount;
	nano::account destination;
	nano::account source;
	{
		nano::account account;
		random_pool::generate_block (account.bytes.data (), sizeof (account.bytes));
		auto transaction (node_a.store.tx_begin_read ());
		nano::store::iterator<nano::account, nano::account_info> entry (node_a.store.account ().begin (*transaction, account));
		if (entry == node_a.store.account ().end ())
		{
			entry = node_a.store.account ().begin (*transaction);
		}
		debug_assert (entry != node_a.store.account ().end ());
		destination = nano::account (entry->first);
		source = get_random_account (accounts_a);
		amount = get_random_amount (*transaction, node_a, source);
	}
	if (!amount.is_zero ())
	{
		auto hash (nodes[0]->wallets.send_sync (nodes[0]->wallets.first_wallet_id (), source, destination, amount));
		(void)hash;
		debug_assert (!hash.is_zero ());
	}
}

void nano::test::system::generate_change_known (nano::node & node_a, std::vector<nano::account> & accounts_a)
{
	nano::account source (get_random_account (accounts_a));
	if (!node_a.latest (source).is_zero ())
	{
		nano::account destination (get_random_account (accounts_a));
		auto change_error (nodes[0]->wallets.change_sync (nodes[0]->wallets.first_wallet_id (), source, destination));
		(void)change_error;
		debug_assert (!change_error);
	}
}

void nano::test::system::generate_change_unknown (nano::node & node_a, std::vector<nano::account> & accounts_a)
{
	nano::account source (get_random_account (accounts_a));
	if (!node_a.latest (source).is_zero ())
	{
		nano::keypair key;
		nano::account destination (key.pub);
		auto change_error (nodes[0]->wallets.change_sync (nodes[0]->wallets.first_wallet_id (), source, destination));
		(void)change_error;
		debug_assert (!change_error);
	}
}

void nano::test::system::generate_send_new (nano::node & node_a, std::vector<nano::account> & accounts_a)
{
	debug_assert (node_a.wallets.get_wallet_ids ().size () == 1);
	nano::uint128_t amount;
	nano::account source;
	{
		auto transaction (node_a.store.tx_begin_read ());
		source = get_random_account (accounts_a);
		amount = get_random_amount (*transaction, node_a, source);
	}
	if (!amount.is_zero ())
	{
		nano::public_key pub;
		(void)node_a.wallets.deterministic_insert (node_a.wallets.first_wallet_id (), true, pub);
		accounts_a.push_back (pub);
		auto hash (nodes[0]->wallets.send_sync (nodes[0]->wallets.first_wallet_id (), source, pub, amount));
		(void)hash;
		debug_assert (!hash.is_zero ());
	}
}

void nano::test::system::generate_mass_activity (uint32_t count_a, nano::node & node_a)
{
	std::vector<nano::account> accounts;
	auto dev_genesis_key = nano::dev::genesis_key;
	(void)nodes[0]->wallets.insert_adhoc (nodes[0]->wallets.first_wallet_id (), dev_genesis_key.prv);
	accounts.push_back (dev_genesis_key.pub);
	auto previous (std::chrono::steady_clock::now ());
	for (uint32_t i (0); i < count_a; ++i)
	{
		if ((i & 0xff) == 0)
		{
			auto now (std::chrono::steady_clock::now ());
			auto us (std::chrono::duration_cast<std::chrono::microseconds> (now - previous).count ());
			auto count = node_a.ledger.block_count ();
			std::cerr << boost::str (boost::format ("Mass activity iteration %1% us %2% us/t %3% block count: %4%\n") % i % us % (us / 256) % count);
			previous = now;
		}
		generate_activity (node_a, accounts);
	}
}

void nano::test::system::stop ()
{
	logger.debug (nano::log::type::system, "Stopping...");

	// Keep io_context running while stopping nodes
	for (auto & node : nodes)
	{
		stop_node (*node);
	}
	for (auto & node : disconnected_nodes)
	{
		stop_node (*node);
	}

	io_guard.reset ();
	work.stop ();
}

nano::node_config nano::test::system::default_config ()
{
	nano::node_config config{ get_available_port () };
	config.representative_vote_weight_minimum = 0;
	return config;
}

uint16_t nano::test::system::get_available_port ()
{
	auto base_port_str = std::getenv ("NANO_TEST_BASE_PORT");
	if (!base_port_str)
		return 0; // let the O/S decide

	// Maximum possible sockets which may feasibly be used in 1 test
	constexpr auto max = 200;
	static uint16_t current = 0;

	// Read the TEST_BASE_PORT environment and override the default base port if it exists
	uint16_t base_port = boost::lexical_cast<uint16_t> (base_port_str);

	uint16_t const available_port = base_port + current;
	++current;

	// Reset port number once we have reached the maximum
	if (current >= max)
		current = 0;

	return available_port;
}

// Makes sure everything is cleaned up
void nano::test::cleanup_dev_directories_on_exit ()
{
	// Clean up tmp directories created by the tests. Since it's sometimes useful to
	// see log files after test failures, an environment variable is supported to
	// retain the files.
	if (std::getenv ("TEST_KEEP_TMPDIRS") == nullptr)
	{
		nano::remove_temporary_directories ();
	}
}<|MERGE_RESOLUTION|>--- conflicted
+++ resolved
@@ -445,13 +445,8 @@
 		auto transaction (node_a.store.tx_begin_read ());
 		nano::account random_account;
 		random_pool::generate_block (random_account.bytes.data (), sizeof (random_account.bytes));
-<<<<<<< HEAD
-		auto item = node_a.ledger.receivable_upper_bound (*transaction, random_account);
+		auto item = node_a.ledger.any ().receivable_upper_bound (*transaction, random_account);
 		if (!item.is_end ())
-=======
-		auto item = node_a.ledger.any.receivable_upper_bound (transaction, random_account);
-		if (item != node_a.ledger.any.receivable_end ())
->>>>>>> 1455d49f
 		{
 			send_block = node_a.ledger.any ().block_get (*transaction, item->first.hash);
 		}
