--- conflicted
+++ resolved
@@ -69,27 +69,6 @@
 #endif
 }
 
-<<<<<<< HEAD
-=======
-void nano::test::system::stop ()
-{
-	logger.debug (nano::log::type::system, "Stopping...");
-
-	// Keep io_context running while stopping nodes
-	for (auto & node : nodes)
-	{
-		stop_node (*node);
-	}
-	for (auto & node : disconnected_nodes)
-	{
-		stop_node (*node);
-	}
-
-	io_guard.reset ();
-	work.stop ();
-}
-
->>>>>>> 8eb54ba0
 nano::node & nano::test::system::node (std::size_t index) const
 {
 	debug_assert (index < nodes.size ());
@@ -120,9 +99,8 @@
 		(void)node->wallets.insert_adhoc (wallet_id, rep->prv, true, account);
 	}
 	node->start ();
+	nodes.reserve (nodes.size () + 1);
 	nodes.push_back (node);
-
-	// Connect with other nodes
 	if (nodes.size () > 1)
 	{
 		debug_assert (nodes.size () - 1 <= node->network_params.network.max_peers_per_ip || node->flags.disable_max_peers_per_ip ()); // Check that we don't start more nodes than limit for single IP address
@@ -198,27 +176,17 @@
 	return node;
 }
 
-// TODO: Merge with add_node
 std::shared_ptr<nano::node> nano::test::system::make_disconnected_node (std::optional<nano::node_config> opt_node_config, nano::node_flags flags)
 {
 	nano::node_config node_config = opt_node_config.has_value () ? *opt_node_config : default_config ();
-<<<<<<< HEAD
 	auto node = std::make_shared<nano::node> (async_rt, nano::unique_path (), node_config, work, flags);
 	if (node->init_error ())
-=======
-	auto node = std::make_shared<nano::node> (io_ctx, nano::unique_path (), node_config, work, flags);
-	for (auto i : initialization_blocks)
->>>>>>> 8eb54ba0
-	{
-		auto result = node->ledger.process (node->store.tx_begin_write (), i);
-		debug_assert (result == nano::block_status::progress);
-	}
-	debug_assert (!node->init_error ());
+	{
+		std::cerr << "node init error\n";
+		return nullptr;
+	}
 	node->start ();
-	disconnected_nodes.push_back (node);
-
-	logger.debug (nano::log::type::system, "Node started (disconnected): {}", node->get_node_id ().to_node_id ());
-
+	nodes.push_back (node);
 	return node;
 }
 
@@ -627,19 +595,15 @@
 {
 	logger.debug (nano::log::type::system, "Stopping...");
 
-	// Keep io_context running while stopping
-	auto stopped = std::async (std::launch::async, [&] {
-		for (auto & node : nodes)
-		{
-			node->stop ();
-		}
-	});
-
-	auto ec = poll_until_true (10s, [&] {
-		auto status = stopped.wait_for (0s);
-		return status == std::future_status::ready;
-	});
-	debug_assert (!ec);
+	// Keep io_context running while stopping nodes
+	for (auto & node : nodes)
+	{
+		stop_node (*node);
+	}
+	for (auto & node : disconnected_nodes)
+	{
+		stop_node (*node);
+	}
 
 	io_guard.reset ();
 	work.stop ();
