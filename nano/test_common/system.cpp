--- conflicted
+++ resolved
@@ -77,15 +77,9 @@
 			(*j)->network->merge_peer ((*i)->network->endpoint ());
 
 			{
-<<<<<<< HEAD
-				auto ec = poll_until_true (3s, [&node1, &node2, starting_size_1, starting_size_2] () {
+				auto ec = poll_until_true (5s, [&node1, &node2, starting_size_1, starting_size_2] () {
 					auto size_1 = node1->network->size ();
 					auto size_2 = node2->network->size ();
-=======
-				auto ec = poll_until_true (5s, [&node1, &node2, starting_size_1, starting_size_2] () {
-					auto size_1 = node1->network.size ();
-					auto size_2 = node2->network.size ();
->>>>>>> 14db9974
 					return size_1 > starting_size_1 && size_2 > starting_size_2;
 				});
 				debug_assert (!ec);
@@ -95,30 +89,18 @@
 			{
 				{
 					// Wait for initial connection finish
-<<<<<<< HEAD
-					auto ec = poll_until_true (3s, [&node1, &node2, starting_realtime_1, starting_realtime_2] () {
+					auto ec = poll_until_true (5s, [&node1, &node2, starting_realtime_1, starting_realtime_2] () {
 						auto realtime_1 = node1->tcp_listener->get_realtime_count ();
 						auto realtime_2 = node2->tcp_listener->get_realtime_count ();
-=======
-					auto ec = poll_until_true (5s, [&node1, &node2, starting_realtime_1, starting_realtime_2] () {
-						auto realtime_1 = node1->tcp_listener.realtime_count.load ();
-						auto realtime_2 = node2->tcp_listener.realtime_count.load ();
->>>>>>> 14db9974
 						return realtime_1 > starting_realtime_1 && realtime_2 > starting_realtime_2;
 					});
 					debug_assert (!ec);
 				}
 				{
 					// Wait for keepalive message exchange
-<<<<<<< HEAD
-					auto ec = poll_until_true (3s, [&node1, &node2, starting_keepalives_1, starting_keepalives_2] () {
+					auto ec = poll_until_true (5s, [&node1, &node2, starting_keepalives_1, starting_keepalives_2] () {
 						auto keepalives_1 = node1->stats->count (stat::type::message, stat::detail::keepalive, stat::dir::in);
 						auto keepalives_2 = node2->stats->count (stat::type::message, stat::detail::keepalive, stat::dir::in);
-=======
-					auto ec = poll_until_true (5s, [&node1, &node2, starting_keepalives_1, starting_keepalives_2] () {
-						auto keepalives_1 = node1->stats.count (stat::type::message, stat::detail::keepalive, stat::dir::in);
-						auto keepalives_2 = node2->stats.count (stat::type::message, stat::detail::keepalive, stat::dir::in);
->>>>>>> 14db9974
 						return keepalives_1 > starting_keepalives_1 && keepalives_2 > starting_keepalives_2;
 					});
 					debug_assert (!ec);
