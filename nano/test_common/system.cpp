#include <nano/lib/blocks.hpp>
#include <nano/node/common.hpp>
#include <nano/node/transport/tcp_listener.hpp>
#include <nano/secure/ledger.hpp>
#include <nano/test_common/system.hpp>
#include <nano/test_common/testutil.hpp>

#include <boost/asio.hpp>
#include <boost/property_tree/json_parser.hpp>

#include <cstdlib>

using namespace std::chrono_literals;

std::string nano::error_system_messages::message (int ev) const
{
	switch (static_cast<nano::error_system> (ev))
	{
		case nano::error_system::generic:
			return "Unknown error";
		case nano::error_system::deadline_expired:
			return "Deadline expired";
	}

	return "Invalid error code";
}

/*
 * system
 */

nano::test::system::system () :
	system (nano::work_generation::enabled)
{
}

nano::test::system::system (nano::work_generation work_gen) :
	async_rt{ false },
	io_guard{ boost::asio::make_work_guard (async_rt.io_ctx) },
	work{ nano::dev::network_params.network, work_gen == nano::work_generation::enabled ? std::max (nano::hardware_concurrency (), 1u) : 0 }
{
	auto scale_str = std::getenv ("DEADLINE_SCALE_FACTOR");
	if (scale_str)
	{
		deadline_scaling_factor = std::stod (scale_str);
	}
}

nano::test::system::system (uint16_t count_a, nano::transport::transport_type type_a, nano::node_flags flags_a) :
	system ()
{
	nodes.reserve (count_a);
	for (uint16_t i (0); i < count_a; ++i)
	{
		add_node (default_config (), flags_a, type_a);
	}
}

nano::test::system::~system ()
{
	// Only stop system in destructor to avoid confusing and random bugs when debugging assertions that hit deadline expired condition
	stop ();

#ifndef _WIN32
	// Windows cannot remove the log and data files while they are still owned by this process.
	// They will be removed later

	// Clean up tmp directories created by the tests. Since it's sometimes useful to
	// see log files after test failures, an environment variable is supported to
	// retain the files.
	if (std::getenv ("TEST_KEEP_TMPDIRS") == nullptr)
	{
		nano::remove_temporary_directories ();
	}
#endif
}

nano::node & nano::test::system::node (std::size_t index) const
{
	debug_assert (index < nodes.size ());
	return *nodes[index];
}

std::shared_ptr<nano::node> nano::test::system::add_node (nano::node_flags node_flags_a, nano::transport::transport_type type_a)
{
	return add_node (default_config (), node_flags_a, type_a);
}

/** Returns the node added. */
std::shared_ptr<nano::node> nano::test::system::add_node (nano::node_config const & node_config_a, nano::node_flags node_flags_a, nano::transport::transport_type type_a, std::optional<nano::keypair> const & rep)
{
	auto node (std::make_shared<nano::node> (async_rt, nano::unique_path (), node_config_a, work, node_flags_a, node_sequence++));
	for (auto i : initialization_blocks)
	{
		auto tx{ node->store.tx_begin_write () };
		auto result = node->ledger.process (*tx, i);
		debug_assert (result == nano::block_status::progress);
	}
	debug_assert (!node->init_error ());
	auto wallet_id{ nano::random_wallet_id () };
	node->wallets.create (wallet_id);
	if (rep)
	{
		nano::account account;
		(void)node->wallets.insert_adhoc (wallet_id, rep->prv, true, account);
	}
	node->start ();
	nodes.reserve (nodes.size () + 1);
	nodes.push_back (node);

	// Connect with other nodes
	if (nodes.size () > 1)
	{
		// Check that we don't start more nodes than limit for single IP address
		debug_assert (nodes.size () - 1 <= node->network_params.network.max_peers_per_ip || node->flags.disable_max_peers_per_ip ());

		auto begin = nodes.end () - 2;
		for (auto i (begin), j (begin + 1), n (nodes.end ()); j != n; ++i, ++j)
		{
			auto node1 (*i);
			auto node2 (*j);

<<<<<<< HEAD
			auto starting_size_1 = node1->network->size ();
			auto starting_size_2 = node2->network->size ();

			auto starting_realtime_1 = node1->tcp_listener->get_realtime_count ();
			auto starting_realtime_2 = node2->tcp_listener->get_realtime_count ();

			auto starting_keepalives_1 = node1->stats->count (stat::type::message, stat::detail::keepalive, stat::dir::in);
			auto starting_keepalives_2 = node2->stats->count (stat::type::message, stat::detail::keepalive, stat::dir::in);
=======
			logger.debug (nano::log::type::system, "Connecting nodes: {} and {}", node1->identifier (), node2->identifier ());
>>>>>>> 47fe1e86

			// TCP is the only transport layer available.
			debug_assert (type_a == nano::transport::transport_type::tcp);
			(*j)->network->merge_peer ((*i)->network->endpoint ());

<<<<<<< HEAD
			{
				auto ec = poll_until_true (5s, [&node1, &node2, starting_size_1, starting_size_2] () {
					auto size_1 = node1->network->size ();
					auto size_2 = node2->network->size ();
					return size_1 > starting_size_1 && size_2 > starting_size_2;
				});
				debug_assert (!ec);
			}

			if (type_a == nano::transport::transport_type::tcp && node_config_a.tcp_incoming_connections_max != 0 && !node_flags_a.disable_tcp_realtime ())
			{
				{
					// Wait for initial connection finish
					auto ec = poll_until_true (5s, [&node1, &node2, starting_realtime_1, starting_realtime_2] () {
						auto realtime_1 = node1->tcp_listener->get_realtime_count ();
						auto realtime_2 = node2->tcp_listener->get_realtime_count ();
						return realtime_1 > starting_realtime_1 && realtime_2 > starting_realtime_2;
					});
					debug_assert (!ec);
				}
				{
					// Wait for keepalive message exchange
					auto ec = poll_until_true (5s, [&node1, &node2, starting_keepalives_1, starting_keepalives_2] () {
						auto keepalives_1 = node1->stats->count (stat::type::message, stat::detail::keepalive, stat::dir::in);
						auto keepalives_2 = node2->stats->count (stat::type::message, stat::detail::keepalive, stat::dir::in);
						return keepalives_1 > starting_keepalives_1 && keepalives_2 > starting_keepalives_2;
					});
					debug_assert (!ec);
				}
			}
=======
			auto ec = poll_until_true (5s, [&node1, &node2] () {
				bool result_1 = node1->network.find_node_id (node2->node_id.pub) != nullptr;
				bool result_2 = node2->network.find_node_id (node1->node_id.pub) != nullptr;
				return result_1 && result_2;
			});
			debug_assert (!ec);
>>>>>>> 47fe1e86
		}

		{
			// Ensure no bootstrap initiators are in progress
			auto ec = poll_until_true (5s, [this, &begin] () {
				return std::all_of (begin, nodes.end (), [] (std::shared_ptr<nano::node> const & node_a) { return !node_a->bootstrap_initiator.in_progress (); });
			});
			debug_assert (!ec);
		}
	}
	else
	{
		auto ec = poll_until_true (5s, [&node] () {
			return !node->bootstrap_initiator.in_progress ();
		});
		debug_assert (!ec);
	}

	logger.debug (nano::log::type::system, "Node started: {}", node->get_node_id ().to_node_id ());

	return node;
}

std::shared_ptr<nano::node> nano::test::system::make_disconnected_node (std::optional<nano::node_config> opt_node_config, nano::node_flags flags)
{
	nano::node_config node_config = opt_node_config.has_value () ? *opt_node_config : default_config ();
	auto node = std::make_shared<nano::node> (async_rt, nano::unique_path (), node_config, work, flags);
	if (node->init_error ())
	{
		std::cerr << "node init error\n";
		return nullptr;
	}
	node->start ();
	nodes.push_back (node);
	return node;
}

void nano::test::system::register_node (std::shared_ptr<nano::node> const & node)
{
	debug_assert (std::find (nodes.begin (), nodes.end (), node) == nodes.end ());
	nodes.push_back (node);
}

void nano::test::system::stop_node (nano::node & node)
{
	auto stopped = std::async (std::launch::async, [&node] () {
		node.stop ();
	});
	auto ec = poll_until_true (5s, [&] () {
		auto status = stopped.wait_for (0s);
		return status == std::future_status::ready;
	});
	debug_assert (!ec);
}

void nano::test::system::ledger_initialization_set (std::vector<nano::keypair> const & reps, nano::amount const & reserve)
{
	nano::block_hash previous = nano::dev::genesis->hash ();
	auto amount = (nano::dev::constants.genesis_amount - reserve.number ()) / reps.size ();
	auto balance = nano::dev::constants.genesis_amount;
	for (auto const & i : reps)
	{
		balance -= amount;
		nano::state_block_builder builder;
		builder.account (nano::dev::genesis_key.pub)
		.previous (previous)
		.representative (nano::dev::genesis_key.pub)
		.link (i.pub)
		.balance (balance)
		.sign (nano::dev::genesis_key.prv, nano::dev::genesis_key.pub)
		.work (*work.generate (previous));
		initialization_blocks.emplace_back (builder.build ());
		previous = initialization_blocks.back ()->hash ();
		builder.make_block ();
		builder.account (i.pub)
		.previous (0)
		.representative (i.pub)
		.link (previous)
		.balance (amount)
		.sign (i.prv, i.pub)
		.work (*work.generate (i.pub));
		initialization_blocks.emplace_back (builder.build ());
	}
}

nano::account nano::test::system::account (size_t index_a)
{
	debug_assert (nodes.size () > index_a);
	auto node = nodes[index_a];
	std::vector<nano::account> accounts;
	(void)node->wallets.get_accounts (node->wallets.first_wallet_id (), accounts);
	debug_assert (accounts.size () == 1);
	return nano::account (accounts[0]);
}

uint64_t nano::test::system::work_generate_limited (nano::block_hash const & root_a, uint64_t min_a, uint64_t max_a)
{
	debug_assert (min_a > 0);
	uint64_t result = 0;
	do
	{
		result = *work.generate (root_a, min_a);
	} while (nano::dev::network_params.network.work.difficulty (nano::work_version::work_1, root_a, result) >= max_a);
	return result;
}

/** Initiate an epoch upgrade. Writes the epoch block into the ledger and leaves it to
 *  node background processes (e.g. frontiers confirmation) to cement the block.
 */
std::shared_ptr<nano::state_block> nano::test::upgrade_epoch (nano::work_pool & pool_a, nano::ledger & ledger_a, nano::epoch epoch_a)
{
	auto transaction (ledger_a.store.tx_begin_write ());
	auto dev_genesis_key = nano::dev::genesis_key;
	auto account = dev_genesis_key.pub;
	auto latest = ledger_a.any ().account_head (*transaction, account);
	auto balance = ledger_a.any ().account_balance (*transaction, account).value_or (0);

	nano::state_block_builder builder;
	std::error_code ec;
	auto epoch = builder
				 .account (dev_genesis_key.pub)
				 .previous (latest)
				 .balance (balance)
				 .link (ledger_a.epoch_link (epoch_a))
				 .representative (dev_genesis_key.pub)
				 .sign (dev_genesis_key.prv, dev_genesis_key.pub)
				 .work (*pool_a.generate (latest, nano::dev::network_params.network.work.threshold (nano::work_version::work_1, nano::block_details (epoch_a, false, false, true))))
				 .build (ec);

	bool error{ true };
	if (!ec && epoch)
	{
		error = ledger_a.process (*transaction, epoch) != nano::block_status::progress;
	}

	return !error ? std::move (epoch) : nullptr;
}

std::shared_ptr<nano::state_block> nano::test::system::upgrade_genesis_epoch (nano::node & node_a, nano::epoch const epoch_a)
{
	return upgrade_epoch (work, node_a.ledger, epoch_a);
}

void nano::test::system::deadline_set (std::chrono::duration<double, std::nano> const & delta_a)
{
	deadline = std::chrono::steady_clock::now () + delta_a * deadline_scaling_factor;
}

std::error_code nano::test::system::poll (std::chrono::nanoseconds const & wait_time)
{
#if NANO_ASIO_HANDLER_TRACKING == 0
	async_rt.io_ctx.run_one_for (wait_time);
#else
	nano::timer<> timer;
	timer.start ();
	auto count = async_rt.io_ctx.poll_one ();
	if (count == 0)
	{
		std::this_thread::sleep_for (wait_time);
	}
	else if (count == 1 && timer.since_start ().count () >= NANO_ASIO_HANDLER_TRACKING)
	{
		auto timestamp = std::chrono::duration_cast<std::chrono::microseconds> (std::chrono::system_clock::now ().time_since_epoch ()).count ();
		std::cout << (boost::format ("[%1%] io_thread held for %2%ms") % timestamp % timer.since_start ().count ()).str () << std::endl;
	}
#endif

	std::error_code ec;
	if (std::chrono::steady_clock::now () > deadline)
	{
		ec = nano::error_system::deadline_expired;
	}
	return ec;
}

std::error_code nano::test::system::poll_until_true (std::chrono::nanoseconds deadline_a, std::function<bool ()> predicate_a)
{
	std::error_code ec;
	deadline_set (deadline_a);
	while (!ec && !predicate_a ())
	{
		ec = poll ();
	}
	return ec;
}

/**
 * This function repetitively calls io_ctx.run_one_for until delay number of milliseconds elapse.
 * It can be used to sleep for a duration in unit tests whilst allowing the background io contexts to continue processing.
 * @param delay milliseconds of delay
 */
void nano::test::system::delay_ms (std::chrono::milliseconds const & delay)
{
	auto now = std::chrono::steady_clock::now ();
	auto endtime = now + delay;
	while (now <= endtime)
	{
		async_rt.io_ctx.run_one_for (endtime - now);
		now = std::chrono::steady_clock::now ();
		if (async_rt.io_ctx.stopped ())
		{
			async_rt.io_ctx.restart ();
		}
	}
}

namespace
{
class traffic_generator : public std::enable_shared_from_this<traffic_generator>
{
public:
	traffic_generator (uint32_t count_a, uint32_t wait_a, std::shared_ptr<nano::node> const & node_a, nano::test::system & system_a) :
		count (count_a),
		wait (wait_a),
		node (node_a),
		system (system_a)
	{
	}
	void run ()
	{
		auto count_l (count - 1);
		count = count_l - 1;
		system.generate_activity (*node, accounts);
		if (count_l > 0)
		{
			auto this_l (shared_from_this ());
			node->workers->add_timed_task (std::chrono::steady_clock::now () + std::chrono::milliseconds (wait), [this_l] () { this_l->run (); });
		}
	}
	std::vector<nano::account> accounts;
	uint32_t count;
	uint32_t wait;
	std::shared_ptr<nano::node> node;
	nano::test::system & system;
};
}

void nano::test::system::generate_usage_traffic (uint32_t count_a, uint32_t wait_a)
{
	for (size_t i (0), n (nodes.size ()); i != n; ++i)
	{
		generate_usage_traffic (count_a, wait_a, i);
	}
}

void nano::test::system::generate_usage_traffic (uint32_t count_a, uint32_t wait_a, size_t index_a)
{
	debug_assert (nodes.size () > index_a);
	debug_assert (count_a > 0);
	auto generate (std::make_shared<traffic_generator> (count_a, wait_a, nodes[index_a], *this));
	generate->run ();
}

void nano::test::system::generate_rollback (nano::node & node_a, std::vector<nano::account> & accounts_a)
{
	auto transaction (node_a.store.tx_begin_write ());
	debug_assert (std::numeric_limits<uint32_t>::max () > accounts_a.size ());
	auto index (random_pool::generate_word32 (0, static_cast<uint32_t> (accounts_a.size () - 1)));
	auto account (accounts_a[index]);
	auto info = node_a.ledger.any ().account_get (*transaction, account);
	if (info)
	{
		auto hash (info->open_block ());
		if (hash != node_a.network_params.ledger.genesis->hash ())
		{
			accounts_a[index] = accounts_a[accounts_a.size () - 1];
			accounts_a.pop_back ();
			std::vector<std::shared_ptr<nano::block>> rollback_list;
			auto error = node_a.ledger.rollback (*transaction, hash, rollback_list);
			(void)error;
			debug_assert (!error);
			for (auto & i : rollback_list)
			{
				node_a.active.erase (*i);
			}
		}
	}
}

void nano::test::system::generate_receive (nano::node & node_a)
{
	std::shared_ptr<nano::block> send_block;
	{
		auto transaction (node_a.store.tx_begin_read ());
		nano::account random_account;
		random_pool::generate_block (random_account.bytes.data (), sizeof (random_account.bytes));
		auto item = node_a.ledger.any ().receivable_upper_bound (*transaction, random_account);
		if (!item.is_end ())
		{
			send_block = node_a.ledger.any ().block_get (*transaction, item->first.hash);
		}
	}
	if (send_block != nullptr)
	{
		auto receive_error (nodes[0]->wallets.receive_sync (nodes[0]->wallets.first_wallet_id (), send_block, nano::dev::genesis_key.pub, std::numeric_limits<nano::uint128_t>::max ()));
		(void)receive_error;
	}
}

void nano::test::system::generate_activity (nano::node & node_a, std::vector<nano::account> & accounts_a)
{
	auto what (random_pool::generate_byte ());
	if (what < 0x1)
	{
		generate_rollback (node_a, accounts_a);
	}
	else if (what < 0x10)
	{
		generate_change_known (node_a, accounts_a);
	}
	else if (what < 0x20)
	{
		generate_change_unknown (node_a, accounts_a);
	}
	else if (what < 0x70)
	{
		generate_receive (node_a);
	}
	else if (what < 0xc0)
	{
		generate_send_existing (node_a, accounts_a);
	}
	else
	{
		generate_send_new (node_a, accounts_a);
	}
}

nano::account nano::test::system::get_random_account (std::vector<nano::account> & accounts_a)
{
	debug_assert (std::numeric_limits<uint32_t>::max () > accounts_a.size ());
	auto index (random_pool::generate_word32 (0, static_cast<uint32_t> (accounts_a.size () - 1)));
	auto result (accounts_a[index]);
	return result;
}

nano::uint128_t nano::test::system::get_random_amount (store::transaction const & transaction_a, nano::node & node_a, nano::account const & account_a)
{
	nano::uint128_t balance = node_a.ledger.any ().account_balance (transaction_a, account_a).value_or (0).number ();
	nano::uint128_union random_amount;
	nano::random_pool::generate_block (random_amount.bytes.data (), sizeof (random_amount.bytes));
	return (((nano::uint256_t{ random_amount.number () } * balance) / nano::uint256_t{ std::numeric_limits<nano::uint128_t>::max () }).convert_to<nano::uint128_t> ());
}

void nano::test::system::generate_send_existing (nano::node & node_a, std::vector<nano::account> & accounts_a)
{
	nano::uint128_t amount;
	nano::account destination;
	nano::account source;
	{
		nano::account account;
		random_pool::generate_block (account.bytes.data (), sizeof (account.bytes));
		auto transaction (node_a.store.tx_begin_read ());
		nano::store::iterator<nano::account, nano::account_info> entry (node_a.store.account ().begin (*transaction, account));
		if (entry == node_a.store.account ().end ())
		{
			entry = node_a.store.account ().begin (*transaction);
		}
		debug_assert (entry != node_a.store.account ().end ());
		destination = nano::account (entry->first);
		source = get_random_account (accounts_a);
		amount = get_random_amount (*transaction, node_a, source);
	}
	if (!amount.is_zero ())
	{
		auto hash (nodes[0]->wallets.send_sync (nodes[0]->wallets.first_wallet_id (), source, destination, amount));
		(void)hash;
		debug_assert (!hash.is_zero ());
	}
}

void nano::test::system::generate_change_known (nano::node & node_a, std::vector<nano::account> & accounts_a)
{
	nano::account source (get_random_account (accounts_a));
	if (!node_a.latest (source).is_zero ())
	{
		nano::account destination (get_random_account (accounts_a));
		auto change_error (nodes[0]->wallets.change_sync (nodes[0]->wallets.first_wallet_id (), source, destination));
		(void)change_error;
		debug_assert (!change_error);
	}
}

void nano::test::system::generate_change_unknown (nano::node & node_a, std::vector<nano::account> & accounts_a)
{
	nano::account source (get_random_account (accounts_a));
	if (!node_a.latest (source).is_zero ())
	{
		nano::keypair key;
		nano::account destination (key.pub);
		auto change_error (nodes[0]->wallets.change_sync (nodes[0]->wallets.first_wallet_id (), source, destination));
		(void)change_error;
		debug_assert (!change_error);
	}
}

void nano::test::system::generate_send_new (nano::node & node_a, std::vector<nano::account> & accounts_a)
{
	debug_assert (node_a.wallets.get_wallet_ids ().size () == 1);
	nano::uint128_t amount;
	nano::account source;
	{
		auto transaction (node_a.store.tx_begin_read ());
		source = get_random_account (accounts_a);
		amount = get_random_amount (*transaction, node_a, source);
	}
	if (!amount.is_zero ())
	{
		nano::public_key pub;
		(void)node_a.wallets.deterministic_insert (node_a.wallets.first_wallet_id (), true, pub);
		accounts_a.push_back (pub);
		auto hash (nodes[0]->wallets.send_sync (nodes[0]->wallets.first_wallet_id (), source, pub, amount));
		(void)hash;
		debug_assert (!hash.is_zero ());
	}
}

void nano::test::system::generate_mass_activity (uint32_t count_a, nano::node & node_a)
{
	std::vector<nano::account> accounts;
	auto dev_genesis_key = nano::dev::genesis_key;
	(void)nodes[0]->wallets.insert_adhoc (nodes[0]->wallets.first_wallet_id (), dev_genesis_key.prv);
	accounts.push_back (dev_genesis_key.pub);
	auto previous (std::chrono::steady_clock::now ());
	for (uint32_t i (0); i < count_a; ++i)
	{
		if ((i & 0xff) == 0)
		{
			auto now (std::chrono::steady_clock::now ());
			auto us (std::chrono::duration_cast<std::chrono::microseconds> (now - previous).count ());
			auto count = node_a.ledger.block_count ();
			std::cerr << boost::str (boost::format ("Mass activity iteration %1% us %2% us/t %3% block count: %4%\n") % i % us % (us / 256) % count);
			previous = now;
		}
		generate_activity (node_a, accounts);
	}
}

void nano::test::system::stop ()
{
	logger.debug (nano::log::type::system, "Stopping...");

	// Keep io_context running while stopping nodes
	for (auto & node : nodes)
	{
		stop_node (*node);
	}
	for (auto & node : disconnected_nodes)
	{
		stop_node (*node);
	}

	stats.stop ();
	io_guard.reset ();
	work.stop ();
}

nano::node_config nano::test::system::default_config ()
{
	nano::node_config config{ get_available_port () };
	config.representative_vote_weight_minimum = 0;
	return config;
}

uint16_t nano::test::system::get_available_port ()
{
	auto base_port_str = std::getenv ("NANO_TEST_BASE_PORT");
	if (!base_port_str)
		return 0; // let the O/S decide

	// Maximum possible sockets which may feasibly be used in 1 test
	constexpr auto max = 200;
	static uint16_t current = 0;

	// Read the TEST_BASE_PORT environment and override the default base port if it exists
	uint16_t base_port = boost::lexical_cast<uint16_t> (base_port_str);

	uint16_t const available_port = base_port + current;
	++current;

	// Reset port number once we have reached the maximum
	if (current >= max)
		current = 0;

	return available_port;
}

// Makes sure everything is cleaned up
void nano::test::cleanup_dev_directories_on_exit ()
{
	// Clean up tmp directories created by the tests. Since it's sometimes useful to
	// see log files after test failures, an environment variable is supported to
	// retain the files.
	if (std::getenv ("TEST_KEEP_TMPDIRS") == nullptr)
	{
		nano::remove_temporary_directories ();
	}
}<|MERGE_RESOLUTION|>--- conflicted
+++ resolved
@@ -120,62 +120,16 @@
 			auto node1 (*i);
 			auto node2 (*j);
 
-<<<<<<< HEAD
-			auto starting_size_1 = node1->network->size ();
-			auto starting_size_2 = node2->network->size ();
-
-			auto starting_realtime_1 = node1->tcp_listener->get_realtime_count ();
-			auto starting_realtime_2 = node2->tcp_listener->get_realtime_count ();
-
-			auto starting_keepalives_1 = node1->stats->count (stat::type::message, stat::detail::keepalive, stat::dir::in);
-			auto starting_keepalives_2 = node2->stats->count (stat::type::message, stat::detail::keepalive, stat::dir::in);
-=======
-			logger.debug (nano::log::type::system, "Connecting nodes: {} and {}", node1->identifier (), node2->identifier ());
->>>>>>> 47fe1e86
-
 			// TCP is the only transport layer available.
 			debug_assert (type_a == nano::transport::transport_type::tcp);
 			(*j)->network->merge_peer ((*i)->network->endpoint ());
 
-<<<<<<< HEAD
-			{
-				auto ec = poll_until_true (5s, [&node1, &node2, starting_size_1, starting_size_2] () {
-					auto size_1 = node1->network->size ();
-					auto size_2 = node2->network->size ();
-					return size_1 > starting_size_1 && size_2 > starting_size_2;
-				});
-				debug_assert (!ec);
-			}
-
-			if (type_a == nano::transport::transport_type::tcp && node_config_a.tcp_incoming_connections_max != 0 && !node_flags_a.disable_tcp_realtime ())
-			{
-				{
-					// Wait for initial connection finish
-					auto ec = poll_until_true (5s, [&node1, &node2, starting_realtime_1, starting_realtime_2] () {
-						auto realtime_1 = node1->tcp_listener->get_realtime_count ();
-						auto realtime_2 = node2->tcp_listener->get_realtime_count ();
-						return realtime_1 > starting_realtime_1 && realtime_2 > starting_realtime_2;
-					});
-					debug_assert (!ec);
-				}
-				{
-					// Wait for keepalive message exchange
-					auto ec = poll_until_true (5s, [&node1, &node2, starting_keepalives_1, starting_keepalives_2] () {
-						auto keepalives_1 = node1->stats->count (stat::type::message, stat::detail::keepalive, stat::dir::in);
-						auto keepalives_2 = node2->stats->count (stat::type::message, stat::detail::keepalive, stat::dir::in);
-						return keepalives_1 > starting_keepalives_1 && keepalives_2 > starting_keepalives_2;
-					});
-					debug_assert (!ec);
-				}
-			}
-=======
 			auto ec = poll_until_true (5s, [&node1, &node2] () {
-				bool result_1 = node1->network.find_node_id (node2->node_id.pub) != nullptr;
-				bool result_2 = node2->network.find_node_id (node1->node_id.pub) != nullptr;
+				bool result_1 = node1->network->find_node_id (node2->node_id.pub) != nullptr;
+				bool result_2 = node2->network->find_node_id (node1->node_id.pub) != nullptr;
 				return result_1 && result_2;
 			});
 			debug_assert (!ec);
->>>>>>> 47fe1e86
 		}
 
 		{
