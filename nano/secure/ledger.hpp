--- conflicted
+++ resolved
@@ -61,50 +61,18 @@
 	nano::uint128_t account_balance (store::transaction const &, nano::account const &, bool = false);
 	nano::uint128_t account_receivable (store::transaction const &, nano::account const &, bool = false);
 	nano::uint128_t weight (nano::account const &);
-<<<<<<< HEAD
-	std::shared_ptr<nano::block> successor (nano::transaction const &, nano::qualified_root const &);
-	std::shared_ptr<nano::block> head_block (nano::transaction const &, nano::account const &);
-	bool block_confirmed (nano::transaction const &, nano::block_hash const &) const;
-	nano::block_hash latest (nano::transaction const &, nano::account const &);
-	nano::root latest_root (nano::transaction const &, nano::account const &);
-	nano::block_hash representative (nano::transaction const &, nano::block_hash const &);
-	bool block_or_pruned_exists (nano::block_hash const &) const;
-	bool block_or_pruned_exists (nano::transaction const &, nano::block_hash const &) const;
-	std::string block_text (char const *);
-	std::string block_text (nano::block_hash const &);
-	bool is_send (nano::transaction const &, nano::block const &) const;
-	nano::account block_destination (nano::transaction const &, nano::block const &);
-	nano::block_hash block_source (nano::transaction const &, nano::block const &);
-	std::pair<nano::block_hash, nano::block_hash> hash_root_random (nano::transaction const &) const;
-	std::optional<nano::pending_info> pending_info (nano::transaction const & transaction, nano::pending_key const & key) const;
-	nano::process_return process (nano::write_transaction const &, nano::block &);
-	bool rollback (nano::write_transaction const &, nano::block_hash const &, std::vector<std::shared_ptr<nano::block>> &);
-	bool rollback (nano::write_transaction const &, nano::block_hash const &);
-	void update_account (nano::write_transaction const &, nano::account const &, nano::account_info const &, nano::account_info const &);
-	uint64_t pruning_action (nano::write_transaction &, nano::block_hash const &, uint64_t const);
-	bool could_fit (nano::transaction const &, nano::block const &) const;
-	bool dependents_confirmed (nano::transaction const &, nano::block const &) const;
-	bool is_epoch_link (nano::link const &) const;
-	std::array<nano::block_hash, 2> dependent_blocks (nano::transaction const &, nano::block const &) const;
-	std::shared_ptr<nano::block> find_receive_block_by_send_hash (nano::transaction const & transaction, nano::account const & destination, nano::block_hash const & send_block_hash);
-	nano::account epoch_signer (nano::link const &) const;
-	nano::link epoch_link (nano::epoch) const;
-=======
 	std::shared_ptr<nano::block> successor (store::transaction const &, nano::qualified_root const &);
-	std::shared_ptr<nano::block> forked_block (store::transaction const &, nano::block const &);
 	std::shared_ptr<nano::block> head_block (store::transaction const &, nano::account const &);
 	bool block_confirmed (store::transaction const &, nano::block_hash const &) const;
 	nano::block_hash latest (store::transaction const &, nano::account const &);
 	nano::root latest_root (store::transaction const &, nano::account const &);
 	nano::block_hash representative (store::transaction const &, nano::block_hash const &);
-	nano::block_hash representative_calculated (store::transaction const &, nano::block_hash const &);
 	bool block_or_pruned_exists (nano::block_hash const &) const;
 	bool block_or_pruned_exists (store::transaction const &, nano::block_hash const &) const;
-	bool root_exists (store::transaction const &, nano::root const &);
 	std::string block_text (char const *);
 	std::string block_text (nano::block_hash const &);
 	bool is_send (store::transaction const &, nano::block const &) const;
-	nano::account const & block_destination (store::transaction const &, nano::block const &);
+	nano::account block_destination (store::transaction const &, nano::block const &);
 	nano::block_hash block_source (store::transaction const &, nano::block const &);
 	std::pair<nano::block_hash, nano::block_hash> hash_root_random (store::transaction const &) const;
 	std::optional<nano::pending_info> pending_info (store::transaction const & transaction, nano::pending_key const & key) const;
@@ -113,15 +81,13 @@
 	bool rollback (store::write_transaction const &, nano::block_hash const &);
 	void update_account (store::write_transaction const &, nano::account const &, nano::account_info const &, nano::account_info const &);
 	uint64_t pruning_action (store::write_transaction &, nano::block_hash const &, uint64_t const);
-	void dump_account_chain (nano::account const &, std::ostream & = std::cout);
 	bool could_fit (store::transaction const &, nano::block const &) const;
 	bool dependents_confirmed (store::transaction const &, nano::block const &) const;
 	bool is_epoch_link (nano::link const &) const;
 	std::array<nano::block_hash, 2> dependent_blocks (store::transaction const &, nano::block const &) const;
 	std::shared_ptr<nano::block> find_receive_block_by_send_hash (store::transaction const & transaction, nano::account const & destination, nano::block_hash const & send_block_hash);
-	nano::account const & epoch_signer (nano::link const &) const;
-	nano::link const & epoch_link (nano::epoch) const;
->>>>>>> 1e57b5b4
+	nano::account epoch_signer (nano::link const &) const;
+	nano::link epoch_link (nano::epoch) const;
 	std::multimap<uint64_t, uncemented_info, std::greater<>> unconfirmed_frontiers () const;
 	bool bootstrap_weight_reached () const;
 	rsnano::LedgerHandle * get_handle () const;
@@ -136,12 +102,7 @@
 	nano::epoch version (store::transaction const & transaction, nano::block_hash const & hash) const;
 	uint64_t height (store::transaction const & transaction, nano::block_hash const & hash) const;
 	static nano::uint128_t const unit;
-<<<<<<< HEAD
-	nano::store & store;
-=======
-	nano::ledger_constants & constants;
 	nano::store::component & store;
->>>>>>> cec9adf98a06579dad2ad63b38e82b49b3c43a13
 	nano::ledger_cache cache;
 	nano::ledger_constants & constants;
 
