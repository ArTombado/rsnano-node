#pragma once

#include <nano/lib/rep_weights.hpp>
#include <nano/lib/timer.hpp>
#include <nano/secure/common.hpp>

#include <map>

namespace nano::store
{
class component;
class transaction;
class write_transaction;
}

namespace nano
{
class stats;

// map of vote weight per block, ordered greater first
using tally_t = std::map<nano::uint128_t, std::shared_ptr<nano::block>, std::greater<nano::uint128_t>>;

class uncemented_info
{
public:
	uncemented_info (nano::block_hash const & cemented_frontier, nano::block_hash const & frontier, nano::account const & account);
	nano::block_hash cemented_frontier;
	nano::block_hash frontier;
	nano::account account;
};

class ledger final
{
public:
	ledger (nano::store::component &, nano::stats &, nano::ledger_constants & constants, nano::generate_cache const & = nano::generate_cache ());
	ledger (nano::ledger const &) = delete;
	ledger (nano::ledger &&) = delete;
	~ledger ();
	/**
	 * Return account containing hash, expects that block hash exists in ledger
	 */
	nano::account account (nano::block const & block) const;
	nano::account account (store::transaction const &, nano::block_hash const &) const;
	std::optional<nano::account_info> account_info (store::transaction const & transaction, nano::account const & account) const;
	/**
	 * For non-prunning nodes same as `ledger::account()`
	 * For prunning nodes ensures that block hash exists, otherwise returns zero account
	 */
	nano::account account_safe (store::transaction const &, nano::block_hash const &, bool &) const;
	/**
	 * Return account containing hash, returns zero account if account can not be found
	 */
	nano::account account_safe (store::transaction const &, nano::block_hash const &) const;
	nano::uint128_t amount (store::transaction const &, nano::block_hash const &);
	/** Safe for previous block, but block hash_a must exist */
	nano::uint128_t amount_safe (store::transaction const &, nano::block_hash const & hash_a, bool &) const;
	static nano::uint128_t balance (nano::block const & block);
	nano::uint128_t balance (store::transaction const &, nano::block_hash const &) const;
	nano::uint128_t balance_safe (store::transaction const &, nano::block_hash const &, bool &) const;
	nano::uint128_t account_balance (store::transaction const &, nano::account const &, bool = false);
	nano::uint128_t account_receivable (store::transaction const &, nano::account const &, bool = false);
	nano::uint128_t weight (nano::account const &);
	std::shared_ptr<nano::block> successor (store::transaction const &, nano::qualified_root const &);
	std::shared_ptr<nano::block> head_block (store::transaction const &, nano::account const &);
	bool block_confirmed (store::transaction const &, nano::block_hash const &) const;
	nano::block_hash latest (store::transaction const &, nano::account const &);
	nano::root latest_root (store::transaction const &, nano::account const &);
	nano::block_hash representative (store::transaction const &, nano::block_hash const &);
	bool block_or_pruned_exists (nano::block_hash const &) const;
	bool block_or_pruned_exists (store::transaction const &, nano::block_hash const &) const;
	std::string block_text (char const *);
	std::string block_text (nano::block_hash const &);
	bool is_send (store::transaction const &, nano::block const &) const;
	nano::account block_destination (store::transaction const &, nano::block const &);
	nano::block_hash block_source (store::transaction const &, nano::block const &);
	std::pair<nano::block_hash, nano::block_hash> hash_root_random (store::transaction const &) const;
	std::optional<nano::pending_info> pending_info (store::transaction const & transaction, nano::pending_key const & key) const;
	nano::block_status process (store::write_transaction const & transaction, std::shared_ptr<nano::block> block);
	bool rollback (store::write_transaction const &, nano::block_hash const &, std::vector<std::shared_ptr<nano::block>> &);
	bool rollback (store::write_transaction const &, nano::block_hash const &);
	void update_account (store::write_transaction const &, nano::account const &, nano::account_info const &, nano::account_info const &);
	uint64_t pruning_action (store::write_transaction &, nano::block_hash const &, uint64_t const);
<<<<<<< HEAD
	bool could_fit (store::transaction const &, nano::block const &) const;
=======
	void dump_account_chain (nano::account const &, std::ostream & = std::cout);
>>>>>>> 65de6fe3
	bool dependents_confirmed (store::transaction const &, nano::block const &) const;
	bool is_epoch_link (nano::link const &) const;
	std::array<nano::block_hash, 2> dependent_blocks (store::transaction const &, nano::block const &) const;
	std::shared_ptr<nano::block> find_receive_block_by_send_hash (store::transaction const & transaction, nano::account const & destination, nano::block_hash const & send_block_hash);
	nano::account epoch_signer (nano::link const &) const;
	nano::link epoch_link (nano::epoch) const;
	std::multimap<uint64_t, uncemented_info, std::greater<>> unconfirmed_frontiers () const;
	bool bootstrap_weight_reached () const;
	rsnano::LedgerHandle * get_handle () const;
	size_t get_bootstrap_weights_size () const;
	void enable_pruning ();
	bool pruning_enabled () const;
	std::unordered_map<nano::account, nano::uint128_t> get_bootstrap_weights () const;
	void set_bootstrap_weights (std::unordered_map<nano::account, nano::uint128_t> const & weights_a);
	void set_bootstrap_weight_max_blocks (uint64_t max_a);
	uint64_t get_bootstrap_weight_max_blocks () const;
	static nano::epoch version (nano::block const & block);
	nano::epoch version (store::transaction const & transaction, nano::block_hash const & hash) const;
	uint64_t height (store::transaction const & transaction, nano::block_hash const & hash) const;
	static nano::uint128_t const unit;
	nano::store::component & store;
	nano::ledger_cache cache;
	nano::ledger_constants & constants;

private:
	nano::stats & stats;

public:
	rsnano::LedgerHandle * handle;
};

std::unique_ptr<container_info_component> collect_container_info (ledger & ledger, std::string const & name);
}<|MERGE_RESOLUTION|>--- conflicted
+++ resolved
@@ -80,11 +80,6 @@
 	bool rollback (store::write_transaction const &, nano::block_hash const &);
 	void update_account (store::write_transaction const &, nano::account const &, nano::account_info const &, nano::account_info const &);
 	uint64_t pruning_action (store::write_transaction &, nano::block_hash const &, uint64_t const);
-<<<<<<< HEAD
-	bool could_fit (store::transaction const &, nano::block const &) const;
-=======
-	void dump_account_chain (nano::account const &, std::ostream & = std::cout);
->>>>>>> 65de6fe3
 	bool dependents_confirmed (store::transaction const &, nano::block const &) const;
 	bool is_epoch_link (nano::link const &) const;
 	std::array<nano::block_hash, 2> dependent_blocks (store::transaction const &, nano::block const &) const;
