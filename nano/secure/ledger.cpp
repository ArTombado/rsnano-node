--- conflicted
+++ resolved
@@ -203,18 +203,7 @@
 
 nano::account nano::ledger::account (nano::block const & block)
 {
-	debug_assert (block.has_sideband ());
-<<<<<<< HEAD
-	nano::account result (block.account ());
-	if (result.is_zero ())
-	{
-		result = block.sideband ().account ();
-	}
-	debug_assert (!result.is_zero ());
-	return result;
-=======
-	return block.account ().value_or (block.sideband ().account);
->>>>>>> 122a9353
+	return block.account ().value_or (block.sideband ().account ());
 }
 
 std::optional<nano::account> nano::ledger::account (store::transaction const & transaction, nano::block_hash const & hash) const
@@ -330,23 +319,7 @@
 
 bool nano::ledger::block_confirmed (store::transaction const & transaction_a, nano::block_hash const & hash_a) const
 {
-<<<<<<< HEAD
 	return rsnano::rsn_ledger_block_confirmed (handle, transaction_a.get_rust_handle (), hash_a.bytes.data ());
-=======
-	if (store.pruned.exists (transaction_a, hash_a))
-	{
-		return true;
-	}
-	auto block_l = block (transaction_a, hash_a);
-	if (block_l)
-	{
-		nano::confirmation_height_info confirmation_height_info;
-		store.confirmation_height.get (transaction_a, account (*block_l), confirmation_height_info);
-		auto confirmed (confirmation_height_info.height >= block_l->sideband ().height);
-		return confirmed;
-	}
-	return false;
->>>>>>> 122a9353
 }
 
 uint64_t nano::ledger::pruning_action (store::write_transaction & transaction_a, nano::block_hash const & hash_a, uint64_t const batch_size_a)
@@ -389,16 +362,10 @@
 	rsnano::rsn_ledger_enable_pruning (handle);
 }
 
-<<<<<<< HEAD
 bool nano::ledger::pruning_enabled () const
 {
 	return rsnano::rsn_ledger_pruning_enabled (handle);
 }
-=======
-		auto account = this->account (*random_block);
-		nano::account_info account_info;
-		error |= rocksdb_store->account.get (rocksdb_transaction, account, account_info);
->>>>>>> 122a9353
 
 std::unordered_map<nano::account, nano::uint128_t> nano::ledger::get_bootstrap_weights () const
 {
