#include <nano/lib/blocks.hpp>
#include <nano/lib/logging.hpp>
#include <nano/lib/rsnano.hpp>
#include <nano/lib/rsnanoutils.hpp>
#include <nano/lib/stats.hpp>
#include <nano/lib/utility.hpp>
#include <nano/secure/common.hpp>
#include <nano/secure/ledger.hpp>
#include <nano/secure/rep_weights.hpp>
#include <nano/store/account.hpp>
#include <nano/store/block.hpp>
#include <nano/store/component.hpp>
#include <nano/store/confirmation_height.hpp>
#include <nano/store/final.hpp>
#include <nano/store/online_weight.hpp>
#include <nano/store/peer.hpp>
#include <nano/store/pending.hpp>
#include <nano/store/pruned.hpp>
#include <nano/store/version.hpp>

#include <boost/multiprecision/cpp_int.hpp>

#include <optional>

namespace
{
rsnano::LedgerHandle * create_ledger_handle (nano::store::component & store_a, nano::stats & stat_a, nano::ledger_constants & constants, nano::generate_cache_flags const & generate_cache_flags_a, nano::uint128_t min_rep_weight_a)
{
	auto constants_dto{ constants.to_dto () };
	nano::amount min_rep_weight{ min_rep_weight_a };
	return rsnano::rsn_ledger_create (store_a.get_handle (), &constants_dto, stat_a.handle, generate_cache_flags_a.handle, min_rep_weight.bytes.data ());
}
}

nano::ledger::ledger (nano::store::component & store_a, nano::stats & stat_a, nano::ledger_constants & constants, nano::generate_cache_flags const & generate_cache_flags_a, nano::uint128_t min_rep_weight_a) :
	handle{ create_ledger_handle (store_a, stat_a, constants, generate_cache_flags_a, min_rep_weight_a) },
	cache{ rsnano::rsn_ledger_get_cache_handle (handle) },
	constants{ constants },
	store{ store_a }
{
}

nano::ledger::ledger (rsnano::LedgerHandle * handle, nano::store::component & store_a, nano::ledger_constants & constants) :
	handle{ handle },
	cache{ rsnano::rsn_ledger_get_cache_handle (handle) },
	constants{ constants },
	store{ store_a }
{
}

nano::ledger::~ledger ()
{
	rsnano::rsn_ledger_destroy (handle);
}

rsnano::LedgerHandle * nano::ledger::get_handle () const
{
	return handle;
}

nano::ledger_set_any nano::ledger::any () const
{
	return { rsnano::rsn_ledger_any (handle) };
}

nano::ledger_set_confirmed nano::ledger::confirmed () const
{
	return { rsnano::rsn_ledger_confirmed (handle) };
}

nano::store::write_guard nano::ledger::wait (nano::store::writer writer)
{
	auto guard_handle = rsnano::rsn_ledger_wait (handle, static_cast<uint8_t> (writer));
	return nano::store::write_guard (guard_handle);
}

bool nano::ledger::queue_contains (nano::store::writer writer)
{
	return rsnano::rsn_ledger_queue_contains (handle, static_cast<uint8_t> (writer));
}

// Balance for an account by account number
nano::uint128_t nano::ledger::account_balance (store::transaction const & transaction_a, nano::account const & account_a, bool only_confirmed_a) const
{
	nano::amount result;
	rsnano::rsn_ledger_account_balance (handle, transaction_a.get_rust_handle (), account_a.bytes.data (), only_confirmed_a, result.bytes.data ());
	return result.number ();
}

nano::uint128_t nano::ledger::account_receivable (store::transaction const & transaction_a, nano::account const & account_a, bool only_confirmed_a)
{
	nano::amount result;
	rsnano::rsn_ledger_account_receivable (handle, transaction_a.get_rust_handle (), account_a.bytes.data (), only_confirmed_a, result.bytes.data ());
	return result.number ();
}

std::optional<nano::pending_info> nano::ledger::pending_info (store::transaction const & transaction, nano::pending_key const & key) const
{
	return store.pending ().get (transaction, key);
}

std::deque<std::shared_ptr<nano::block>> nano::ledger::confirm (nano::store::write_transaction const & transaction, nano::block_hash const & hash)
{
	rsnano::BlockArrayDto dto;
	rsnano::rsn_ledger_confirm (handle, transaction.get_rust_handle (), hash.bytes.data (), &dto);
	std::deque<std::shared_ptr<nano::block>> blocks;
	rsnano::read_block_deque (dto, blocks);
	return blocks;
}

nano::block_status nano::ledger::process (store::write_transaction const & transaction_a, std::shared_ptr<nano::block> block_a)
{
	rsnano::ProcessReturnDto result_dto;
	rsnano::rsn_ledger_process (handle, transaction_a.get_rust_handle (), block_a->get_handle (), &result_dto);
	return static_cast<nano::block_status> (result_dto.code);
}

nano::block_hash nano::ledger::representative (store::transaction const & transaction_a, nano::block_hash const & hash_a)
{
	nano::block_hash result;
	rsnano::rsn_ledger_representative (handle, transaction_a.get_rust_handle (), hash_a.bytes.data (), result.bytes.data ());
	return result;
}

std::string nano::ledger::block_text (char const * hash_a)
{
	return block_text (nano::block_hash (hash_a));
}

std::string nano::ledger::block_text (nano::block_hash const & hash_a)
{
	rsnano::StringDto dto;
	rsnano::rsn_ledger_block_text (handle, hash_a.bytes.data (), &dto);
	return rsnano::convert_dto_to_string (dto);
}

std::pair<nano::block_hash, nano::block_hash> nano::ledger::hash_root_random (store::transaction const & transaction_a) const
{
	nano::block_hash hash;
	nano::block_hash root;
	rsnano::rsn_ledger_hash_root_random (handle, transaction_a.get_rust_handle (), hash.bytes.data (), root.bytes.data ());
	return std::make_pair (hash, root);
}

// Vote weight of an account
nano::uint128_t nano::ledger::weight (nano::account const & account_a) const
{
	nano::amount result;
	rsnano::rsn_ledger_weight (handle, account_a.bytes.data (), result.bytes.data ());
	return result.number ();
}

nano::uint128_t nano::ledger::weight_exact (store::transaction const & txn_a, nano::account const & representative_a) const
{
	nano::amount result;
	rsnano::rsn_ledger_weight_exact (handle, txn_a.get_rust_handle (), representative_a.bytes.data (), result.bytes.data ());
	return result.number ();
}

std::optional<nano::block_hash> nano::ledger::successor (store::transaction const & transaction, nano::block_hash const & hash) const noexcept
{
	return store.block ().successor (transaction, hash);
}

// Rollback blocks until `block_a' doesn't exist or it tries to penetrate the confirmation height
bool nano::ledger::rollback (store::write_transaction const & transaction_a, nano::block_hash const & block_a, std::vector<std::shared_ptr<nano::block>> & list_a)
{
	rsnano::BlockArrayDto list_dto;
	auto error = rsnano::rsn_ledger_rollback (handle, transaction_a.get_rust_handle (), block_a.bytes.data (), &list_dto);
	rsnano::read_block_array_dto (list_dto, list_a);
	return error;
}

bool nano::ledger::rollback (store::write_transaction const & transaction_a, nano::block_hash const & block_a)
{
	std::vector<std::shared_ptr<nano::block>> rollback_list;
	return rollback (transaction_a, block_a, rollback_list);
}

// Return latest root for account, account number if there are no blocks for this account.
nano::root nano::ledger::latest_root (store::transaction const & transaction_a, nano::account const & account_a)
{
	nano::root latest_l;
	rsnano::rsn_ledger_latest_root (handle, transaction_a.get_rust_handle (), account_a.bytes.data (), latest_l.bytes.data ());
	return latest_l;
}

bool nano::ledger::dependents_confirmed (store::transaction const & transaction_a, nano::block const & block_a) const
{
	return rsnano::rsn_ledger_dependents_confirmed (handle, transaction_a.get_rust_handle (), block_a.get_handle ());
}

<<<<<<< HEAD
bool nano::ledger::is_epoch_link (nano::link const & link_a) const
{
	return rsnano::rsn_ledger_is_epoch_link (handle, link_a.bytes.data ());
}

std::array<nano::block_hash, 2> nano::ledger::dependent_blocks (store::transaction const & transaction_a, nano::block const & block_a) const
=======
nano::uint128_t nano::ledger::account_receivable (secure::transaction const & transaction_a, nano::account const & account_a, bool only_confirmed_a)
>>>>>>> 0b47ae0f
{
	std::array<nano::block_hash, 2> result;
	rsnano::rsn_ledger_dependent_blocks (handle, transaction_a.get_rust_handle (), block_a.get_handle (), result[0].bytes.data (), result[1].bytes.data ());
	return result;
}

/** Given the block hash of a send block, find the associated receive block that receives that send.
 *  The send block hash is not checked in any way, it is assumed to be correct.
 * @return Return the receive block on success and null on failure
 */
std::shared_ptr<nano::block> nano::ledger::find_receive_block_by_send_hash (store::transaction const & transaction, nano::account const & destination, nano::block_hash const & send_block_hash)
{
	auto block_handle = rsnano::rsn_ledger_find_receive_block_by_send_hash (handle, transaction.get_rust_handle (), destination.bytes.data (), send_block_hash.bytes.data ());
	return nano::block_handle_to_block (block_handle);
}

nano::account nano::ledger::epoch_signer (nano::link const & link_a) const
{
	nano::account signer;
	rsnano::rsn_ledger_epoch_signer (handle, link_a.bytes.data (), signer.bytes.data ());
	return signer;
}

nano::link nano::ledger::epoch_link (nano::epoch epoch_a) const
{
	nano::link link;
	rsnano::rsn_ledger_epoch_link (handle, static_cast<uint8_t> (epoch_a), link.bytes.data ());
	return link;
}

void nano::ledger::update_account (store::write_transaction const & transaction_a, nano::account const & account_a, nano::account_info const & old_a, nano::account_info const & new_a)
{
	rsnano::rsn_ledger_update_account (handle, transaction_a.get_rust_handle (), account_a.bytes.data (), old_a.handle, new_a.handle);
}

uint64_t nano::ledger::pruning_action (store::write_transaction & transaction_a, nano::block_hash const & hash_a, uint64_t const batch_size_a)
{
	return rsnano::rsn_ledger_pruning_action (handle, transaction_a.get_rust_handle (), hash_a.bytes.data (), batch_size_a);
}

bool nano::ledger::bootstrap_weight_reached () const
{
	return rsnano::rsn_ledger_bootstrap_weight_reached (handle);
}

size_t nano::ledger::get_bootstrap_weights_size () const
{
	return get_bootstrap_weights ().size ();
}

void nano::ledger::enable_pruning ()
{
	rsnano::rsn_ledger_enable_pruning (handle);
}

bool nano::ledger::pruning_enabled () const
{
	return rsnano::rsn_ledger_pruning_enabled (handle);
}

std::unordered_map<nano::account, nano::uint128_t> nano::ledger::get_bootstrap_weights () const
{
	std::unordered_map<nano::account, nano::uint128_t> weights;
	rsnano::BootstrapWeightsDto dto;
	rsnano::rsn_ledger_bootstrap_weights (handle, &dto);
	for (int i = 0; i < dto.count; ++i)
	{
		nano::account account;
		nano::uint128_t amount;
		auto & item = dto.accounts[i];
		std::copy (std::begin (item.account), std::end (item.account), std::begin (account.bytes));
		boost::multiprecision::import_bits (amount, std::begin (item.weight), std::end (item.weight), 8, true);
		weights.emplace (account, amount);
	}
	rsnano::rsn_ledger_destroy_bootstrap_weights_dto (&dto);
	return weights;
}

void nano::ledger::set_bootstrap_weights (std::unordered_map<nano::account, nano::uint128_t> const & weights_a)
{
	std::vector<rsnano::BootstrapWeightsItem> dtos;
	dtos.reserve (weights_a.size ());
	for (auto & it : weights_a)
	{
		rsnano::BootstrapWeightsItem dto;
		std::copy (std::begin (it.first.bytes), std::end (it.first.bytes), std::begin (dto.account));
		std::fill (std::begin (dto.weight), std::end (dto.weight), 0);
		boost::multiprecision::export_bits (it.second, std::rbegin (dto.weight), 8, false);
		dtos.push_back (dto);
	}
	rsnano::rsn_ledger_set_bootstrap_weights (handle, dtos.data (), dtos.size ());
}

uint64_t nano::ledger::get_bootstrap_weight_max_blocks () const
{
	return rsnano::rsn_ledger_bootstrap_weight_max_blocks (handle);
}

void nano::ledger::set_bootstrap_weight_max_blocks (uint64_t max_a)
{
	rsnano::rsn_ledger_set_bootstrap_weight_max_blocks (handle, max_a);
}

nano::epoch nano::ledger::version (nano::block const & block)
{
	if (block.type () == nano::block_type::state)
	{
		return block.sideband ().details ().epoch ();
	}

	return nano::epoch::epoch_0;
}

nano::epoch nano::ledger::version (store::transaction const & transaction, nano::block_hash const & hash) const
{
	auto epoch = rsnano::rsn_ledger_version (handle, transaction.get_rust_handle (), hash.bytes.data ());
	return static_cast<nano::epoch> (epoch);
}

bool nano::ledger::receivable_any (store::transaction const & tx, nano::account const & account) const
{
	return rsnano::rsn_ledger_receivable_any (handle, tx.get_rust_handle (), account.bytes.data ());
}

nano::receivable_iterator nano::ledger::receivable_upper_bound (store::transaction const & tx, nano::account const & account) const
{
	return { rsnano::rsn_ledger_receivable_upper_bound (handle, tx.get_rust_handle (), account.bytes.data ()) };
}

nano::receivable_iterator nano::ledger::receivable_lower_bound (store::transaction const & tx, nano::account const & account) const
{
	return { rsnano::rsn_ledger_receivable_lower_bound (handle, tx.get_rust_handle (), account.bytes.data ()) };
}

nano::receivable_iterator nano::ledger::receivable_upper_bound (store::transaction const & tx, nano::account const & account, nano::block_hash const & hash) const
{
	return { rsnano::rsn_ledger_acocunt_receivable_upper_bound (handle, tx.get_rust_handle (), account.bytes.data (), hash.bytes.data ()) };
}

uint64_t nano::ledger::cemented_count () const
{
	return cache.cemented_count ();
}

uint64_t nano::ledger::block_count () const
{
	return cache.block_count ();
}

uint64_t nano::ledger::account_count () const
{
	return cache.account_count ();
}

uint64_t nano::ledger::pruned_count () const
{
	return cache.pruned_count ();
}

nano::ledger_set_any::ledger_set_any (rsnano::LedgerSetAnyHandle * handle) :
	handle{ handle }
{
}

nano::ledger_set_any::~ledger_set_any ()
{
	rsnano::rsn_ledger_set_any_destroy (handle);
}

std::optional<nano::account_info> nano::ledger_set_any::account_get (store::transaction const & transaction, nano::account const & account) const
{
	auto info_handle = rsnano::rsn_ledger_set_any_get_account (handle, transaction.get_rust_handle (), account.bytes.data ());
	if (info_handle != nullptr)
	{
		return { info_handle };
	}
	else
	{
		return std::nullopt;
	}
}

bool nano::ledger_set_any::block_exists_or_pruned (store::transaction const & transaction, nano::block_hash const & hash) const
{
	return rsnano::rsn_ledger_set_any_block_exists_or_pruned (handle, transaction.get_rust_handle (), hash.bytes.data ());
}

bool nano::ledger_set_any::block_exists (store::transaction const & transaction, nano::block_hash const & hash) const
{
	return rsnano::rsn_ledger_set_any_block_exists (handle, transaction.get_rust_handle (), hash.bytes.data ());
}

std::shared_ptr<nano::block> nano::ledger_set_any::block_get (store::transaction const & transaction, nano::block_hash const & hash) const
{
	auto block_handle = rsnano::rsn_ledger_set_any_block_get (handle, transaction.get_rust_handle (), hash.bytes.data ());
	return nano::block_handle_to_block (block_handle);
}

std::optional<nano::amount> nano::ledger_set_any::block_balance (store::transaction const & transaction, nano::block_hash const & hash) const
{
	nano::amount balance;
	if (rsnano::rsn_ledger_set_any_block_balance (handle, transaction.get_rust_handle (), hash.bytes.data (), balance.bytes.data ()))
	{
		return balance;
	}
	else
	{
		return std::nullopt;
	}
}

nano::block_hash nano::ledger_set_any::account_head (store::transaction const & transaction, nano::account const & account) const
{
	nano::block_hash head;
	if (rsnano::rsn_ledger_set_any_account_head (handle, transaction.get_rust_handle (), account.bytes.data (), head.bytes.data ()))
	{
		return head;
	}
	else
	{
		return { 0 };
	}
}

std::optional<nano::account> nano::ledger_set_any::block_account (store::transaction const & transaction, nano::block_hash const & hash) const
{
	nano::account account;
	if (rsnano::rsn_ledger_set_any_block_account (handle, transaction.get_rust_handle (), hash.bytes.data (), account.bytes.data ()))
	{
		return account;
	}
	else
	{
		return std::nullopt;
	}
}

std::optional<nano::amount> nano::ledger_set_any::block_amount (store::transaction const & transaction, nano::block_hash const & hash) const
{
	nano::amount amount;
	if (rsnano::rsn_ledger_set_any_block_amount (handle, transaction.get_rust_handle (), hash.bytes.data (), amount.bytes.data ()))
	{
		return amount;
	}
	else
	{
		return std::nullopt;
	}

}

nano::ledger_set_confirmed::ledger_set_confirmed (rsnano::LedgerSetConfirmedHandle * handle) :
	handle{ handle }
{
}

nano::ledger_set_confirmed::~ledger_set_confirmed ()
{
	rsnano::rsn_ledger_set_confirmed_destroy (handle);
}

bool nano::ledger_set_confirmed::block_exists_or_pruned (store::transaction const & transaction, nano::block_hash const & hash) const
{
	return rsnano::rsn_ledger_set_confirmed_block_exists_or_pruned (handle, transaction.get_rust_handle (), hash.bytes.data ());
}

bool nano::ledger_set_confirmed::block_exists (store::transaction const & transaction, nano::block_hash const & hash) const
{
	return rsnano::rsn_ledger_set_confirmed_block_exists (handle, transaction.get_rust_handle (), hash.bytes.data ());
}
<|MERGE_RESOLUTION|>--- conflicted
+++ resolved
@@ -79,14 +79,6 @@
 	return rsnano::rsn_ledger_queue_contains (handle, static_cast<uint8_t> (writer));
 }
 
-// Balance for an account by account number
-nano::uint128_t nano::ledger::account_balance (store::transaction const & transaction_a, nano::account const & account_a, bool only_confirmed_a) const
-{
-	nano::amount result;
-	rsnano::rsn_ledger_account_balance (handle, transaction_a.get_rust_handle (), account_a.bytes.data (), only_confirmed_a, result.bytes.data ());
-	return result.number ();
-}
-
 nano::uint128_t nano::ledger::account_receivable (store::transaction const & transaction_a, nano::account const & account_a, bool only_confirmed_a)
 {
 	nano::amount result;
@@ -190,16 +182,12 @@
 	return rsnano::rsn_ledger_dependents_confirmed (handle, transaction_a.get_rust_handle (), block_a.get_handle ());
 }
 
-<<<<<<< HEAD
 bool nano::ledger::is_epoch_link (nano::link const & link_a) const
 {
 	return rsnano::rsn_ledger_is_epoch_link (handle, link_a.bytes.data ());
 }
 
 std::array<nano::block_hash, 2> nano::ledger::dependent_blocks (store::transaction const & transaction_a, nano::block const & block_a) const
-=======
-nano::uint128_t nano::ledger::account_receivable (secure::transaction const & transaction_a, nano::account const & account_a, bool only_confirmed_a)
->>>>>>> 0b47ae0f
 {
 	std::array<nano::block_hash, 2> result;
 	rsnano::rsn_ledger_dependent_blocks (handle, transaction_a.get_rust_handle (), block_a.get_handle (), result[0].bytes.data (), result[1].bytes.data ());
@@ -451,6 +439,20 @@
 
 }
 
+std::optional<nano::amount> nano::ledger_set_any::account_balance (store::transaction const & transaction, nano::account const & account) const{
+	nano::amount balance;
+	if (rsnano::rsn_ledger_set_any_account_balance (handle, transaction.get_rust_handle (), account.bytes.data (), balance.bytes.data ()))
+	{
+		return balance;
+	}
+	else
+	{
+		return std::nullopt;
+	}
+
+
+}
+
 nano::ledger_set_confirmed::ledger_set_confirmed (rsnano::LedgerSetConfirmedHandle * handle) :
 	handle{ handle }
 {
@@ -470,3 +472,16 @@
 {
 	return rsnano::rsn_ledger_set_confirmed_block_exists (handle, transaction.get_rust_handle (), hash.bytes.data ());
 }
+
+std::optional<nano::amount> nano::ledger_set_confirmed::account_balance (store::transaction const & transaction, nano::account const & account) const
+{
+	nano::amount balance;
+	if (rsnano::rsn_ledger_set_confirmed_account_balance (handle, transaction.get_rust_handle (), account.bytes.data (), balance.bytes.data ()))
+	{
+		return balance;
+	}
+	else
+	{
+		return std::nullopt;
+	}
+}