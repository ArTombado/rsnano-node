#include <nano/lib/blocks.hpp>
#include <nano/lib/logging.hpp>
#include <nano/lib/rsnano.hpp>
#include <nano/lib/rsnanoutils.hpp>
#include <nano/lib/stats.hpp>
#include <nano/lib/utility.hpp>
#include <nano/secure/common.hpp>
#include <nano/secure/ledger.hpp>
#include <nano/secure/rep_weights.hpp>
#include <nano/store/account.hpp>
#include <nano/store/block.hpp>
#include <nano/store/component.hpp>
#include <nano/store/confirmation_height.hpp>
#include <nano/store/final.hpp>
#include <nano/store/frontier.hpp>
#include <nano/store/online_weight.hpp>
#include <nano/store/peer.hpp>
#include <nano/store/pending.hpp>
#include <nano/store/pruned.hpp>
#include <nano/store/version.hpp>

<<<<<<< HEAD
#include <boost/multiprecision/cpp_int.hpp>
=======
#include <stack>

#include <cryptopp/words.h>
>>>>>>> 3332bad6

#include <optional>

namespace
{
rsnano::LedgerHandle * create_ledger_handle(nano::store::component & store_a, nano::stats & stat_a, nano::ledger_constants & constants, nano::generate_cache_flags const & generate_cache_flags_a, nano::uint128_t min_rep_weight_a)
{
	auto constants_dto{ constants.to_dto () };
	nano::amount min_rep_weight {min_rep_weight_a};
	return rsnano::rsn_ledger_create (store_a.get_handle (), &constants_dto, stat_a.handle, generate_cache_flags_a.handle, min_rep_weight.bytes.data ());
}
}

nano::ledger::ledger (nano::store::component & store_a, nano::stats & stat_a, nano::ledger_constants & constants, nano::generate_cache_flags const & generate_cache_flags_a, nano::uint128_t min_rep_weight_a) :
	handle{ create_ledger_handle (store_a, stat_a, constants, generate_cache_flags_a, min_rep_weight_a)},
	cache{ rsnano::rsn_ledger_get_cache_handle (handle) },
	constants{ constants },
	store{ store_a },
	stats{ stat_a }
{
}

nano::ledger::~ledger ()
{
	rsnano::rsn_ledger_destroy (handle);
}

rsnano::LedgerHandle * nano::ledger::get_handle () const
{
	return handle;
}

// Balance for account containing hash
std::optional<nano::uint128_t> nano::ledger::balance (store::transaction const & transaction, nano::block_hash const & hash) const
{
	nano::amount result;
	bool found = rsnano::rsn_ledger_balance (handle, transaction.get_rust_handle (), hash.bytes.data (), result.bytes.data ());
	if (found)
	{
		return result.number ();
	}
	else
	{
		return std::nullopt;
	}
}

std::shared_ptr<nano::block> nano::ledger::block (store::transaction const & transaction, nano::block_hash const & hash) const
{
	return store.block ().get (transaction, hash);
}

bool nano::ledger::block_exists (store::transaction const & transaction, nano::block_hash const & hash) const
{
	return store.block ().exists (transaction, hash);
}

// Balance for an account by account number
nano::uint128_t nano::ledger::account_balance (store::transaction const & transaction_a, nano::account const & account_a, bool only_confirmed_a)
{
	nano::amount result;
	rsnano::rsn_ledger_account_balance (handle, transaction_a.get_rust_handle (), account_a.bytes.data (), only_confirmed_a, result.bytes.data ());
	return result.number ();
}

nano::uint128_t nano::ledger::account_receivable (store::transaction const & transaction_a, nano::account const & account_a, bool only_confirmed_a)
{
	nano::amount result;
	rsnano::rsn_ledger_account_receivable (handle, transaction_a.get_rust_handle (), account_a.bytes.data (), only_confirmed_a, result.bytes.data ());
	return result.number ();
}

std::optional<nano::pending_info> nano::ledger::pending_info (store::transaction const & transaction, nano::pending_key const & key) const
{
	return store.pending ().get (transaction, key);
}

std::deque<std::shared_ptr<nano::block>> nano::ledger::confirm (nano::store::write_transaction const & transaction, nano::block_hash const & hash)
{
	std::deque<std::shared_ptr<nano::block>> result;
	std::stack<nano::block_hash> stack;
	stack.push (hash);
	while (!stack.empty ())
	{
		auto hash = stack.top ();
		auto block = this->block (transaction, hash);
		release_assert (block);
		auto dependents = dependent_blocks (transaction, *block);
		for (auto const & dependent : dependents)
		{
			if (!dependent.is_zero () && !block_confirmed (transaction, dependent))
			{
				stack.push (dependent);
			}
		}
		if (stack.top () == hash)
		{
			stack.pop ();
			if (!block_confirmed (transaction, hash))
			{
				result.push_back (block);
				confirm (transaction, *block);
			}
		}
		else
		{
			// unconfirmed dependencies were added
		}
	}
	return result;
}

void nano::ledger::confirm (nano::store::write_transaction const & transaction, nano::block const & block)
{
	debug_assert ((!store.confirmation_height.get (transaction, block.account ()) && block.sideband ().height == 1) || store.confirmation_height.get (transaction, block.account ()).value ().height + 1 == block.sideband ().height);
	confirmation_height_info info{ block.sideband ().height, block.hash () };
	store.confirmation_height.put (transaction, block.account (), info);
	++cache.cemented_count;
	stats.inc (nano::stat::type::confirmation_height, nano::stat::detail::blocks_confirmed);
}

nano::block_status nano::ledger::process (store::write_transaction const & transaction_a, std::shared_ptr<nano::block> block_a)
{
	rsnano::ProcessReturnDto result_dto;
	rsnano::rsn_ledger_process (handle, transaction_a.get_rust_handle (), block_a->get_handle (), &result_dto);
	return static_cast<nano::block_status> (result_dto.code);
}

nano::block_hash nano::ledger::representative (store::transaction const & transaction_a, nano::block_hash const & hash_a)
{
	nano::block_hash result;
	rsnano::rsn_ledger_representative (handle, transaction_a.get_rust_handle (), hash_a.bytes.data (), result.bytes.data ());
	return result;
}

bool nano::ledger::block_or_pruned_exists (nano::block_hash const & hash_a) const
{
	return rsnano::rsn_ledger_block_or_pruned_exists (handle, hash_a.bytes.data ());
}

bool nano::ledger::block_or_pruned_exists (store::transaction const & transaction_a, nano::block_hash const & hash_a) const
{
	return rsnano::rsn_ledger_block_or_pruned_exists_txn (handle, transaction_a.get_rust_handle (), hash_a.bytes.data ());
}

std::string nano::ledger::block_text (char const * hash_a)
{
	return block_text (nano::block_hash (hash_a));
}

std::string nano::ledger::block_text (nano::block_hash const & hash_a)
{
	rsnano::StringDto dto;
	rsnano::rsn_ledger_block_text (handle, hash_a.bytes.data (), &dto);
	return rsnano::convert_dto_to_string (dto);
}

std::pair<nano::block_hash, nano::block_hash> nano::ledger::hash_root_random (store::transaction const & transaction_a) const
{
	nano::block_hash hash;
	nano::block_hash root;
	rsnano::rsn_ledger_hash_root_random (handle, transaction_a.get_rust_handle (), hash.bytes.data (), root.bytes.data ());
	return std::make_pair (hash, root);
}

// Vote weight of an account
nano::uint128_t nano::ledger::weight (nano::account const & account_a)
{
	nano::amount result;
	rsnano::rsn_ledger_weight (handle, account_a.bytes.data (), result.bytes.data ());
	return result.number ();
}

nano::uint128_t nano::ledger::weight_exact (store::transaction const & txn_a, nano::account const & representative_a)
{
	nano::amount result;
	rsnano::rsn_ledger_weight_exact (handle, txn_a.get_rust_handle (), representative_a.bytes.data (), result.bytes.data ());
	return result.number ();
}

std::optional<nano::block_hash> nano::ledger::successor (store::transaction const & transaction, nano::block_hash const & hash) const noexcept
{
	return store.block ().successor (transaction, hash);
}

// Rollback blocks until `block_a' doesn't exist or it tries to penetrate the confirmation height
bool nano::ledger::rollback (store::write_transaction const & transaction_a, nano::block_hash const & block_a, std::vector<std::shared_ptr<nano::block>> & list_a)
{
	rsnano::BlockArrayDto list_dto;
	auto error = rsnano::rsn_ledger_rollback (handle, transaction_a.get_rust_handle (), block_a.bytes.data (), &list_dto);
	rsnano::read_block_array_dto (list_dto, list_a);
	return error;
}

bool nano::ledger::rollback (store::write_transaction const & transaction_a, nano::block_hash const & block_a)
{
	std::vector<std::shared_ptr<nano::block>> rollback_list;
	return rollback (transaction_a, block_a, rollback_list);
}

std::optional<nano::account> nano::ledger::account (store::transaction const & transaction, nano::block_hash const & hash) const
{
	nano::account result;
	bool found = rsnano::rsn_ledger_account (handle, transaction.get_rust_handle (), hash.bytes.data (), result.bytes.data ());
	if (found)
	{
		return result;
	}
	else
	{
		return std::nullopt;
	}
}

std::optional<nano::account_info> nano::ledger::account_info (store::transaction const & transaction, nano::account const & account) const
{
	return store.account ().get (transaction, account);
}

std::optional<nano::uint128_t> nano::ledger::amount (store::transaction const & transaction_a, nano::block_hash const & hash_a)
{
	nano::amount result;
	bool found = rsnano::rsn_ledger_amount (handle, transaction_a.get_rust_handle (), hash_a.bytes.data (), result.bytes.data ());
	if (found)
	{
		return result.number ();
	}
	else
	{
		return std::nullopt;
	}
}

// Return latest block for account
nano::block_hash nano::ledger::latest (store::transaction const & transaction_a, nano::account const & account_a)
{
	nano::block_hash latest_l;
	rsnano::rsn_ledger_latest (handle, transaction_a.get_rust_handle (), account_a.bytes.data (), latest_l.bytes.data ());
	return latest_l;
}

// Return latest root for account, account number if there are no blocks for this account.
nano::root nano::ledger::latest_root (store::transaction const & transaction_a, nano::account const & account_a)
{
	nano::root latest_l;
	rsnano::rsn_ledger_latest_root (handle, transaction_a.get_rust_handle (), account_a.bytes.data (), latest_l.bytes.data ());
	return latest_l;
}

bool nano::ledger::dependents_confirmed (store::transaction const & transaction_a, nano::block const & block_a) const
{
	return rsnano::rsn_ledger_dependents_confirmed (handle, transaction_a.get_rust_handle (), block_a.get_handle ());
}

bool nano::ledger::is_epoch_link (nano::link const & link_a) const
{
	return rsnano::rsn_ledger_is_epoch_link (handle, link_a.bytes.data ());
}

std::array<nano::block_hash, 2> nano::ledger::dependent_blocks (store::transaction const & transaction_a, nano::block const & block_a) const
{
	std::array<nano::block_hash, 2> result;
	rsnano::rsn_ledger_dependent_blocks (handle, transaction_a.get_rust_handle (), block_a.get_handle (), result[0].bytes.data (), result[1].bytes.data ());
	return result;
}

/** Given the block hash of a send block, find the associated receive block that receives that send.
 *  The send block hash is not checked in any way, it is assumed to be correct.
 * @return Return the receive block on success and null on failure
 */
std::shared_ptr<nano::block> nano::ledger::find_receive_block_by_send_hash (store::transaction const & transaction, nano::account const & destination, nano::block_hash const & send_block_hash)
{
	auto block_handle = rsnano::rsn_ledger_find_receive_block_by_send_hash (handle, transaction.get_rust_handle (), destination.bytes.data (), send_block_hash.bytes.data ());
	return nano::block_handle_to_block (block_handle);
}

nano::account nano::ledger::epoch_signer (nano::link const & link_a) const
{
	nano::account signer;
	rsnano::rsn_ledger_epoch_signer (handle, link_a.bytes.data (), signer.bytes.data ());
	return signer;
}

nano::link nano::ledger::epoch_link (nano::epoch epoch_a) const
{
	nano::link link;
	rsnano::rsn_ledger_epoch_link (handle, static_cast<uint8_t> (epoch_a), link.bytes.data ());
	return link;
}

void nano::ledger::update_account (store::write_transaction const & transaction_a, nano::account const & account_a, nano::account_info const & old_a, nano::account_info const & new_a)
{
	rsnano::rsn_ledger_update_account (handle, transaction_a.get_rust_handle (), account_a.bytes.data (), old_a.handle, new_a.handle);
}

std::shared_ptr<nano::block> nano::ledger::head_block (store::transaction const & transaction, nano::account const & account)
{
	auto info = store.account ().get (transaction, account);
	if (info)
	{
		return store.block ().get (transaction, info->head ());
	}
	return nullptr;
}

bool nano::ledger::block_confirmed (store::transaction const & transaction_a, nano::block_hash const & hash_a) const
{
	return rsnano::rsn_ledger_block_confirmed (handle, transaction_a.get_rust_handle (), hash_a.bytes.data ());
}

uint64_t nano::ledger::pruning_action (store::write_transaction & transaction_a, nano::block_hash const & hash_a, uint64_t const batch_size_a)
{
	return rsnano::rsn_ledger_pruning_action (handle, transaction_a.get_rust_handle (), hash_a.bytes.data (), batch_size_a);
}

std::multimap<uint64_t, nano::uncemented_info, std::greater<>> nano::ledger::unconfirmed_frontiers () const
{
	rsnano::UnconfirmedFrontierArrayDto array_dto;
	rsnano::rsn_ledger_unconfirmed_frontiers (handle, &array_dto);
	std::multimap<uint64_t, nano::uncemented_info, std::greater<>> result;
	for (int i = 0; i < array_dto.count; ++i)
	{
		const auto & item_dto = array_dto.items[i].info;
		nano::block_hash cemented_frontier;
		nano::block_hash frontier;
		nano::account account;
		std::copy (std::begin (item_dto.cemented_frontier), std::end (item_dto.cemented_frontier), std::begin (cemented_frontier.bytes));
		std::copy (std::begin (item_dto.frontier), std::end (item_dto.frontier), std::begin (frontier.bytes));
		std::copy (std::begin (item_dto.account), std::end (item_dto.account), std::begin (account.bytes));
		result.emplace (std::piecewise_construct, std::forward_as_tuple (array_dto.items[i].height_delta), std::forward_as_tuple (cemented_frontier, frontier, account));
	}
	rsnano::rsn_unconfirmed_frontiers_destroy (&array_dto);
	return result;
}

bool nano::ledger::bootstrap_weight_reached () const
{
	return rsnano::rsn_ledger_bootstrap_weight_reached (handle);
}

size_t nano::ledger::get_bootstrap_weights_size () const
{
	return get_bootstrap_weights ().size ();
}

void nano::ledger::enable_pruning ()
{
	rsnano::rsn_ledger_enable_pruning (handle);
}

bool nano::ledger::pruning_enabled () const
{
	return rsnano::rsn_ledger_pruning_enabled (handle);
}

std::unordered_map<nano::account, nano::uint128_t> nano::ledger::get_bootstrap_weights () const
{
	std::unordered_map<nano::account, nano::uint128_t> weights;
	rsnano::BootstrapWeightsDto dto;
	rsnano::rsn_ledger_bootstrap_weights (handle, &dto);
	for (int i = 0; i < dto.count; ++i)
	{
		nano::account account;
		nano::uint128_t amount;
		auto & item = dto.accounts[i];
		std::copy (std::begin (item.account), std::end (item.account), std::begin (account.bytes));
		boost::multiprecision::import_bits (amount, std::begin (item.weight), std::end (item.weight), 8, true);
		weights.emplace (account, amount);
	}
	rsnano::rsn_ledger_destroy_bootstrap_weights_dto (&dto);
	return weights;
}

void nano::ledger::set_bootstrap_weights (std::unordered_map<nano::account, nano::uint128_t> const & weights_a)
{
	std::vector<rsnano::BootstrapWeightsItem> dtos;
	dtos.reserve (weights_a.size ());
	for (auto & it : weights_a)
	{
		rsnano::BootstrapWeightsItem dto;
		std::copy (std::begin (it.first.bytes), std::end (it.first.bytes), std::begin (dto.account));
		std::fill (std::begin (dto.weight), std::end (dto.weight), 0);
		boost::multiprecision::export_bits (it.second, std::rbegin (dto.weight), 8, false);
		dtos.push_back (dto);
	}
	rsnano::rsn_ledger_set_bootstrap_weights (handle, dtos.data (), dtos.size ());
}

uint64_t nano::ledger::get_bootstrap_weight_max_blocks () const
{
	return rsnano::rsn_ledger_bootstrap_weight_max_blocks (handle);
}

void nano::ledger::set_bootstrap_weight_max_blocks (uint64_t max_a)
{
	rsnano::rsn_ledger_set_bootstrap_weight_max_blocks (handle, max_a);
}

nano::epoch nano::ledger::version (nano::block const & block)
{
	if (block.type () == nano::block_type::state)
	{
		return block.sideband ().details ().epoch ();
	}

	return nano::epoch::epoch_0;
}

nano::epoch nano::ledger::version (store::transaction const & transaction, nano::block_hash const & hash) const
{
	auto epoch = rsnano::rsn_ledger_version (handle, transaction.get_rust_handle (), hash.bytes.data ());
	return static_cast<nano::epoch> (epoch);
}

uint64_t nano::ledger::height (store::transaction const & transaction, nano::block_hash const & hash) const
{
	return rsnano::rsn_ledger_account_height (handle, transaction.get_rust_handle (), hash.bytes.data ());
}

bool nano::ledger::receivable_any (store::transaction const & tx, nano::account const & account) const
{
	return rsnano::rsn_ledger_receivable_any (handle, tx.get_rust_handle (), account.bytes.data ());
}

nano::receivable_iterator nano::ledger::receivable_upper_bound (store::transaction const & tx, nano::account const & account) const
{
	return { rsnano::rsn_ledger_receivable_upper_bound (handle, tx.get_rust_handle (), account.bytes.data ()) };
}

nano::receivable_iterator nano::ledger::receivable_upper_bound (store::transaction const & tx, nano::account const & account, nano::block_hash const & hash) const
{
	return { rsnano::rsn_ledger_acocunt_receivable_upper_bound (handle, tx.get_rust_handle (), account.bytes.data (), hash.bytes.data ()) };
}

nano::uncemented_info::uncemented_info (nano::block_hash const & cemented_frontier, nano::block_hash const & frontier, nano::account const & account) :
	cemented_frontier (cemented_frontier), frontier (frontier), account (account)
{
}

std::unique_ptr<nano::container_info_component> nano::collect_container_info (ledger & ledger, std::string const & name)
{
	auto count = ledger.get_bootstrap_weights_size ();
	auto sizeof_element = sizeof (nano::account) + sizeof (nano::uint128_t);
	auto composite = std::make_unique<container_info_composite> (name);
	composite->add_component (std::make_unique<container_info_leaf> (container_info{ "bootstrap_weights", count, sizeof_element }));
	composite->add_component (collect_container_info (ledger.cache.rep_weights (), "rep_weights"));
	return composite;
}<|MERGE_RESOLUTION|>--- conflicted
+++ resolved
@@ -19,13 +19,7 @@
 #include <nano/store/pruned.hpp>
 #include <nano/store/version.hpp>
 
-<<<<<<< HEAD
 #include <boost/multiprecision/cpp_int.hpp>
-=======
-#include <stack>
-
-#include <cryptopp/words.h>
->>>>>>> 3332bad6
 
 #include <optional>
 
@@ -105,46 +99,11 @@
 
 std::deque<std::shared_ptr<nano::block>> nano::ledger::confirm (nano::store::write_transaction const & transaction, nano::block_hash const & hash)
 {
-	std::deque<std::shared_ptr<nano::block>> result;
-	std::stack<nano::block_hash> stack;
-	stack.push (hash);
-	while (!stack.empty ())
-	{
-		auto hash = stack.top ();
-		auto block = this->block (transaction, hash);
-		release_assert (block);
-		auto dependents = dependent_blocks (transaction, *block);
-		for (auto const & dependent : dependents)
-		{
-			if (!dependent.is_zero () && !block_confirmed (transaction, dependent))
-			{
-				stack.push (dependent);
-			}
-		}
-		if (stack.top () == hash)
-		{
-			stack.pop ();
-			if (!block_confirmed (transaction, hash))
-			{
-				result.push_back (block);
-				confirm (transaction, *block);
-			}
-		}
-		else
-		{
-			// unconfirmed dependencies were added
-		}
-	}
-	return result;
-}
-
-void nano::ledger::confirm (nano::store::write_transaction const & transaction, nano::block const & block)
-{
-	debug_assert ((!store.confirmation_height.get (transaction, block.account ()) && block.sideband ().height == 1) || store.confirmation_height.get (transaction, block.account ()).value ().height + 1 == block.sideband ().height);
-	confirmation_height_info info{ block.sideband ().height, block.hash () };
-	store.confirmation_height.put (transaction, block.account (), info);
-	++cache.cemented_count;
-	stats.inc (nano::stat::type::confirmation_height, nano::stat::detail::blocks_confirmed);
+	rsnano::BlockArrayDto dto;
+	rsnano::rsn_ledger_confirm (handle, transaction.get_rust_handle (), hash.bytes.data (), &dto);
+	std::deque<std::shared_ptr<nano::block>> blocks;
+	rsnano::read_block_deque (dto, blocks);
+	return blocks;
 }
 
 nano::block_status nano::ledger::process (store::write_transaction const & transaction_a, std::shared_ptr<nano::block> block_a)
