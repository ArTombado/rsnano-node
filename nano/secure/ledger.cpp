--- conflicted
+++ resolved
@@ -21,738 +21,7 @@
 
 #include <boost/multiprecision/cpp_int.hpp>
 
-<<<<<<< HEAD
 #include <optional>
-=======
-namespace
-{
-/**
- * Roll back the visited block
- */
-class rollback_visitor : public nano::block_visitor
-{
-public:
-	rollback_visitor (nano::store::write_transaction const & transaction_a, nano::ledger & ledger_a, std::vector<std::shared_ptr<nano::block>> & list_a) :
-		transaction (transaction_a),
-		ledger (ledger_a),
-		list (list_a)
-	{
-	}
-	virtual ~rollback_visitor () = default;
-	void send_block (nano::send_block const & block_a) override
-	{
-		auto hash (block_a.hash ());
-		nano::pending_info pending;
-		nano::pending_key key (block_a.hashables.destination, hash);
-		while (!error && ledger.store.pending.get (transaction, key, pending))
-		{
-			error = ledger.rollback (transaction, ledger.latest (transaction, block_a.hashables.destination), list);
-		}
-		if (!error)
-		{
-			auto info = ledger.account_info (transaction, pending.source);
-			debug_assert (info);
-			ledger.store.pending.del (transaction, key);
-			ledger.cache.rep_weights.representation_add (info->representative, pending.amount.number ());
-			nano::account_info new_info (block_a.hashables.previous, info->representative, info->open_block, ledger.balance (transaction, block_a.hashables.previous).value (), nano::seconds_since_epoch (), info->block_count - 1, nano::epoch::epoch_0);
-			ledger.update_account (transaction, pending.source, *info, new_info);
-			ledger.store.block.del (transaction, hash);
-			ledger.store.frontier.del (transaction, hash);
-			ledger.store.frontier.put (transaction, block_a.hashables.previous, pending.source);
-			ledger.store.block.successor_clear (transaction, block_a.hashables.previous);
-			ledger.stats.inc (nano::stat::type::rollback, nano::stat::detail::send);
-		}
-	}
-	void receive_block (nano::receive_block const & block_a) override
-	{
-		auto hash (block_a.hash ());
-		auto amount = ledger.amount (transaction, hash).value ();
-		auto destination_account = block_a.account ();
-		// Pending account entry can be incorrect if source block was pruned. But it's not affecting correct ledger processing
-		auto source_account = ledger.account (transaction, block_a.hashables.source);
-		auto info = ledger.account_info (transaction, destination_account);
-		debug_assert (info);
-		ledger.cache.rep_weights.representation_add (info->representative, 0 - amount);
-		nano::account_info new_info (block_a.hashables.previous, info->representative, info->open_block, ledger.balance (transaction, block_a.hashables.previous).value (), nano::seconds_since_epoch (), info->block_count - 1, nano::epoch::epoch_0);
-		ledger.update_account (transaction, destination_account, *info, new_info);
-		ledger.store.block.del (transaction, hash);
-		ledger.store.pending.put (transaction, nano::pending_key (destination_account, block_a.hashables.source), { source_account.value_or (0), amount, nano::epoch::epoch_0 });
-		ledger.store.frontier.del (transaction, hash);
-		ledger.store.frontier.put (transaction, block_a.hashables.previous, destination_account);
-		ledger.store.block.successor_clear (transaction, block_a.hashables.previous);
-		ledger.stats.inc (nano::stat::type::rollback, nano::stat::detail::receive);
-	}
-	void open_block (nano::open_block const & block_a) override
-	{
-		auto hash (block_a.hash ());
-		auto amount = ledger.amount (transaction, hash).value ();
-		auto destination_account = block_a.account ();
-		auto source_account = ledger.account (transaction, block_a.hashables.source);
-		ledger.cache.rep_weights.representation_add (block_a.representative (), 0 - amount);
-		nano::account_info new_info;
-		ledger.update_account (transaction, destination_account, new_info, new_info);
-		ledger.store.block.del (transaction, hash);
-		ledger.store.pending.put (transaction, nano::pending_key (destination_account, block_a.hashables.source), { source_account.value_or (0), amount, nano::epoch::epoch_0 });
-		ledger.store.frontier.del (transaction, hash);
-		ledger.stats.inc (nano::stat::type::rollback, nano::stat::detail::open);
-	}
-	void change_block (nano::change_block const & block_a) override
-	{
-		auto hash (block_a.hash ());
-		auto rep_block (ledger.representative (transaction, block_a.hashables.previous));
-		auto account = block_a.account ();
-		auto info = ledger.account_info (transaction, account);
-		debug_assert (info);
-		auto balance = ledger.balance (transaction, block_a.hashables.previous).value ();
-		auto block = ledger.store.block.get (transaction, rep_block);
-		release_assert (block != nullptr);
-		auto representative = block->representative ();
-		ledger.cache.rep_weights.representation_add_dual (block_a.representative (), 0 - balance, representative, balance);
-		ledger.store.block.del (transaction, hash);
-		nano::account_info new_info (block_a.hashables.previous, representative, info->open_block, info->balance, nano::seconds_since_epoch (), info->block_count - 1, nano::epoch::epoch_0);
-		ledger.update_account (transaction, account, *info, new_info);
-		ledger.store.frontier.del (transaction, hash);
-		ledger.store.frontier.put (transaction, block_a.hashables.previous, account);
-		ledger.store.block.successor_clear (transaction, block_a.hashables.previous);
-		ledger.stats.inc (nano::stat::type::rollback, nano::stat::detail::change);
-	}
-	void state_block (nano::state_block const & block_a) override
-	{
-		auto hash (block_a.hash ());
-		nano::block_hash rep_block_hash (0);
-		if (!block_a.hashables.previous.is_zero ())
-		{
-			rep_block_hash = ledger.representative (transaction, block_a.hashables.previous);
-		}
-		nano::uint128_t balance = ledger.balance (transaction, block_a.hashables.previous).value_or (0);
-		auto is_send (block_a.hashables.balance < balance);
-		nano::account representative{};
-		if (!rep_block_hash.is_zero ())
-		{
-			// Move existing representation & add in amount delta
-			auto block (ledger.store.block.get (transaction, rep_block_hash));
-			debug_assert (block != nullptr);
-			representative = block->representative ();
-			ledger.cache.rep_weights.representation_add_dual (representative, balance, block_a.representative (), 0 - block_a.hashables.balance.number ());
-		}
-		else
-		{
-			// Add in amount delta only
-			ledger.cache.rep_weights.representation_add (block_a.representative (), 0 - block_a.hashables.balance.number ());
-		}
-
-		auto info = ledger.account_info (transaction, block_a.hashables.account);
-		debug_assert (info);
-
-		if (is_send)
-		{
-			nano::pending_key key (block_a.hashables.link.as_account (), hash);
-			while (!error && !ledger.store.pending.exists (transaction, key))
-			{
-				error = ledger.rollback (transaction, ledger.latest (transaction, block_a.hashables.link.as_account ()), list);
-			}
-			ledger.store.pending.del (transaction, key);
-			ledger.stats.inc (nano::stat::type::rollback, nano::stat::detail::send);
-		}
-		else if (!block_a.hashables.link.is_zero () && !ledger.is_epoch_link (block_a.hashables.link))
-		{
-			// Pending account entry can be incorrect if source block was pruned. But it's not affecting correct ledger processing
-			auto source_account = ledger.account (transaction, block_a.hashables.link.as_block_hash ());
-			nano::pending_info pending_info (source_account.value_or (0), block_a.hashables.balance.number () - balance, block_a.sideband ().source_epoch);
-			ledger.store.pending.put (transaction, nano::pending_key (block_a.hashables.account, block_a.hashables.link.as_block_hash ()), pending_info);
-			ledger.stats.inc (nano::stat::type::rollback, nano::stat::detail::receive);
-		}
-
-		debug_assert (!error);
-		auto previous_version (ledger.version (transaction, block_a.hashables.previous));
-		nano::account_info new_info (block_a.hashables.previous, representative, info->open_block, balance, nano::seconds_since_epoch (), info->block_count - 1, previous_version);
-		ledger.update_account (transaction, block_a.hashables.account, *info, new_info);
-
-		auto previous (ledger.store.block.get (transaction, block_a.hashables.previous));
-		if (previous != nullptr)
-		{
-			ledger.store.block.successor_clear (transaction, block_a.hashables.previous);
-			if (previous->type () < nano::block_type::state)
-			{
-				ledger.store.frontier.put (transaction, block_a.hashables.previous, block_a.hashables.account);
-			}
-		}
-		else
-		{
-			ledger.stats.inc (nano::stat::type::rollback, nano::stat::detail::open);
-		}
-		ledger.store.block.del (transaction, hash);
-	}
-	nano::store::write_transaction const & transaction;
-	nano::ledger & ledger;
-	std::vector<std::shared_ptr<nano::block>> & list;
-	bool error{ false };
-};
-
-class ledger_processor : public nano::mutable_block_visitor
-{
-public:
-	ledger_processor (nano::ledger &, nano::store::write_transaction const &);
-	virtual ~ledger_processor () = default;
-	void send_block (nano::send_block &) override;
-	void receive_block (nano::receive_block &) override;
-	void open_block (nano::open_block &) override;
-	void change_block (nano::change_block &) override;
-	void state_block (nano::state_block &) override;
-	void state_block_impl (nano::state_block &);
-	void epoch_block_impl (nano::state_block &);
-	nano::ledger & ledger;
-	nano::store::write_transaction const & transaction;
-	nano::block_status result;
-
-private:
-	bool validate_epoch_block (nano::state_block const & block_a);
-};
-
-// Returns true if this block which has an epoch link is correctly formed.
-bool ledger_processor::validate_epoch_block (nano::state_block const & block_a)
-{
-	debug_assert (ledger.is_epoch_link (block_a.hashables.link));
-	nano::amount prev_balance (0);
-	if (!block_a.hashables.previous.is_zero ())
-	{
-		result = ledger.store.block.exists (transaction, block_a.hashables.previous) ? nano::block_status::progress : nano::block_status::gap_previous;
-		if (result == nano::block_status::progress)
-		{
-			prev_balance = ledger.balance (transaction, block_a.hashables.previous).value ();
-		}
-		else
-		{
-			// Check for possible regular state blocks with epoch link (send subtype)
-			if (validate_message (block_a.hashables.account, block_a.hash (), block_a.signature))
-			{
-				// Is epoch block signed correctly
-				if (validate_message (ledger.epoch_signer (block_a.link ()), block_a.hash (), block_a.signature))
-				{
-					result = nano::block_status::bad_signature;
-				}
-			}
-		}
-	}
-	return (block_a.hashables.balance == prev_balance);
-}
-
-void ledger_processor::state_block (nano::state_block & block_a)
-{
-	result = nano::block_status::progress;
-	auto is_epoch_block = false;
-	if (ledger.is_epoch_link (block_a.hashables.link))
-	{
-		// This function also modifies the result variable if epoch is mal-formed
-		is_epoch_block = validate_epoch_block (block_a);
-	}
-
-	if (result == nano::block_status::progress)
-	{
-		if (is_epoch_block)
-		{
-			epoch_block_impl (block_a);
-		}
-		else
-		{
-			state_block_impl (block_a);
-		}
-	}
-}
-
-void ledger_processor::state_block_impl (nano::state_block & block_a)
-{
-	auto hash (block_a.hash ());
-	auto existing (ledger.block_or_pruned_exists (transaction, hash));
-	result = existing ? nano::block_status::old : nano::block_status::progress; // Have we seen this block before? (Unambiguous)
-	if (result == nano::block_status::progress)
-	{
-		result = validate_message (block_a.hashables.account, hash, block_a.signature) ? nano::block_status::bad_signature : nano::block_status::progress; // Is this block signed correctly (Unambiguous)
-		if (result == nano::block_status::progress)
-		{
-			debug_assert (!validate_message (block_a.hashables.account, hash, block_a.signature));
-			result = block_a.hashables.account.is_zero () ? nano::block_status::opened_burn_account : nano::block_status::progress; // Is this for the burn account? (Unambiguous)
-			if (result == nano::block_status::progress)
-			{
-				nano::epoch epoch (nano::epoch::epoch_0);
-				nano::epoch source_epoch (nano::epoch::epoch_0);
-				nano::account_info info;
-				nano::amount amount (block_a.hashables.balance);
-				auto is_send (false);
-				auto is_receive (false);
-				auto account_error (ledger.store.account.get (transaction, block_a.hashables.account, info));
-				if (!account_error)
-				{
-					// Account already exists
-					epoch = info.epoch ();
-					result = block_a.hashables.previous.is_zero () ? nano::block_status::fork : nano::block_status::progress; // Has this account already been opened? (Ambigious)
-					if (result == nano::block_status::progress)
-					{
-						result = ledger.store.block.exists (transaction, block_a.hashables.previous) ? nano::block_status::progress : nano::block_status::gap_previous; // Does the previous block exist in the ledger? (Unambigious)
-						if (result == nano::block_status::progress)
-						{
-							is_send = block_a.hashables.balance < info.balance;
-							is_receive = !is_send && !block_a.hashables.link.is_zero ();
-							amount = is_send ? (info.balance.number () - amount.number ()) : (amount.number () - info.balance.number ());
-							result = block_a.hashables.previous == info.head ? nano::block_status::progress : nano::block_status::fork; // Is the previous block the account's head block? (Ambigious)
-						}
-					}
-				}
-				else
-				{
-					// Account does not yet exists
-					result = block_a.previous ().is_zero () ? nano::block_status::progress : nano::block_status::gap_previous; // Does the first block in an account yield 0 for previous() ? (Unambigious)
-					if (result == nano::block_status::progress)
-					{
-						is_receive = true;
-						result = !block_a.hashables.link.is_zero () ? nano::block_status::progress : nano::block_status::gap_source; // Is the first block receiving from a send ? (Unambigious)
-					}
-				}
-				if (result == nano::block_status::progress)
-				{
-					if (!is_send)
-					{
-						if (!block_a.hashables.link.is_zero ())
-						{
-							result = ledger.block_or_pruned_exists (transaction, block_a.hashables.link.as_block_hash ()) ? nano::block_status::progress : nano::block_status::gap_source; // Have we seen the source block already? (Harmless)
-							if (result == nano::block_status::progress)
-							{
-								nano::pending_key key (block_a.hashables.account, block_a.hashables.link.as_block_hash ());
-								nano::pending_info pending;
-								result = ledger.store.pending.get (transaction, key, pending) ? nano::block_status::unreceivable : nano::block_status::progress; // Has this source already been received (Malformed)
-								if (result == nano::block_status::progress)
-								{
-									result = amount == pending.amount ? nano::block_status::progress : nano::block_status::balance_mismatch;
-									source_epoch = pending.epoch;
-									epoch = std::max (epoch, source_epoch);
-								}
-							}
-						}
-						else
-						{
-							// If there's no link, the balance must remain the same, only the representative can change
-							result = amount.is_zero () ? nano::block_status::progress : nano::block_status::balance_mismatch;
-						}
-					}
-				}
-				if (result == nano::block_status::progress)
-				{
-					nano::block_details block_details (epoch, is_send, is_receive, false);
-					result = ledger.constants.work.difficulty (block_a) >= ledger.constants.work.threshold (block_a.work_version (), block_details) ? nano::block_status::progress : nano::block_status::insufficient_work; // Does this block have sufficient work? (Malformed)
-					if (result == nano::block_status::progress)
-					{
-						ledger.stats.inc (nano::stat::type::ledger, nano::stat::detail::state_block);
-						block_a.sideband_set (nano::block_sideband (block_a.hashables.account /* unused */, 0, 0 /* unused */, info.block_count + 1, nano::seconds_since_epoch (), block_details, source_epoch));
-						ledger.store.block.put (transaction, hash, block_a);
-
-						if (!info.head.is_zero ())
-						{
-							// Move existing representation & add in amount delta
-							ledger.cache.rep_weights.representation_add_dual (info.representative, 0 - info.balance.number (), block_a.representative (), block_a.hashables.balance.number ());
-						}
-						else
-						{
-							// Add in amount delta only
-							ledger.cache.rep_weights.representation_add (block_a.representative (), block_a.hashables.balance.number ());
-						}
-
-						if (is_send)
-						{
-							nano::pending_key key (block_a.hashables.link.as_account (), hash);
-							nano::pending_info info (block_a.hashables.account, amount.number (), epoch);
-							ledger.store.pending.put (transaction, key, info);
-						}
-						else if (!block_a.hashables.link.is_zero ())
-						{
-							ledger.store.pending.del (transaction, nano::pending_key (block_a.hashables.account, block_a.hashables.link.as_block_hash ()));
-						}
-
-						nano::account_info new_info (hash, block_a.representative (), info.open_block.is_zero () ? hash : info.open_block, block_a.hashables.balance, nano::seconds_since_epoch (), info.block_count + 1, epoch);
-						ledger.update_account (transaction, block_a.hashables.account, info, new_info);
-						if (!ledger.store.frontier.get (transaction, info.head).is_zero ())
-						{
-							ledger.store.frontier.del (transaction, info.head);
-						}
-					}
-				}
-			}
-		}
-	}
-}
-
-void ledger_processor::epoch_block_impl (nano::state_block & block_a)
-{
-	auto hash (block_a.hash ());
-	auto existing (ledger.block_or_pruned_exists (transaction, hash));
-	result = existing ? nano::block_status::old : nano::block_status::progress; // Have we seen this block before? (Unambiguous)
-	if (result == nano::block_status::progress)
-	{
-		result = validate_message (ledger.epoch_signer (block_a.hashables.link), hash, block_a.signature) ? nano::block_status::bad_signature : nano::block_status::progress; // Is this block signed correctly (Unambiguous)
-		if (result == nano::block_status::progress)
-		{
-			debug_assert (!validate_message (ledger.epoch_signer (block_a.hashables.link), hash, block_a.signature));
-			result = block_a.hashables.account.is_zero () ? nano::block_status::opened_burn_account : nano::block_status::progress; // Is this for the burn account? (Unambiguous)
-			if (result == nano::block_status::progress)
-			{
-				nano::account_info info;
-				auto account_error (ledger.store.account.get (transaction, block_a.hashables.account, info));
-				if (!account_error)
-				{
-					// Account already exists
-					result = block_a.hashables.previous.is_zero () ? nano::block_status::fork : nano::block_status::progress; // Has this account already been opened? (Ambigious)
-					if (result == nano::block_status::progress)
-					{
-						result = block_a.hashables.previous == info.head ? nano::block_status::progress : nano::block_status::fork; // Is the previous block the account's head block? (Ambigious)
-						if (result == nano::block_status::progress)
-						{
-							result = block_a.hashables.representative == info.representative ? nano::block_status::progress : nano::block_status::representative_mismatch;
-						}
-					}
-				}
-				else
-				{
-					result = block_a.hashables.representative.is_zero () ? nano::block_status::progress : nano::block_status::representative_mismatch;
-					// Non-exisitng account should have pending entries
-					if (result == nano::block_status::progress)
-					{
-						bool pending_exists = ledger.store.pending.any (transaction, block_a.hashables.account);
-						result = pending_exists ? nano::block_status::progress : nano::block_status::gap_epoch_open_pending;
-					}
-				}
-				if (result == nano::block_status::progress)
-				{
-					auto epoch = ledger.constants.epochs.epoch (block_a.hashables.link);
-					// Must be an epoch for an unopened account or the epoch upgrade must be sequential
-					auto is_valid_epoch_upgrade = account_error ? static_cast<std::underlying_type_t<nano::epoch>> (epoch) > 0 : nano::epochs::is_sequential (info.epoch (), epoch);
-					result = is_valid_epoch_upgrade ? nano::block_status::progress : nano::block_status::block_position;
-					if (result == nano::block_status::progress)
-					{
-						result = block_a.hashables.balance == info.balance ? nano::block_status::progress : nano::block_status::balance_mismatch;
-						if (result == nano::block_status::progress)
-						{
-							nano::block_details block_details (epoch, false, false, true);
-							result = ledger.constants.work.difficulty (block_a) >= ledger.constants.work.threshold (block_a.work_version (), block_details) ? nano::block_status::progress : nano::block_status::insufficient_work; // Does this block have sufficient work? (Malformed)
-							if (result == nano::block_status::progress)
-							{
-								ledger.stats.inc (nano::stat::type::ledger, nano::stat::detail::epoch_block);
-								block_a.sideband_set (nano::block_sideband (block_a.hashables.account /* unused */, 0, 0 /* unused */, info.block_count + 1, nano::seconds_since_epoch (), block_details, nano::epoch::epoch_0 /* unused */));
-								ledger.store.block.put (transaction, hash, block_a);
-								nano::account_info new_info (hash, block_a.representative (), info.open_block.is_zero () ? hash : info.open_block, info.balance, nano::seconds_since_epoch (), info.block_count + 1, epoch);
-								ledger.update_account (transaction, block_a.hashables.account, info, new_info);
-								if (!ledger.store.frontier.get (transaction, info.head).is_zero ())
-								{
-									ledger.store.frontier.del (transaction, info.head);
-								}
-							}
-						}
-					}
-				}
-			}
-		}
-	}
-}
-
-void ledger_processor::change_block (nano::change_block & block_a)
-{
-	auto hash (block_a.hash ());
-	auto existing (ledger.block_or_pruned_exists (transaction, hash));
-	result = existing ? nano::block_status::old : nano::block_status::progress; // Have we seen this block before? (Harmless)
-	if (result == nano::block_status::progress)
-	{
-		auto previous (ledger.store.block.get (transaction, block_a.hashables.previous));
-		result = previous != nullptr ? nano::block_status::progress : nano::block_status::gap_previous; // Have we seen the previous block already? (Harmless)
-		if (result == nano::block_status::progress)
-		{
-			result = block_a.valid_predecessor (*previous) ? nano::block_status::progress : nano::block_status::block_position;
-			if (result == nano::block_status::progress)
-			{
-				auto account (ledger.store.frontier.get (transaction, block_a.hashables.previous));
-				result = account.is_zero () ? nano::block_status::fork : nano::block_status::progress;
-				if (result == nano::block_status::progress)
-				{
-					auto info = ledger.account_info (transaction, account);
-					debug_assert (info);
-					debug_assert (info->head == block_a.hashables.previous);
-					result = validate_message (account, hash, block_a.signature) ? nano::block_status::bad_signature : nano::block_status::progress; // Is this block signed correctly (Malformed)
-					if (result == nano::block_status::progress)
-					{
-						nano::block_details block_details (nano::epoch::epoch_0, false /* unused */, false /* unused */, false /* unused */);
-						result = ledger.constants.work.difficulty (block_a) >= ledger.constants.work.threshold (block_a.work_version (), block_details) ? nano::block_status::progress : nano::block_status::insufficient_work; // Does this block have sufficient work? (Malformed)
-						if (result == nano::block_status::progress)
-						{
-							debug_assert (!validate_message (account, hash, block_a.signature));
-							block_a.sideband_set (nano::block_sideband (account, 0, info->balance, info->block_count + 1, nano::seconds_since_epoch (), block_details, nano::epoch::epoch_0 /* unused */));
-							ledger.store.block.put (transaction, hash, block_a);
-							auto balance = ledger.balance (*previous);
-							ledger.cache.rep_weights.representation_add_dual (block_a.representative (), balance, info->representative, 0 - balance);
-							nano::account_info new_info (hash, block_a.representative (), info->open_block, info->balance, nano::seconds_since_epoch (), info->block_count + 1, nano::epoch::epoch_0);
-							ledger.update_account (transaction, account, *info, new_info);
-							ledger.store.frontier.del (transaction, block_a.hashables.previous);
-							ledger.store.frontier.put (transaction, hash, account);
-							ledger.stats.inc (nano::stat::type::ledger, nano::stat::detail::change);
-						}
-					}
-				}
-			}
-		}
-	}
-}
-
-void ledger_processor::send_block (nano::send_block & block_a)
-{
-	auto hash (block_a.hash ());
-	auto existing (ledger.block_or_pruned_exists (transaction, hash));
-	result = existing ? nano::block_status::old : nano::block_status::progress; // Have we seen this block before? (Harmless)
-	if (result == nano::block_status::progress)
-	{
-		auto previous (ledger.store.block.get (transaction, block_a.hashables.previous));
-		result = previous != nullptr ? nano::block_status::progress : nano::block_status::gap_previous; // Have we seen the previous block already? (Harmless)
-		if (result == nano::block_status::progress)
-		{
-			result = block_a.valid_predecessor (*previous) ? nano::block_status::progress : nano::block_status::block_position;
-			if (result == nano::block_status::progress)
-			{
-				auto account (ledger.store.frontier.get (transaction, block_a.hashables.previous));
-				result = account.is_zero () ? nano::block_status::fork : nano::block_status::progress;
-				if (result == nano::block_status::progress)
-				{
-					result = validate_message (account, hash, block_a.signature) ? nano::block_status::bad_signature : nano::block_status::progress; // Is this block signed correctly (Malformed)
-					if (result == nano::block_status::progress)
-					{
-						nano::block_details block_details (nano::epoch::epoch_0, false /* unused */, false /* unused */, false /* unused */);
-						result = ledger.constants.work.difficulty (block_a) >= ledger.constants.work.threshold (block_a.work_version (), block_details) ? nano::block_status::progress : nano::block_status::insufficient_work; // Does this block have sufficient work? (Malformed)
-						if (result == nano::block_status::progress)
-						{
-							debug_assert (!validate_message (account, hash, block_a.signature));
-							auto info = ledger.account_info (transaction, account);
-							debug_assert (info);
-							debug_assert (info->head == block_a.hashables.previous);
-							result = info->balance.number () >= block_a.hashables.balance.number () ? nano::block_status::progress : nano::block_status::negative_spend; // Is this trying to spend a negative amount (Malicious)
-							if (result == nano::block_status::progress)
-							{
-								auto amount (info->balance.number () - block_a.hashables.balance.number ());
-								ledger.cache.rep_weights.representation_add (info->representative, 0 - amount);
-								block_a.sideband_set (nano::block_sideband (account, 0, block_a.hashables.balance /* unused */, info->block_count + 1, nano::seconds_since_epoch (), block_details, nano::epoch::epoch_0 /* unused */));
-								ledger.store.block.put (transaction, hash, block_a);
-								nano::account_info new_info (hash, info->representative, info->open_block, block_a.hashables.balance, nano::seconds_since_epoch (), info->block_count + 1, nano::epoch::epoch_0);
-								ledger.update_account (transaction, account, *info, new_info);
-								ledger.store.pending.put (transaction, nano::pending_key (block_a.hashables.destination, hash), { account, amount, nano::epoch::epoch_0 });
-								ledger.store.frontier.del (transaction, block_a.hashables.previous);
-								ledger.store.frontier.put (transaction, hash, account);
-								ledger.stats.inc (nano::stat::type::ledger, nano::stat::detail::send);
-							}
-						}
-					}
-				}
-			}
-		}
-	}
-}
-
-void ledger_processor::receive_block (nano::receive_block & block_a)
-{
-	auto hash (block_a.hash ());
-	auto existing (ledger.block_or_pruned_exists (transaction, hash));
-	result = existing ? nano::block_status::old : nano::block_status::progress; // Have we seen this block already?  (Harmless)
-	if (result == nano::block_status::progress)
-	{
-		auto previous (ledger.store.block.get (transaction, block_a.hashables.previous));
-		result = previous != nullptr ? nano::block_status::progress : nano::block_status::gap_previous;
-		if (result == nano::block_status::progress)
-		{
-			result = block_a.valid_predecessor (*previous) ? nano::block_status::progress : nano::block_status::block_position;
-			if (result == nano::block_status::progress)
-			{
-				auto account (ledger.store.frontier.get (transaction, block_a.hashables.previous));
-				result = account.is_zero () ? nano::block_status::gap_previous : nano::block_status::progress; // Have we seen the previous block? No entries for account at all (Harmless)
-				if (result == nano::block_status::progress)
-				{
-					result = validate_message (account, hash, block_a.signature) ? nano::block_status::bad_signature : nano::block_status::progress; // Is the signature valid (Malformed)
-					if (result == nano::block_status::progress)
-					{
-						debug_assert (!validate_message (account, hash, block_a.signature));
-						result = ledger.block_or_pruned_exists (transaction, block_a.hashables.source) ? nano::block_status::progress : nano::block_status::gap_source; // Have we seen the source block already? (Harmless)
-						if (result == nano::block_status::progress)
-						{
-							auto info = ledger.account_info (transaction, account);
-							debug_assert (info);
-							result = info->head == block_a.hashables.previous ? nano::block_status::progress : nano::block_status::gap_previous; // Block doesn't immediately follow latest block (Harmless)
-							if (result == nano::block_status::progress)
-							{
-								nano::pending_key key (account, block_a.hashables.source);
-								nano::pending_info pending;
-								result = ledger.store.pending.get (transaction, key, pending) ? nano::block_status::unreceivable : nano::block_status::progress; // Has this source already been received (Malformed)
-								if (result == nano::block_status::progress)
-								{
-									result = pending.epoch == nano::epoch::epoch_0 ? nano::block_status::progress : nano::block_status::unreceivable; // Are we receiving a state-only send? (Malformed)
-									if (result == nano::block_status::progress)
-									{
-										nano::block_details block_details (nano::epoch::epoch_0, false /* unused */, false /* unused */, false /* unused */);
-										result = ledger.constants.work.difficulty (block_a) >= ledger.constants.work.threshold (block_a.work_version (), block_details) ? nano::block_status::progress : nano::block_status::insufficient_work; // Does this block have sufficient work? (Malformed)
-										if (result == nano::block_status::progress)
-										{
-											auto new_balance (info->balance.number () + pending.amount.number ());
-#ifdef NDEBUG
-											if (ledger.store.block.exists (transaction, block_a.hashables.source))
-											{
-												auto info = ledger.account_info (transaction, pending.source);
-												debug_assert (info);
-											}
-#endif
-											ledger.store.pending.del (transaction, key);
-											block_a.sideband_set (nano::block_sideband (account, 0, new_balance, info->block_count + 1, nano::seconds_since_epoch (), block_details, nano::epoch::epoch_0 /* unused */));
-											ledger.store.block.put (transaction, hash, block_a);
-											nano::account_info new_info (hash, info->representative, info->open_block, new_balance, nano::seconds_since_epoch (), info->block_count + 1, nano::epoch::epoch_0);
-											ledger.update_account (transaction, account, *info, new_info);
-											ledger.cache.rep_weights.representation_add (info->representative, pending.amount.number ());
-											ledger.store.frontier.del (transaction, block_a.hashables.previous);
-											ledger.store.frontier.put (transaction, hash, account);
-											ledger.stats.inc (nano::stat::type::ledger, nano::stat::detail::receive);
-										}
-									}
-								}
-							}
-						}
-					}
-				}
-				else
-				{
-					result = ledger.store.block.exists (transaction, block_a.hashables.previous) ? nano::block_status::fork : nano::block_status::gap_previous; // If we have the block but it's not the latest we have a signed fork (Malicious)
-				}
-			}
-		}
-	}
-}
-
-void ledger_processor::open_block (nano::open_block & block_a)
-{
-	auto hash (block_a.hash ());
-	auto existing (ledger.block_or_pruned_exists (transaction, hash));
-	result = existing ? nano::block_status::old : nano::block_status::progress; // Have we seen this block already? (Harmless)
-	if (result == nano::block_status::progress)
-	{
-		result = validate_message (block_a.hashables.account, hash, block_a.signature) ? nano::block_status::bad_signature : nano::block_status::progress; // Is the signature valid (Malformed)
-		if (result == nano::block_status::progress)
-		{
-			debug_assert (!validate_message (block_a.hashables.account, hash, block_a.signature));
-			result = ledger.block_or_pruned_exists (transaction, block_a.hashables.source) ? nano::block_status::progress : nano::block_status::gap_source; // Have we seen the source block? (Harmless)
-			if (result == nano::block_status::progress)
-			{
-				nano::account_info info;
-				result = ledger.store.account.get (transaction, block_a.hashables.account, info) ? nano::block_status::progress : nano::block_status::fork; // Has this account already been opened? (Malicious)
-				if (result == nano::block_status::progress)
-				{
-					nano::pending_key key (block_a.hashables.account, block_a.hashables.source);
-					nano::pending_info pending;
-					result = ledger.store.pending.get (transaction, key, pending) ? nano::block_status::unreceivable : nano::block_status::progress; // Has this source already been received (Malformed)
-					if (result == nano::block_status::progress)
-					{
-						result = block_a.hashables.account == ledger.constants.burn_account ? nano::block_status::opened_burn_account : nano::block_status::progress; // Is it burning 0 account? (Malicious)
-						if (result == nano::block_status::progress)
-						{
-							result = pending.epoch == nano::epoch::epoch_0 ? nano::block_status::progress : nano::block_status::unreceivable; // Are we receiving a state-only send? (Malformed)
-							if (result == nano::block_status::progress)
-							{
-								nano::block_details block_details (nano::epoch::epoch_0, false /* unused */, false /* unused */, false /* unused */);
-								result = ledger.constants.work.difficulty (block_a) >= ledger.constants.work.threshold (block_a.work_version (), block_details) ? nano::block_status::progress : nano::block_status::insufficient_work; // Does this block have sufficient work? (Malformed)
-								if (result == nano::block_status::progress)
-								{
-#ifdef NDEBUG
-									if (ledger.store.block.exists (transaction, block_a.hashables.source))
-									{
-										nano::account_info source_info;
-										[[maybe_unused]] auto error (ledger.store.account.get (transaction, pending.source, source_info));
-										debug_assert (!error);
-									}
-#endif
-									ledger.store.pending.del (transaction, key);
-									block_a.sideband_set (nano::block_sideband (block_a.hashables.account, 0, pending.amount, 1, nano::seconds_since_epoch (), block_details, nano::epoch::epoch_0 /* unused */));
-									ledger.store.block.put (transaction, hash, block_a);
-									nano::account_info new_info (hash, block_a.representative (), hash, pending.amount.number (), nano::seconds_since_epoch (), 1, nano::epoch::epoch_0);
-									ledger.update_account (transaction, block_a.hashables.account, info, new_info);
-									ledger.cache.rep_weights.representation_add (block_a.representative (), pending.amount.number ());
-									ledger.store.frontier.put (transaction, hash, block_a.hashables.account);
-									ledger.stats.inc (nano::stat::type::ledger, nano::stat::detail::open);
-								}
-							}
-						}
-					}
-				}
-			}
-		}
-	}
-}
-
-ledger_processor::ledger_processor (nano::ledger & ledger_a, nano::store::write_transaction const & transaction_a) :
-	ledger (ledger_a),
-	transaction (transaction_a)
-{
-}
-
-/**
- * Determine the representative for this block
- */
-class representative_visitor final : public nano::block_visitor
-{
-public:
-	representative_visitor (nano::store::transaction const & transaction_a, nano::ledger & ledger);
-	~representative_visitor () = default;
-	void compute (nano::block_hash const & hash_a);
-	void send_block (nano::send_block const & block_a) override;
-	void receive_block (nano::receive_block const & block_a) override;
-	void open_block (nano::open_block const & block_a) override;
-	void change_block (nano::change_block const & block_a) override;
-	void state_block (nano::state_block const & block_a) override;
-	nano::store::transaction const & transaction;
-	nano::ledger & ledger;
-	nano::block_hash current;
-	nano::block_hash result;
-};
-
-representative_visitor::representative_visitor (nano::store::transaction const & transaction_a, nano::ledger & ledger) :
-	transaction{ transaction_a },
-	ledger{ ledger },
-	result{ 0 }
-{
-}
-
-void representative_visitor::compute (nano::block_hash const & hash_a)
-{
-	current = hash_a;
-	while (result.is_zero ())
-	{
-		auto block_l = ledger.block (transaction, current);
-		debug_assert (block_l != nullptr);
-		block_l->visit (*this);
-	}
-}
-
-void representative_visitor::send_block (nano::send_block const & block_a)
-{
-	current = block_a.previous ();
-}
-
-void representative_visitor::receive_block (nano::receive_block const & block_a)
-{
-	current = block_a.previous ();
-}
-
-void representative_visitor::open_block (nano::open_block const & block_a)
-{
-	result = block_a.hash ();
-}
-
-void representative_visitor::change_block (nano::change_block const & block_a)
-{
-	result = block_a.hash ();
-}
-
-void representative_visitor::state_block (nano::state_block const & block_a)
-{
-	result = block_a.hash ();
-}
-} // namespace
->>>>>>> a7cab750
 
 nano::ledger::ledger (nano::store::component & store_a, nano::stats & stat_a, nano::ledger_constants & constants, nano::generate_cache const & generate_cache_a) :
 	constants{ constants },
@@ -932,14 +201,6 @@
 	return rollback (transaction_a, block_a, rollback_list);
 }
 
-<<<<<<< HEAD
-nano::account nano::ledger::account (nano::block const & block)
-{
-	return block.account ().value_or (block.sideband ().account ());
-}
-
-=======
->>>>>>> a7cab750
 std::optional<nano::account> nano::ledger::account (store::transaction const & transaction, nano::block_hash const & hash) const
 {
 	nano::account result;
@@ -952,10 +213,6 @@
 	{
 		return std::nullopt;
 	}
-<<<<<<< HEAD
-=======
-	return block_l->account ();
->>>>>>> a7cab750
 }
 
 std::optional<nano::account_info> nano::ledger::account_info (store::transaction const & transaction, nano::account const & account) const
@@ -1057,23 +314,7 @@
 
 bool nano::ledger::block_confirmed (store::transaction const & transaction_a, nano::block_hash const & hash_a) const
 {
-<<<<<<< HEAD
 	return rsnano::rsn_ledger_block_confirmed (handle, transaction_a.get_rust_handle (), hash_a.bytes.data ());
-=======
-	if (store.pruned.exists (transaction_a, hash_a))
-	{
-		return true;
-	}
-	auto block_l = block (transaction_a, hash_a);
-	if (block_l)
-	{
-		nano::confirmation_height_info confirmation_height_info;
-		store.confirmation_height.get (transaction_a, block_l->account (), confirmation_height_info);
-		auto confirmed (confirmation_height_info.height >= block_l->sideband ().height);
-		return confirmed;
-	}
-	return false;
->>>>>>> a7cab750
 }
 
 uint64_t nano::ledger::pruning_action (store::write_transaction & transaction_a, nano::block_hash const & hash_a, uint64_t const batch_size_a)
@@ -1116,16 +357,10 @@
 	rsnano::rsn_ledger_enable_pruning (handle);
 }
 
-<<<<<<< HEAD
 bool nano::ledger::pruning_enabled () const
 {
 	return rsnano::rsn_ledger_pruning_enabled (handle);
 }
-=======
-		auto account = random_block->account ();
-		nano::account_info account_info;
-		error |= rocksdb_store->account.get (rocksdb_transaction, account, account_info);
->>>>>>> a7cab750
 
 std::unordered_map<nano::account, nano::uint128_t> nano::ledger::get_bootstrap_weights () const
 {
