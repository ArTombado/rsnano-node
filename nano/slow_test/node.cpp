#include <nano/crypto_lib/random_pool.hpp>
#include <nano/lib/threading.hpp>
#include <nano/node/election.hpp>
#include <nano/node/transport/inproc.hpp>
#include <nano/node/transport/udp.hpp>
#include <nano/node/unchecked_map.hpp>
#include <nano/test_common/network.hpp>
#include <nano/test_common/system.hpp>
#include <nano/test_common/testutil.hpp>

#include <gtest/gtest.h>

#include <boost/format.hpp>
#include <boost/unordered_set.hpp>

#include <numeric>
#include <random>

using namespace std::chrono_literals;

/**
 * function to count the block in the pruned store one by one
 * we manually count the blocks one by one because the rocksdb count feature is not accurate
 */
size_t manually_count_pruned_blocks (nano::store & store)
{
	size_t count = 0;
	auto transaction = store.tx_begin_read ();
	auto i = store.pruned.begin (transaction);
	for (; i != store.pruned.end (); ++i)
	{
		++count;
	}
	return count;
}

TEST (system, generate_mass_activity)
{
	nano::system system;
	nano::node_config node_config (nano::get_available_port (), system.logging);
	node_config.enable_voting = false; // Prevent blocks cementing
	auto node = system.add_node (node_config);
	system.wallet (0)->insert_adhoc (nano::dev::genesis_key.prv);
	uint32_t count (20);
	system.generate_mass_activity (count, *system.nodes[0]);
	auto transaction (system.nodes[0]->store.tx_begin_read ());
	for (auto i (system.nodes[0]->store.account.begin (transaction)), n (system.nodes[0]->store.account.end ()); i != n; ++i)
	{
	}
}

TEST (system, generate_mass_activity_long)
{
	nano::system system;
	nano::node_config node_config (nano::get_available_port (), system.logging);
	node_config.enable_voting = false; // Prevent blocks cementing
	auto node = system.add_node (node_config);
	nano::thread_runner runner (system.io_ctx, system.nodes[0]->config.io_threads);
	system.wallet (0)->insert_adhoc (nano::dev::genesis_key.prv);
	uint32_t count (1000000);
	auto count_env_var = std::getenv ("SLOW_TEST_SYSTEM_GENERATE_MASS_ACTIVITY_LONG_COUNT");
	if (count_env_var)
	{
		count = boost::lexical_cast<uint32_t> (count_env_var);
		std::cout << "count override due to env variable set, count=" << count << std::endl;
	}
	system.generate_mass_activity (count, *system.nodes[0]);
	auto transaction (system.nodes[0]->store.tx_begin_read ());
	for (auto i (system.nodes[0]->store.account.begin (transaction)), n (system.nodes[0]->store.account.end ()); i != n; ++i)
	{
	}
	system.stop ();
	runner.join ();
}

TEST (system, receive_while_synchronizing)
{
	std::vector<boost::thread> threads;
	{
		nano::system system;
		nano::node_config node_config (nano::get_available_port (), system.logging);
		node_config.enable_voting = false; // Prevent blocks cementing
		auto node = system.add_node (node_config);
		nano::thread_runner runner (system.io_ctx, system.nodes[0]->config.io_threads);
		system.wallet (0)->insert_adhoc (nano::dev::genesis_key.prv);
		uint32_t count (1000);
		system.generate_mass_activity (count, *system.nodes[0]);
		nano::keypair key;
		auto node1 (std::make_shared<nano::node> (system.io_ctx, nano::get_available_port (), nano::unique_path (), system.logging, system.work));
		ASSERT_FALSE (node1->init_error ());
		auto wallet (node1->wallets.create (1));
		wallet->insert_adhoc (nano::dev::genesis_key.prv); // For voting
		ASSERT_EQ (key.pub, wallet->insert_adhoc (key.prv));
		node1->start ();
		system.nodes.push_back (node1);
		ASSERT_NE (nullptr, nano::establish_tcp (system, *node1, node->network.endpoint ()));
		node1->workers->add_timed_task (std::chrono::steady_clock::now () + std::chrono::milliseconds (200), ([&system, &key] () {
			auto hash (system.wallet (0)->send_sync (nano::dev::genesis_key.pub, key.pub, system.nodes[0]->config.receive_minimum.number ()));
			auto transaction (system.nodes[0]->store.tx_begin_read ());
			auto block (system.nodes[0]->store.block.get (transaction, hash));
			std::string block_text;
			block->serialize_json (block_text);
		}));
		ASSERT_TIMELY (10s, !node1->balance (key.pub).is_zero ());
		node1->stop ();
		system.stop ();
		runner.join ();
	}
	for (auto i (threads.begin ()), n (threads.end ()); i != n; ++i)
	{
		i->join ();
	}
}

TEST (ledger, deep_account_compute)
{
	nano::logger_mt logger;
	auto store = nano::make_store (logger, nano::unique_path (), nano::dev::constants);
	ASSERT_FALSE (store->init_error ());
	nano::stat stats;
	nano::ledger ledger (*store, stats, nano::dev::constants);
	auto transaction (store->tx_begin_write ());
	store->initialize (transaction, ledger.cache, ledger.constants);
	nano::work_pool pool{ nano::dev::network_params.network, std::numeric_limits<unsigned>::max () };
	nano::keypair key;
	auto balance (nano::dev::constants.genesis_amount - 1);
	nano::block_builder builder;
	auto send = builder
				.send ()
				.previous (nano::dev::genesis->hash ())
				.destination (key.pub)
				.balance (balance)
				.sign (nano::dev::genesis_key.prv, nano::dev::genesis_key.pub)
				.work (*pool.generate (nano::dev::genesis->hash ()))
				.build ();
	ASSERT_EQ (nano::process_result::progress, ledger.process (transaction, *send).code);
	auto open = builder
				.open ()
				.source (send->hash ())
				.representative (nano::dev::genesis_key.pub)
				.account (key.pub)
				.sign (key.prv, key.pub)
				.work (*pool.generate (key.pub))
				.build ();
	ASSERT_EQ (nano::process_result::progress, ledger.process (transaction, *open).code);
	auto sprevious (send->hash ());
	auto rprevious (open->hash ());
	for (auto i (0), n (100000); i != n; ++i)
	{
		balance -= 1;
		auto send = builder
					.send ()
					.previous (sprevious)
					.destination (key.pub)
					.balance (balance)
					.sign (nano::dev::genesis_key.prv, nano::dev::genesis_key.pub)
					.work (*pool.generate (sprevious))
					.build ();
		ASSERT_EQ (nano::process_result::progress, ledger.process (transaction, *send).code);
		sprevious = send->hash ();
		auto receive = builder
					   .receive ()
					   .previous (rprevious)
					   .source (send->hash ())
					   .sign (key.prv, key.pub)
					   .work (*pool.generate (rprevious))
					   .build ();
		ASSERT_EQ (nano::process_result::progress, ledger.process (transaction, *receive).code);
		rprevious = receive->hash ();
		if (i % 100 == 0)
		{
			std::cerr << i << ' ';
		}
		ledger.account (transaction, sprevious);
		ledger.balance (transaction, rprevious);
	}
}

/*
 * This test case creates a node and a wallet primed with the genesis account credentials.
 * Then it spawns 'num_of_threads' threads, each doing 'num_of_sends' async sends
 * of 1000 raw each time. The test is considered a success, if the balance of the genesis account
 * reduces by 'num_of_threads * num_of_sends * 1000'.
 */
TEST (wallet, multithreaded_send_async)
{
	std::vector<boost::thread> threads;
	{
		nano::system system (1);
		nano::keypair key;
		auto wallet_l (system.wallet (0));
		wallet_l->insert_adhoc (nano::dev::genesis_key.prv);
		wallet_l->insert_adhoc (key.prv);
		int num_of_threads = 20;
		int num_of_sends = 1000;
		for (auto i (0); i < num_of_threads; ++i)
		{
			threads.push_back (boost::thread ([wallet_l, &key, num_of_threads, num_of_sends] () {
				for (auto i (0); i < num_of_sends; ++i)
				{
					wallet_l->send_async (nano::dev::genesis_key.pub, key.pub, 1000, [] (std::shared_ptr<nano::block> const & block_a) {
						ASSERT_FALSE (block_a == nullptr);
						ASSERT_FALSE (block_a->hash ().is_zero ());
					});
				}
			}));
		}
		ASSERT_TIMELY (1000s, system.nodes[0]->balance (nano::dev::genesis_key.pub) == (nano::dev::constants.genesis_amount - num_of_threads * num_of_sends * 1000));
	}
	for (auto i (threads.begin ()), n (threads.end ()); i != n; ++i)
	{
		i->join ();
	}
}

TEST (store, load)
{
	nano::system system (1);
	std::vector<boost::thread> threads;
	for (auto i (0); i < 100; ++i)
	{
		threads.push_back (boost::thread ([&system] () {
			for (auto i (0); i != 1000; ++i)
			{
				auto transaction (system.nodes[0]->store.tx_begin_write ());
				for (auto j (0); j != 10; ++j)
				{
					nano::account account;
					nano::random_pool::generate_block (account.bytes.data (), account.bytes.size ());
					system.nodes[0]->store.confirmation_height.put (transaction, account, { 0, nano::block_hash (0) });
					system.nodes[0]->store.account.put (transaction, account, nano::account_info ());
				}
			}
		}));
	}
	for (auto & i : threads)
	{
		i.join ();
	}
}

TEST (node, fork_storm)
{
	// WIP against issue #3709
	// This should be set large enough to trigger a test failure, but not so large that
	// simply allocating nodes in a reasonably normal test environment fails. (64 is overkill)
	// On a 12-core/16GB linux server, the failure triggers often with 11 nodes, and almost
	// always with higher values.
	static const auto node_count (23);

	nano::node_flags flags;
	flags.disable_max_peers_per_ip = true;
	nano::system system (node_count, nano::transport::transport_type::tcp, flags);
	system.wallet (0)->insert_adhoc (nano::dev::genesis_key.prv);
	auto previous (system.nodes[0]->latest (nano::dev::genesis_key.pub));
	auto balance (system.nodes[0]->balance (nano::dev::genesis_key.pub));
	ASSERT_FALSE (previous.is_zero ());
	nano::block_builder builder;
	for (auto node_j : system.nodes)
	{
		balance -= 1;
		nano::keypair key;
		auto send = builder
					.send ()
					.previous (previous)
					.destination (key.pub)
					.balance (balance)
					.sign (nano::dev::genesis_key.prv, nano::dev::genesis_key.pub)
					.work (0)
					.build ();
		node_j->work_generate_blocking (*send);
		previous = send->hash ();
		for (auto node_i : system.nodes)
		{
			auto send_result (node_i->process (*send));
			ASSERT_EQ (nano::process_result::progress, send_result.code);
			nano::keypair rep;
			auto open = builder
						.open ()
						.source (previous)
						.representative (rep.pub)
						.account (key.pub)
						.sign (key.prv, key.pub)
						.work (0)
						.build_shared ();
			node_i->work_generate_blocking (*open);
			auto open_result (node_i->process (*open));
			ASSERT_EQ (nano::process_result::progress, open_result.code);
			auto transaction (node_i->store.tx_begin_read ());
			node_i->network.flood_block (open);
		}
	}
	auto again (true);

	int iteration (0);

	// Stall detection (if there is no progress, the test will hang indefinitely)
	auto old_empty (0);
	auto old_single (0);
	auto stall_count (0);

	while (again)
	{
		auto empty = 0;
		auto single = 0;
		std::for_each (system.nodes.begin (), system.nodes.end (), [&] (std::shared_ptr<nano::node> const & node_a) {
			if (node_a->active.empty ())
			{
				++empty;
			}
			else
			{
				nano::unique_lock<nano::mutex> lock (node_a->active.mutex);
				auto election = node_a->active.roots.begin ()->election;
				lock.unlock ();
				if (election->votes ().size () == 1)
				{
					++single;
				}
			}
		});
		ASSERT_NO_ERROR (system.poll ());

		// If no progress is happening after a lot of iterations
		// this test has uncovered something broken or made some
		// bad assumptions.
		if (old_empty == empty && old_single == single)
		{
			static const auto stall_tolerance (100000);
			++stall_count;
			ASSERT_LE (stall_count, stall_tolerance) << "Stall deteceted. These values were both expected to eventually reach 0 but have remained unchanged for " << stall_tolerance << " iterations. Empty: " << empty << " single: " << single << std::endl;
		}
		else
		{
			stall_count = 0;
			old_empty = empty;
			old_single = single;
		}

		again = (empty != 0) || (single != 0);

		++iteration;
	}
	ASSERT_TRUE (true);
}

namespace
{
size_t heard_count (std::vector<uint8_t> const & nodes)
{
	auto result (0);
	for (auto i (nodes.begin ()), n (nodes.end ()); i != n; ++i)
	{
		switch (*i)
		{
			case 0:
				break;
			case 1:
				++result;
				break;
			case 2:
				++result;
				break;
		}
	}
	return result;
}
}

TEST (broadcast, world_broadcast_simulate)
{
	auto node_count (10000);
	// 0 = starting state
	// 1 = heard transaction
	// 2 = repeated transaction
	std::vector<uint8_t> nodes;
	nodes.resize (node_count, 0);
	nodes[0] = 1;
	auto any_changed (true);
	auto message_count (0);
	while (any_changed)
	{
		any_changed = false;
		for (auto i (nodes.begin ()), n (nodes.end ()); i != n; ++i)
		{
			switch (*i)
			{
				case 0:
					break;
				case 1:
					for (auto j (nodes.begin ()), m (nodes.end ()); j != m; ++j)
					{
						++message_count;
						switch (*j)
						{
							case 0:
								*j = 1;
								any_changed = true;
								break;
							case 1:
								break;
							case 2:
								break;
						}
					}
					*i = 2;
					any_changed = true;
					break;
				case 2:
					break;
				default:
					ASSERT_FALSE (true);
					break;
			}
		}
	}
	auto count (heard_count (nodes));
	(void)count;
}

TEST (broadcast, sqrt_broadcast_simulate)
{
	auto node_count (10000);
	auto broadcast_count (std::ceil (std::sqrt (node_count)));
	// 0 = starting state
	// 1 = heard transaction
	// 2 = repeated transaction
	std::vector<uint8_t> nodes;
	nodes.resize (node_count, 0);
	nodes[0] = 1;
	auto any_changed (true);
	uint64_t message_count (0);
	while (any_changed)
	{
		any_changed = false;
		for (auto i (nodes.begin ()), n (nodes.end ()); i != n; ++i)
		{
			switch (*i)
			{
				case 0:
					break;
				case 1:
					for (auto j (0); j != broadcast_count; ++j)
					{
						++message_count;
						auto entry (nano::random_pool::generate_word32 (0, node_count - 1));
						switch (nodes[entry])
						{
							case 0:
								nodes[entry] = 1;
								any_changed = true;
								break;
							case 1:
								break;
							case 2:
								break;
						}
					}
					*i = 2;
					any_changed = true;
					break;
				case 2:
					break;
				default:
					ASSERT_FALSE (true);
					break;
			}
		}
	}
	auto count (heard_count (nodes));
	(void)count;
}

TEST (peer_container, random_set)
{
	nano::system system (1);
	auto old (std::chrono::steady_clock::now ());
	auto current (std::chrono::steady_clock::now ());
	for (auto i (0); i < 10000; ++i)
	{
		auto list (system.nodes[0]->network.random_set (15));
	}
	auto end (std::chrono::steady_clock::now ());
	(void)end;
	auto old_ms (std::chrono::duration_cast<std::chrono::milliseconds> (current - old));
	(void)old_ms;
	auto new_ms (std::chrono::duration_cast<std::chrono::milliseconds> (end - current));
	(void)new_ms;
}

// Can take up to 2 hours
TEST (store, unchecked_load)
{
	nano::system system{ 1 };
	auto & node = *system.nodes[0];
	nano::block_builder builder;
	std::shared_ptr<nano::block> block = builder
										 .send ()
										 .previous (0)
										 .destination (0)
										 .balance (0)
										 .sign (nano::dev::genesis_key.prv, nano::dev::genesis_key.pub)
										 .work (0)
										 .build_shared ();
	constexpr auto num_unchecked = 1'000'000;
	for (auto i (0); i < num_unchecked; ++i)
	{
		node.unchecked.put (i, block);
	}
	// Waits for all the blocks to get saved in the database
	ASSERT_TIMELY (8000s, num_unchecked == node.unchecked.count (node.store.tx_begin_read ()));
}

TEST (store, vote_load)
{
	nano::system system (1);
	auto & node (*system.nodes[0]);
	for (auto i (0); i < 1000000; ++i)
	{
		auto vote (std::make_shared<nano::vote> (nano::dev::genesis_key.pub, nano::dev::genesis_key.prv, i, 0, std::vector<nano::block_hash>{ i }));
		node.vote_processor.vote (vote, std::make_shared<nano::transport::inproc::channel> (node, node));
	}
}

/**
 * This test does the following:
 *   Creates a persistent database in the file system
 *   Adds 2 million random blocks to the database in chunks of 20 blocks per database transaction
 *   It then deletes half the blocks, soon after adding them
 *   Then it closes the database, reopens the database and checks that it still has the expected amount of blocks
 */
TEST (store, pruned_load)
{
	nano::logger_mt logger;
	auto path (nano::unique_path ());
	constexpr auto num_pruned = 2000000;
	auto const expected_result = num_pruned / 2;
	constexpr auto batch_size = 20;
	boost::unordered_set<nano::block_hash> hashes;
	{
		auto store = nano::make_store (logger, path, nano::dev::constants);
		ASSERT_FALSE (store->init_error ());
		for (auto i (0); i < num_pruned / batch_size; ++i)
		{
			{
				// write a batch of random blocks to the pruned store
				auto transaction (store->tx_begin_write ());
				for (auto k (0); k < batch_size; ++k)
				{
					nano::block_hash random_hash;
					nano::random_pool::generate_block (random_hash.bytes.data (), random_hash.bytes.size ());
					store->pruned.put (transaction, random_hash);
					hashes.insert (random_hash);
				}
			}
			{
				// delete half of the blocks created above
				auto transaction (store->tx_begin_write ());
				for (auto k (0); !hashes.empty () && k < batch_size / 2; ++k)
				{
					auto hash (hashes.begin ());
					store->pruned.del (transaction, *hash);
					hashes.erase (hash);
				}
			}
		}
		ASSERT_EQ (expected_result, manually_count_pruned_blocks (*store));
	}

	// Reinitialize store
	{
		auto store = nano::make_store (logger, path, nano::dev::constants);
		ASSERT_FALSE (store->init_error ());
		ASSERT_EQ (expected_result, manually_count_pruned_blocks (*store));
	}
}

TEST (wallets, rep_scan)
{
	nano::system system (1);
	auto & node (*system.nodes[0]);
	auto wallet (system.wallet (0));
	{
		auto transaction (node.wallets.tx_begin_write ());
		for (auto i (0); i < 10000; ++i)
		{
			wallet->deterministic_insert (transaction);
		}
	}
	auto begin (std::chrono::steady_clock::now ());
	node.wallets.foreach_representative ([] (nano::public_key const & pub_a, nano::raw_key const & prv_a) {
	});
	ASSERT_LT (std::chrono::steady_clock::now () - begin, std::chrono::milliseconds (5));
}

TEST (node, mass_vote_by_hash)
{
	nano::system system (1);
	system.wallet (0)->insert_adhoc (nano::dev::genesis_key.prv);
	nano::block_hash previous (nano::dev::genesis->hash ());
	nano::keypair key;
	std::vector<std::shared_ptr<nano::state_block>> blocks;
	nano::block_builder builder;
	for (auto i (0); i < 10000; ++i)
	{
		auto block = builder
					 .state ()
					 .account (nano::dev::genesis_key.pub)
					 .previous (previous)
					 .representative (nano::dev::genesis_key.pub)
					 .balance (nano::dev::constants.genesis_amount - (i + 1) * nano::Gxrb_ratio)
					 .link (key.pub)
					 .sign (nano::dev::genesis_key.prv, nano::dev::genesis_key.pub)
					 .work (*system.work.generate (previous))
					 .build_shared ();
		previous = block->hash ();
		blocks.push_back (block);
	}
	for (auto i (blocks.begin ()), n (blocks.end ()); i != n; ++i)
	{
		system.nodes[0]->block_processor.add (*i);
	}
}

namespace nano
{
TEST (confirmation_height, many_accounts_single_confirmation)
{
	nano::system system;
	nano::node_config node_config (nano::get_available_port (), system.logging);
	node_config.online_weight_minimum = 100;
	node_config.frontiers_confirmation = nano::frontiers_confirmation_mode::disabled;
	auto node = system.add_node (node_config);
	system.wallet (0)->insert_adhoc (nano::dev::genesis_key.prv);

	// The number of frontiers should be more than the nano::confirmation_height::unbounded_cutoff to test the amount of blocks confirmed is correct.
	node->confirmation_height_processor.batch_write_size = 500;
	auto const num_accounts = nano::confirmation_height::unbounded_cutoff * 2 + 50;
	nano::keypair last_keypair = nano::dev::genesis_key;
	nano::block_builder builder;
	auto last_open_hash = node->latest (nano::dev::genesis_key.pub);
	{
		auto transaction = node->store.tx_begin_write ();
		for (auto i = num_accounts - 1; i > 0; --i)
		{
			nano::keypair key;
			system.wallet (0)->insert_adhoc (key.prv);

			auto send = builder
						.send ()
						.previous (last_open_hash)
						.destination (key.pub)
						.balance (node->online_reps.delta ())
						.sign (last_keypair.prv, last_keypair.pub)
						.work (*system.work.generate (last_open_hash))
						.build ();
			ASSERT_EQ (nano::process_result::progress, node->ledger.process (transaction, *send).code);
			auto open = builder
						.open ()
						.source (send->hash ())
						.representative (last_keypair.pub)
						.account (key.pub)
						.sign (key.prv, key.pub)
						.work (*system.work.generate (key.pub))
						.build ();
			ASSERT_EQ (nano::process_result::progress, node->ledger.process (transaction, *open).code);
			last_open_hash = open->hash ();
			last_keypair = key;
		}
	}

	// Call block confirm on the last open block which will confirm everything
	{
		auto block = node->block (last_open_hash);
		ASSERT_NE (nullptr, block);
		node->scheduler.manual (block);
		std::shared_ptr<nano::election> election;
		ASSERT_TIMELY (10s, (election = node->active.election (block->qualified_root ())) != nullptr);
		election->force_confirm ();
	}

	ASSERT_TIMELY (120s, node->ledger.block_confirmed (node->store.tx_begin_read (), last_open_hash));

	// All frontiers (except last) should have 2 blocks and both should be confirmed
	auto transaction = node->store.tx_begin_read ();
	for (auto i (node->store.account.begin (transaction)), n (node->store.account.end ()); i != n; ++i)
	{
		auto & account = i->first;
		auto & account_info = i->second;
		auto count = (account != last_keypair.pub) ? 2 : 1;
		nano::confirmation_height_info confirmation_height_info;
		ASSERT_FALSE (node->store.confirmation_height.get (transaction, account, confirmation_height_info));
		ASSERT_EQ (count, confirmation_height_info.height);
		ASSERT_EQ (count, account_info.block_count);
	}

	size_t cemented_count = 0;
	for (auto i (node->ledger.store.confirmation_height.begin (transaction)), n (node->ledger.store.confirmation_height.end ()); i != n; ++i)
	{
		cemented_count += i->second.height;
	}

	ASSERT_EQ (cemented_count, node->ledger.cache.cemented_count);
	ASSERT_EQ (node->ledger.stats.count (nano::stat::type::confirmation_height, nano::stat::detail::blocks_confirmed, nano::stat::dir::in), num_accounts * 2 - 2);
	ASSERT_EQ (node->ledger.stats.count (nano::stat::type::confirmation_height, nano::stat::detail::blocks_confirmed_bounded, nano::stat::dir::in), num_accounts * 2 - 2);
	ASSERT_EQ (node->ledger.stats.count (nano::stat::type::confirmation_height, nano::stat::detail::blocks_confirmed_unbounded, nano::stat::dir::in), 0);

	ASSERT_TIMELY (40s, (node->ledger.cache.cemented_count - 1) == node->stats.count (nano::stat::type::confirmation_observer, nano::stat::detail::all, nano::stat::dir::out));
	ASSERT_TIMELY (10s, node->active.election_winner_details_size () == 0);
}

TEST (confirmation_height, many_accounts_many_confirmations)
{
	nano::system system;
	nano::node_config node_config (nano::get_available_port (), system.logging);
	node_config.online_weight_minimum = 100;
	node_config.frontiers_confirmation = nano::frontiers_confirmation_mode::disabled;
	auto node = system.add_node (node_config);
	system.wallet (0)->insert_adhoc (nano::dev::genesis_key.prv);

	node->confirmation_height_processor.batch_write_size = 500;
	auto const num_accounts = nano::confirmation_height::unbounded_cutoff * 2 + 50;
	auto latest_genesis = node->latest (nano::dev::genesis_key.pub);
	nano::block_builder builder;
	std::vector<std::shared_ptr<nano::open_block>> open_blocks;
	{
		auto transaction = node->store.tx_begin_write ();
		for (auto i = num_accounts - 1; i > 0; --i)
		{
			nano::keypair key;
			system.wallet (0)->insert_adhoc (key.prv);

			auto send = builder
						.send ()
						.previous (latest_genesis)
						.destination (key.pub)
						.balance (node->online_reps.delta ())
						.sign (nano::dev::genesis_key.prv, nano::dev::genesis_key.pub)
						.work (*system.work.generate (latest_genesis))
						.build ();
			ASSERT_EQ (nano::process_result::progress, node->ledger.process (transaction, *send).code);
			auto open = builder
						.open ()
						.source (send->hash ())
						.representative (nano::dev::genesis_key.pub)
						.account (key.pub)
						.sign (key.prv, key.pub)
						.work (*system.work.generate (key.pub))
						.build_shared ();
			ASSERT_EQ (nano::process_result::progress, node->ledger.process (transaction, *open).code);
			open_blocks.push_back (std::move (open));
			latest_genesis = send->hash ();
		}
	}

	// Confirm all of the accounts
	for (auto & open_block : open_blocks)
	{
		node->scheduler.manual (open_block);
		std::shared_ptr<nano::election> election;
		ASSERT_TIMELY (10s, (election = node->active.election (open_block->qualified_root ())) != nullptr);
		election->force_confirm ();
	}

	auto const num_blocks_to_confirm = (num_accounts - 1) * 2;
	ASSERT_TIMELY (1500s, node->stats.count (nano::stat::type::confirmation_height, nano::stat::detail::blocks_confirmed, nano::stat::dir::in) == num_blocks_to_confirm);

	auto num_confirmed_bounded = node->ledger.stats.count (nano::stat::type::confirmation_height, nano::stat::detail::blocks_confirmed_bounded, nano::stat::dir::in);
	ASSERT_GE (num_confirmed_bounded, nano::confirmation_height::unbounded_cutoff);
	ASSERT_EQ (node->ledger.stats.count (nano::stat::type::confirmation_height, nano::stat::detail::blocks_confirmed_unbounded, nano::stat::dir::in), num_blocks_to_confirm - num_confirmed_bounded);

	ASSERT_TIMELY (60s, (node->ledger.cache.cemented_count - 1) == node->stats.count (nano::stat::type::confirmation_observer, nano::stat::detail::all, nano::stat::dir::out));

	auto transaction = node->store.tx_begin_read ();
	size_t cemented_count = 0;
	for (auto i (node->ledger.store.confirmation_height.begin (transaction)), n (node->ledger.store.confirmation_height.end ()); i != n; ++i)
	{
		cemented_count += i->second.height;
	}

	ASSERT_EQ (num_blocks_to_confirm + 1, cemented_count);
	ASSERT_EQ (cemented_count, node->ledger.cache.cemented_count);

	ASSERT_TIMELY (20s, (node->ledger.cache.cemented_count - 1) == node->stats.count (nano::stat::type::confirmation_observer, nano::stat::detail::all, nano::stat::dir::out));

	ASSERT_TIMELY (10s, node->active.election_winner_details_size () == 0);
}

TEST (confirmation_height, long_chains)
{
	nano::system system;
	nano::node_config node_config (nano::get_available_port (), system.logging);
	node_config.frontiers_confirmation = nano::frontiers_confirmation_mode::disabled;
	auto node = system.add_node (node_config);
	nano::keypair key1;
	system.wallet (0)->insert_adhoc (nano::dev::genesis_key.prv);
	nano::block_hash latest (node->latest (nano::dev::genesis_key.pub));
	system.wallet (0)->insert_adhoc (key1.prv);

	node->confirmation_height_processor.batch_write_size = 500;
	auto const num_blocks = nano::confirmation_height::unbounded_cutoff * 2 + 50;

	nano::block_builder builder;
	// First open the other account
	auto send = builder
				.send ()
				.previous (latest)
				.destination (key1.pub)
				.balance (nano::dev::constants.genesis_amount - nano::Gxrb_ratio + num_blocks + 1)
				.sign (nano::dev::genesis_key.prv, nano::dev::genesis_key.pub)
				.work (*system.work.generate (latest))
				.build ();
	auto open = builder
				.open ()
				.source (send->hash ())
				.representative (nano::dev::genesis->account ())
				.account (key1.pub)
				.sign (key1.prv, key1.pub)
				.work (*system.work.generate (key1.pub))
				.build ();
	{
		auto transaction = node->store.tx_begin_write ();
		ASSERT_EQ (nano::process_result::progress, node->ledger.process (transaction, *send).code);
		ASSERT_EQ (nano::process_result::progress, node->ledger.process (transaction, *open).code);
	}

	// Bulk send from genesis account to destination account
	auto previous_genesis_chain_hash = send->hash ();
	auto previous_destination_chain_hash = open->hash ();
	{
		auto transaction = node->store.tx_begin_write ();
		for (auto i = num_blocks - 1; i > 0; --i)
		{
			auto send = builder
						.send ()
						.previous (previous_genesis_chain_hash)
						.destination (key1.pub)
						.balance (nano::dev::constants.genesis_amount - nano::Gxrb_ratio + i + 1)
						.sign (nano::dev::genesis_key.prv, nano::dev::genesis_key.pub)
						.work (*system.work.generate (previous_genesis_chain_hash))
						.build ();
			ASSERT_EQ (nano::process_result::progress, node->ledger.process (transaction, *send).code);
			auto receive = builder
						   .receive ()
						   .previous (previous_destination_chain_hash)
						   .source (send->hash ())
						   .sign (key1.prv, key1.pub)
						   .work (*system.work.generate (previous_destination_chain_hash))
						   .build ();
			ASSERT_EQ (nano::process_result::progress, node->ledger.process (transaction, *receive).code);

			previous_genesis_chain_hash = send->hash ();
			previous_destination_chain_hash = receive->hash ();
		}
	}

	// Send one from destination to genesis and pocket it
	auto send1 = builder
				 .send ()
				 .previous (previous_destination_chain_hash)
				 .destination (nano::dev::genesis_key.pub)
				 .balance (nano::Gxrb_ratio - 2)
				 .sign (key1.prv, key1.pub)
				 .work (*system.work.generate (previous_destination_chain_hash))
				 .build ();
	auto receive1 = builder
					.state ()
					.account (nano::dev::genesis_key.pub)
					.previous (previous_genesis_chain_hash)
					.representative (nano::dev::genesis->account ())
					.balance (nano::dev::constants.genesis_amount - nano::Gxrb_ratio + 1)
					.link (send1->hash ())
					.sign (nano::dev::genesis_key.prv, nano::dev::genesis_key.pub)
					.work (*system.work.generate (previous_genesis_chain_hash))
					.build_shared ();

	// Unpocketed. Send to a non-existing account to prevent auto receives from the wallet adjusting expected confirmation height
	nano::keypair key2;
	auto send2 = builder
				 .state ()
				 .account (nano::dev::genesis->account ())
				 .previous (receive1->hash ())
				 .representative (nano::dev::genesis->account ())
				 .balance (nano::dev::constants.genesis_amount - nano::Gxrb_ratio)
				 .link (key2.pub)
				 .sign (nano::dev::genesis_key.prv, nano::dev::genesis_key.pub)
				 .work (*system.work.generate (receive1->hash ()))
				 .build ();

	{
		auto transaction = node->store.tx_begin_write ();
		ASSERT_EQ (nano::process_result::progress, node->ledger.process (transaction, *send1).code);
		ASSERT_EQ (nano::process_result::progress, node->ledger.process (transaction, *receive1).code);
		ASSERT_EQ (nano::process_result::progress, node->ledger.process (transaction, *send2).code);
	}

	// Call block confirm on the existing receive block on the genesis account which will confirm everything underneath on both accounts
	{
		node->scheduler.manual (receive1);
		std::shared_ptr<nano::election> election;
		ASSERT_TIMELY (10s, (election = node->active.election (receive1->qualified_root ())) != nullptr);
		election->force_confirm ();
	}

	ASSERT_TIMELY (30s, node->ledger.block_confirmed (node->store.tx_begin_read (), receive1->hash ()));

	auto transaction (node->store.tx_begin_read ());
	nano::account_info account_info;
	ASSERT_FALSE (node->store.account.get (transaction, nano::dev::genesis_key.pub, account_info));
	nano::confirmation_height_info confirmation_height_info;
	ASSERT_FALSE (node->store.confirmation_height.get (transaction, nano::dev::genesis_key.pub, confirmation_height_info));
	ASSERT_EQ (num_blocks + 2, confirmation_height_info.height);
	ASSERT_EQ (num_blocks + 3, account_info.block_count); // Includes the unpocketed send

	ASSERT_FALSE (node->store.account.get (transaction, key1.pub, account_info));
	ASSERT_FALSE (node->store.confirmation_height.get (transaction, key1.pub, confirmation_height_info));
	ASSERT_EQ (num_blocks + 1, confirmation_height_info.height);
	ASSERT_EQ (num_blocks + 1, account_info.block_count);

	size_t cemented_count = 0;
	for (auto i (node->ledger.store.confirmation_height.begin (transaction)), n (node->ledger.store.confirmation_height.end ()); i != n; ++i)
	{
		cemented_count += i->second.height;
	}

	ASSERT_EQ (cemented_count, node->ledger.cache.cemented_count);
	ASSERT_EQ (node->ledger.stats.count (nano::stat::type::confirmation_height, nano::stat::detail::blocks_confirmed, nano::stat::dir::in), num_blocks * 2 + 2);
	ASSERT_EQ (node->ledger.stats.count (nano::stat::type::confirmation_height, nano::stat::detail::blocks_confirmed_bounded, nano::stat::dir::in), num_blocks * 2 + 2);
	ASSERT_EQ (node->ledger.stats.count (nano::stat::type::confirmation_height, nano::stat::detail::blocks_confirmed_unbounded, nano::stat::dir::in), 0);

	ASSERT_TIMELY (40s, (node->ledger.cache.cemented_count - 1) == node->stats.count (nano::stat::type::confirmation_observer, nano::stat::detail::all, nano::stat::dir::out));
	ASSERT_TIMELY (10s, node->active.election_winner_details_size () == 0);
}

TEST (confirmation_height, dynamic_algorithm)
{
	nano::system system;
	nano::node_config node_config (nano::get_available_port (), system.logging);
	node_config.frontiers_confirmation = nano::frontiers_confirmation_mode::disabled;
	auto node = system.add_node (node_config);
	nano::keypair key;
	system.wallet (0)->insert_adhoc (nano::dev::genesis_key.prv);
	auto const num_blocks = nano::confirmation_height::unbounded_cutoff;
	auto latest_genesis = nano::dev::genesis;
	std::vector<std::shared_ptr<nano::state_block>> state_blocks;
	nano::block_builder builder;
	for (auto i = 0; i < num_blocks; ++i)
	{
		auto send = builder
					.state ()
					.account (nano::dev::genesis_key.pub)
					.previous (latest_genesis->hash ())
					.representative (nano::dev::genesis_key.pub)
					.balance (nano::dev::constants.genesis_amount - i - 1)
					.link (key.pub)
					.sign (nano::dev::genesis_key.prv, nano::dev::genesis_key.pub)
					.work (*system.work.generate (latest_genesis->hash ()))
					.build_shared ();
		latest_genesis = send;
		state_blocks.push_back (send);
	}
	{
		auto transaction = node->store.tx_begin_write ();
		for (auto const & block : state_blocks)
		{
			ASSERT_EQ (nano::process_result::progress, node->ledger.process (transaction, *block).code);
		}
	}

	node->confirmation_height_processor.add (state_blocks.front ());
	ASSERT_TIMELY (20s, node->ledger.cache.cemented_count == 2);

	node->confirmation_height_processor.add (latest_genesis);

	ASSERT_TIMELY (20s, node->ledger.cache.cemented_count == num_blocks + 1);

	ASSERT_EQ (node->ledger.stats.count (nano::stat::type::confirmation_height, nano::stat::detail::blocks_confirmed, nano::stat::dir::in), num_blocks);
	ASSERT_EQ (node->ledger.stats.count (nano::stat::type::confirmation_height, nano::stat::detail::blocks_confirmed_bounded, nano::stat::dir::in), 1);
	ASSERT_EQ (node->ledger.stats.count (nano::stat::type::confirmation_height, nano::stat::detail::blocks_confirmed_unbounded, nano::stat::dir::in), num_blocks - 1);
	ASSERT_TIMELY (10s, node->active.election_winner_details_size () == 0);
}

/*
 * This tests an issue of incorrect cemented block counts during the transition of conf height algorithms
 * The scenario was as follows:
 *  - There is at least 1 pending write entry in the unbounded conf height processor
 *  - 0 blocks currently awaiting processing in the main conf height processor class
 *  - A block was confirmed when hit the chain in the pending write above but was not a block higher than it.
 *  - It must be in `confirmation_height_processor::pause ()` function so that `pause` is set (and the difference between the number
 *    of blocks uncemented is > unbounded_cutoff so that it hits the bounded processor), the main `run` loop on the conf height processor is iterated.
 *
 * This cause unbounded pending entries not to be written, and then the bounded processor would write them, causing some inconsistencies.
 */
TEST (confirmation_height, dynamic_algorithm_no_transition_while_pending)
{
	// Repeat in case of intermittent issues not replicating the issue talked about above.
	for (auto _ = 0; _ < 3; ++_)
	{
		nano::system system;
		nano::node_config node_config (nano::get_available_port (), system.logging);
		node_config.frontiers_confirmation = nano::frontiers_confirmation_mode::disabled;
		nano::node_flags node_flags;
		node_flags.force_use_write_database_queue = true;
		auto node = system.add_node (node_config, node_flags);
		nano::keypair key;
		system.wallet (0)->insert_adhoc (nano::dev::genesis_key.prv);

		auto latest_genesis = node->latest (nano::dev::genesis_key.pub);
		std::vector<std::shared_ptr<nano::state_block>> state_blocks;
		auto const num_blocks = nano::confirmation_height::unbounded_cutoff - 2;

		auto add_block_to_genesis_chain = [&] (nano::write_transaction & transaction) {
			static int num = 0;
			nano::block_builder builder;
			auto send = builder
						.state ()
						.account (nano::dev::genesis_key.pub)
						.previous (latest_genesis)
						.representative (nano::dev::genesis_key.pub)
						.balance (nano::dev::constants.genesis_amount - num - 1)
						.link (key.pub)
						.sign (nano::dev::genesis_key.prv, nano::dev::genesis_key.pub)
						.work (*system.work.generate (latest_genesis))
						.build_shared ();
			latest_genesis = send->hash ();
			state_blocks.push_back (send);
			ASSERT_EQ (nano::process_result::progress, node->ledger.process (transaction, *send).code);
			++num;
		};

		for (auto i = 0; i < num_blocks; ++i)
		{
			auto transaction = node->store.tx_begin_write ();
			add_block_to_genesis_chain (transaction);
		}

		{
			auto write_guard = node->write_database_queue.wait (nano::writer::testing);
			// To limit any data races we are not calling node.block_confirm
			node->confirmation_height_processor.add (state_blocks.back ());

			nano::timer<> timer;
			timer.start ();
			while (node->confirmation_height_processor.current ().is_zero ())
			{
				ASSERT_LT (timer.since_start (), 2s);
			}

			// Pausing prevents any writes in the outer while loop in the confirmation height processor (implementation detail)
			node->confirmation_height_processor.pause ();

			timer.restart ();
			ASSERT_TIMELY (10s, node->confirmation_height_processor.unbounded_processor.pending_writes_size != 0);

			{
				// Make it so that the number of blocks exceed the unbounded cutoff would go into the bounded processor (but shouldn't due to unbounded pending writes)
				auto transaction = node->store.tx_begin_write ();
				add_block_to_genesis_chain (transaction);
				add_block_to_genesis_chain (transaction);
			}
			// Make sure this is at a height lower than the block in the add () call above
			node->confirmation_height_processor.add (state_blocks.front ());
			node->confirmation_height_processor.unpause ();
		}

		ASSERT_TIMELY (10s, node->ledger.cache.cemented_count == num_blocks + 1);

		ASSERT_EQ (node->ledger.stats.count (nano::stat::type::confirmation_height, nano::stat::detail::blocks_confirmed, nano::stat::dir::in), num_blocks);
		ASSERT_EQ (node->ledger.stats.count (nano::stat::type::confirmation_height, nano::stat::detail::blocks_confirmed_bounded, nano::stat::dir::in), 0);
		ASSERT_EQ (node->ledger.stats.count (nano::stat::type::confirmation_height, nano::stat::detail::blocks_confirmed_unbounded, nano::stat::dir::in), num_blocks);
		ASSERT_TIMELY (10s, node->active.election_winner_details_size () == 0);
	}
}

TEST (confirmation_height, many_accounts_send_receive_self)
{
	nano::system system;
	nano::node_config node_config (nano::get_available_port (), system.logging);
	node_config.online_weight_minimum = 100;
	node_config.frontiers_confirmation = nano::frontiers_confirmation_mode::disabled;
	node_config.active_elections_size = 400000;
	nano::node_flags node_flags;
	node_flags.confirmation_height_processor_mode = nano::confirmation_height_mode::unbounded;
	auto node = system.add_node (node_config);
	system.wallet (0)->insert_adhoc (nano::dev::genesis_key.prv);

#ifndef NDEBUG
	auto const num_accounts = 10000;
#else
	auto const num_accounts = 100000;
#endif

	auto latest_genesis = node->latest (nano::dev::genesis_key.pub);
	std::vector<nano::keypair> keys;
	nano::block_builder builder;
	std::vector<std::shared_ptr<nano::open_block>> open_blocks;
	{
		auto transaction = node->store.tx_begin_write ();
		for (auto i = 0; i < num_accounts; ++i)
		{
			nano::keypair key;
			keys.emplace_back (key);

			auto send = builder
						.send ()
						.previous (latest_genesis)
						.destination (key.pub)
						.balance (nano::dev::constants.genesis_amount - 1 - i)
						.sign (nano::dev::genesis_key.prv, nano::dev::genesis_key.pub)
						.work (*system.work.generate (latest_genesis))
						.build ();
			ASSERT_EQ (nano::process_result::progress, node->ledger.process (transaction, *send).code);
			auto open = builder
						.open ()
						.source (send->hash ())
						.representative (nano::dev::genesis_key.pub)
						.account (key.pub)
						.sign (key.prv, key.pub)
						.work (*system.work.generate (key.pub))
						.build_shared ();
			ASSERT_EQ (nano::process_result::progress, node->ledger.process (transaction, *open).code);
			open_blocks.push_back (std::move (open));
			latest_genesis = send->hash ();
		}
	}

	// Confirm all of the accounts
	for (auto & open_block : open_blocks)
	{
		node->block_confirm (open_block);
		std::shared_ptr<nano::election> election;
		ASSERT_TIMELY (10s, (election = node->active.election (open_block->qualified_root ())) != nullptr);
		election->force_confirm ();
	}

	system.deadline_set (100s);
	auto num_blocks_to_confirm = num_accounts * 2;
	while (node->stats.count (nano::stat::type::confirmation_height, nano::stat::detail::blocks_confirmed, nano::stat::dir::in) != num_blocks_to_confirm)
	{
		ASSERT_NO_ERROR (system.poll ());
	}

	std::vector<std::shared_ptr<nano::send_block>> send_blocks;
	std::vector<std::shared_ptr<nano::receive_block>> receive_blocks;

	for (int i = 0; i < open_blocks.size (); ++i)
	{
		auto open_block = open_blocks[i];
		auto & keypair = keys[i];
		send_blocks.emplace_back (builder
								  .send ()
								  .previous (open_block->hash ())
								  .destination (keypair.pub)
								  .balance (1)
								  .sign (keypair.prv, keypair.pub)
								  .work (*system.work.generate (open_block->hash ()))
								  .build_shared ());
		receive_blocks.emplace_back (builder
									 .receive ()
									 .previous (send_blocks.back ()->hash ())
									 .source (send_blocks.back ()->hash ())
									 .sign (keypair.prv, keypair.pub)
									 .work (*system.work.generate (send_blocks.back ()->hash ()))
									 .build_shared ());
	}

	// Now send and receive to self
	for (int i = 0; i < open_blocks.size (); ++i)
	{
		node->process_active (send_blocks[i]);
		node->process_active (receive_blocks[i]);
	}

	system.deadline_set (300s);
	num_blocks_to_confirm = num_accounts * 4;
	while (node->stats.count (nano::stat::type::confirmation_height, nano::stat::detail::blocks_confirmed, nano::stat::dir::in) != num_blocks_to_confirm)
	{
		ASSERT_NO_ERROR (system.poll ());
	}

	system.deadline_set (200s);
	while ((node->ledger.cache.cemented_count - 1) != node->stats.count (nano::stat::type::confirmation_observer, nano::stat::detail::all, nano::stat::dir::out))
	{
		ASSERT_NO_ERROR (system.poll ());
	}

	auto transaction = node->store.tx_begin_read ();
	size_t cemented_count = 0;
	for (auto i (node->ledger.store.confirmation_height.begin (transaction)), n (node->ledger.store.confirmation_height.end ()); i != n; ++i)
	{
		cemented_count += i->second.height;
	}

	ASSERT_EQ (num_blocks_to_confirm + 1, cemented_count);
	ASSERT_EQ (cemented_count, node->ledger.cache.cemented_count);

	system.deadline_set (60s);
	while ((node->ledger.cache.cemented_count - 1) != node->stats.count (nano::stat::type::confirmation_observer, nano::stat::detail::all, nano::stat::dir::out))
	{
		ASSERT_NO_ERROR (system.poll ());
	}

	system.deadline_set (60s);
	while (node->active.election_winner_details_size () > 0)
	{
		ASSERT_NO_ERROR (system.poll ());
	}
}

// Same as the many_accounts_send_receive_self test, except works on the confirmation height processor directly
// as opposed to active transactions which implicitly calls confirmation height processor.
TEST (confirmation_height, many_accounts_send_receive_self_no_elections)
{
	if (nano::rocksdb_config::using_rocksdb_in_tests ())
	{
		// Don't test this in rocksdb mode
		return;
	}
	nano::logger_mt logger;
	nano::logging logging;
	auto path (nano::unique_path ());
	auto store = nano::make_store (logger, path, nano::dev::constants);
	ASSERT_TRUE (!store->init_error ());
	nano::stat stats;
	nano::ledger ledger (*store, stats, nano::dev::constants);
	nano::write_database_queue write_database_queue (false);
	nano::work_pool pool{ nano::dev::network_params.network, std::numeric_limits<unsigned>::max () };
	std::atomic<bool> stopped{ false };
	boost::latch initialized_latch{ 0 };

	nano::block_hash block_hash_being_processed{ 0 };
	nano::confirmation_height_processor confirmation_height_processor{ ledger, write_database_queue, 10ms, logging, logger, initialized_latch, confirmation_height_mode::automatic };

	auto const num_accounts = 100000;

	auto latest_genesis = nano::dev::genesis->hash ();
	std::vector<nano::keypair> keys;
	std::vector<std::shared_ptr<nano::open_block>> open_blocks;

	nano::block_builder builder;
	nano::system system;

	{
		auto transaction (store->tx_begin_write ());
		store->initialize (transaction, ledger.cache, ledger.constants);

		// Send from genesis account to all other accounts and create open block for them
		for (auto i = 0; i < num_accounts; ++i)
		{
			nano::keypair key;
			keys.emplace_back (key);
			auto send = builder
						.send ()
						.previous (latest_genesis)
						.destination (key.pub)
						.balance (nano::dev::constants.genesis_amount - 1 - i)
						.sign (nano::dev::genesis_key.prv, nano::dev::genesis_key.pub)
						.work (*pool.generate (latest_genesis))
						.build ();
			ASSERT_EQ (nano::process_result::progress, ledger.process (transaction, *send).code);
			auto open = builder
						.open ()
						.source (send->hash ())
						.representative (nano::dev::genesis_key.pub)
						.account (key.pub)
						.sign (key.prv, key.pub)
						.work (*pool.generate (key.pub))
						.build_shared ();
			ASSERT_EQ (nano::process_result::progress, ledger.process (transaction, *open).code);
			open_blocks.push_back (std::move (open));
			latest_genesis = send->hash ();
		}
	}

	for (auto & open_block : open_blocks)
	{
		confirmation_height_processor.add (open_block);
	}

	system.deadline_set (1000s);
	auto num_blocks_to_confirm = num_accounts * 2;
	while (stats.count (nano::stat::type::confirmation_height, nano::stat::detail::blocks_confirmed, nano::stat::dir::in) != num_blocks_to_confirm)
	{
		ASSERT_NO_ERROR (system.poll ());
	}

	std::vector<std::shared_ptr<nano::send_block>> send_blocks;
	std::vector<std::shared_ptr<nano::receive_block>> receive_blocks;

	// Now add all send/receive blocks
	{
		auto transaction (store->tx_begin_write ());
		for (int i = 0; i < open_blocks.size (); ++i)
		{
			auto open_block = open_blocks[i];
			auto & keypair = keys[i];
			send_blocks.emplace_back (builder
									  .send ()
									  .previous (open_block->hash ())
									  .destination (keypair.pub)
									  .balance (1)
									  .sign (keypair.prv, keypair.pub)
									  .work (*system.work.generate (open_block->hash ()))
									  .build_shared ());
			receive_blocks.emplace_back (builder
										 .receive ()
										 .previous (send_blocks.back ()->hash ())
										 .source (send_blocks.back ()->hash ())
										 .sign (keypair.prv, keypair.pub)
										 .work (*system.work.generate (send_blocks.back ()->hash ()))
										 .build_shared ());

			ASSERT_EQ (nano::process_result::progress, ledger.process (transaction, *send_blocks.back ()).code);
			ASSERT_EQ (nano::process_result::progress, ledger.process (transaction, *receive_blocks.back ()).code);
		}
	}

	// Randomize the order that send and receive blocks are added to the confirmation height processor
	std::random_device rd;
	std::mt19937 g (rd ());
	std::shuffle (send_blocks.begin (), send_blocks.end (), g);
	std::mt19937 g1 (rd ());
	std::shuffle (receive_blocks.begin (), receive_blocks.end (), g1);

	// Now send and receive to self
	for (int i = 0; i < open_blocks.size (); ++i)
	{
		confirmation_height_processor.add (send_blocks[i]);
		confirmation_height_processor.add (receive_blocks[i]);
	}

	system.deadline_set (1000s);
	num_blocks_to_confirm = num_accounts * 4;
	while (stats.count (nano::stat::type::confirmation_height, nano::stat::detail::blocks_confirmed, nano::stat::dir::in) != num_blocks_to_confirm)
	{
		ASSERT_NO_ERROR (system.poll ());
	}

	while (!confirmation_height_processor.current ().is_zero ())
	{
		ASSERT_NO_ERROR (system.poll ());
	}

	auto transaction = store->tx_begin_read ();
	size_t cemented_count = 0;
	for (auto i (store->confirmation_height.begin (transaction)), n (store->confirmation_height.end ()); i != n; ++i)
	{
		cemented_count += i->second.height;
	}

	ASSERT_EQ (num_blocks_to_confirm + 1, cemented_count);
	ASSERT_EQ (cemented_count, ledger.cache.cemented_count);
}

// Can take up to 1 hour (recommend modifying test work difficulty base level to speed this up)
TEST (confirmation_height, prioritize_frontiers_overwrite)
{
	nano::system system;
	nano::node_config node_config (nano::get_available_port (), system.logging);
	node_config.frontiers_confirmation = nano::frontiers_confirmation_mode::disabled;
	auto node = system.add_node (node_config);
	system.wallet (0)->insert_adhoc (nano::dev::genesis_key.prv);

	auto num_accounts = node->active.max_priority_cementable_frontiers * 2;
	nano::keypair last_keypair = nano::dev::genesis_key;
	auto last_open_hash = node->latest (nano::dev::genesis_key.pub);
	// Clear confirmation height so that the genesis account has the same amount of uncemented blocks as the other frontiers
	{
		auto transaction = node->store.tx_begin_write ();
		node->store.confirmation_height.clear (transaction);
	}

	nano::block_builder builder;
	{
		auto transaction = node->store.tx_begin_write ();
		for (auto i = num_accounts - 1; i > 0; --i)
		{
			nano::keypair key;
			system.wallet (0)->insert_adhoc (key.prv);

			auto send = builder
						.send ()
						.previous (last_open_hash)
						.destination (key.pub)
						.balance (nano::Gxrb_ratio - 1)
						.sign (last_keypair.prv, last_keypair.pub)
						.work (*system.work.generate (last_open_hash))
						.build ();
			ASSERT_EQ (nano::process_result::progress, node->ledger.process (transaction, *send).code);
			auto open = builder
						.open ()
						.source (send->hash ())
						.representative (last_keypair.pub)
						.account (key.pub)
						.sign (key.prv, key.pub)
						.work (*system.work.generate (key.pub))
						.build ();
			ASSERT_EQ (nano::process_result::progress, node->ledger.process (transaction, *open).code);
			last_open_hash = open->hash ();
			last_keypair = key;
		}
	}

	auto transaction = node->store.tx_begin_read ();
	{
		// Fill both priority frontier collections.
		node->active.prioritize_frontiers_for_confirmation (transaction, std::chrono::seconds (60), std::chrono::seconds (60));
		ASSERT_EQ (node->active.priority_cementable_frontiers_size () + node->active.priority_wallet_cementable_frontiers_size (), num_accounts);

		// Confirm the last frontier has the least number of uncemented blocks
		auto last_frontier_it = node->active.priority_cementable_frontiers.get<1> ().end ();
		--last_frontier_it;
		ASSERT_EQ (last_frontier_it->account, last_keypair.pub);
		ASSERT_EQ (last_frontier_it->blocks_uncemented, 1);
	}

	// Add a new frontier with 1 block, it should not be added to the frontier container because it is not higher than any already in the maxed out container
	nano::keypair key;
	auto latest_genesis = node->latest (nano::dev::genesis_key.pub);
	auto send = builder
				.send ()
				.previous (latest_genesis)
				.destination (key.pub)
				.balance (nano::Gxrb_ratio - 1)
				.sign (nano::dev::genesis_key.prv, nano::dev::genesis_key.pub)
				.work (*system.work.generate (latest_genesis))
				.build ();
	auto open = builder
				.open ()
				.source (send->hash ())
				.representative (nano::dev::genesis_key.pub)
				.account (key.pub)
				.sign (key.prv, key.pub)
				.work (*system.work.generate (key.pub))
				.build ();
	{
		auto transaction = node->store.tx_begin_write ();
		ASSERT_EQ (nano::process_result::progress, node->ledger.process (transaction, *send).code);
		ASSERT_EQ (nano::process_result::progress, node->ledger.process (transaction, *open).code);
	}
	transaction.refresh ();
	node->active.prioritize_frontiers_for_confirmation (transaction, std::chrono::seconds (60), std::chrono::seconds (60));
	ASSERT_EQ (node->active.priority_cementable_frontiers_size (), num_accounts / 2);
	ASSERT_EQ (node->active.priority_wallet_cementable_frontiers_size (), num_accounts / 2);

	// The account now has an extra block (2 in total) so has 1 more uncemented block than the next smallest frontier in the collection.
	auto send1 = builder
				 .send ()
				 .previous (send->hash ())
				 .destination (key.pub)
				 .balance (nano::Gxrb_ratio - 2)
				 .sign (nano::dev::genesis_key.prv, nano::dev::genesis_key.pub)
				 .work (*system.work.generate (send->hash ()))
				 .build ();
	auto receive = builder
				   .receive ()
				   .previous (open->hash ())
				   .source (send1->hash ())
				   .sign (key.prv, key.pub)
				   .work (*system.work.generate (open->hash ()))
				   .build ();
	{
		auto transaction = node->store.tx_begin_write ();
		ASSERT_EQ (nano::process_result::progress, node->ledger.process (transaction, *send1).code);
		ASSERT_EQ (nano::process_result::progress, node->ledger.process (transaction, *receive).code);
	}

	// Confirm that it gets replaced
	transaction.refresh ();
	node->active.prioritize_frontiers_for_confirmation (transaction, std::chrono::seconds (60), std::chrono::seconds (60));
	ASSERT_EQ (node->active.priority_cementable_frontiers_size (), num_accounts / 2);
	ASSERT_EQ (node->active.priority_wallet_cementable_frontiers_size (), num_accounts / 2);
	ASSERT_EQ (node->active.priority_cementable_frontiers.find (last_keypair.pub), node->active.priority_cementable_frontiers.end ());
	ASSERT_NE (node->active.priority_cementable_frontiers.find (key.pub), node->active.priority_cementable_frontiers.end ());

	// Check there are no matching accounts found in both containers
	for (auto it = node->active.priority_cementable_frontiers.begin (); it != node->active.priority_cementable_frontiers.end (); ++it)
	{
		ASSERT_EQ (node->active.priority_wallet_cementable_frontiers.find (it->account), node->active.priority_wallet_cementable_frontiers.end ());
	}
}
}

namespace
{
class data
{
public:
	std::atomic<bool> awaiting_cache{ false };
	std::atomic<bool> keep_requesting_metrics{ true };
	std::shared_ptr<nano::node> node;
	std::chrono::system_clock::time_point orig_time;
	std::atomic_flag orig_time_set = ATOMIC_FLAG_INIT;
};
class shared_data
{
public:
	nano::util::counted_completion write_completion{ 0 };
	std::atomic<bool> done{ false };
};

template <typename T>
void callback_process (shared_data & shared_data_a, data & data, T & all_node_data_a, std::chrono::system_clock::time_point last_updated)
{
	if (!data.orig_time_set.test_and_set ())
	{
		data.orig_time = last_updated;
	}

	if (data.awaiting_cache && data.orig_time != last_updated)
	{
		data.keep_requesting_metrics = false;
	}
	if (data.orig_time != last_updated)
	{
		data.awaiting_cache = true;
		data.orig_time = last_updated;
	}
	shared_data_a.write_completion.increment ();
};
}

TEST (telemetry, ongoing_requests)
{
	nano::system system;
	nano::node_flags node_flags;
	node_flags.disable_initial_telemetry_requests = true;
	auto node_client = system.add_node (node_flags);
	auto node_server = system.add_node (node_flags);

	wait_peer_connections (system);

	ASSERT_EQ (0, node_client->telemetry->telemetry_data_size ());
	ASSERT_EQ (0, node_server->telemetry->telemetry_data_size ());
	ASSERT_EQ (0, node_client->stats.count (nano::stat::type::bootstrap, nano::stat::detail::telemetry_ack, nano::stat::dir::in));
	ASSERT_EQ (0, node_client->stats.count (nano::stat::type::bootstrap, nano::stat::detail::telemetry_req, nano::stat::dir::out));

	ASSERT_TIMELY (20s, node_client->stats.count (nano::stat::type::message, nano::stat::detail::telemetry_ack, nano::stat::dir::in) == 1 && node_server->stats.count (nano::stat::type::message, nano::stat::detail::telemetry_ack, nano::stat::dir::in) == 1);

	// Wait till the next ongoing will be called, and add a 1s buffer for the actual processing
	auto time = std::chrono::steady_clock::now ();
	ASSERT_TIMELY (10s, std::chrono::steady_clock::now () >= (time + node_client->telemetry->cache_plus_buffer_cutoff_time () + 1s));

	ASSERT_EQ (2, node_client->stats.count (nano::stat::type::message, nano::stat::detail::telemetry_ack, nano::stat::dir::in));
	ASSERT_EQ (2, node_client->stats.count (nano::stat::type::message, nano::stat::detail::telemetry_req, nano::stat::dir::in));
	ASSERT_EQ (2, node_client->stats.count (nano::stat::type::message, nano::stat::detail::telemetry_req, nano::stat::dir::out));
	ASSERT_EQ (2, node_server->stats.count (nano::stat::type::message, nano::stat::detail::telemetry_ack, nano::stat::dir::in));
	ASSERT_EQ (2, node_server->stats.count (nano::stat::type::message, nano::stat::detail::telemetry_req, nano::stat::dir::in));
	ASSERT_EQ (2, node_server->stats.count (nano::stat::type::message, nano::stat::detail::telemetry_req, nano::stat::dir::out));
}

namespace nano
{
namespace transport
{
	TEST (telemetry, simultaneous_requests)
	{
		nano::system system;
		nano::node_flags node_flags;
		node_flags.disable_initial_telemetry_requests = true;
		auto const num_nodes = 4;
		for (int i = 0; i < num_nodes; ++i)
		{
			system.add_node (node_flags);
		}

		wait_peer_connections (system);

		std::vector<std::thread> threads;
		auto const num_threads = 4;

		std::array<data, num_nodes> node_data{};
		for (auto i = 0; i < num_nodes; ++i)
		{
			node_data[i].node = system.nodes[i];
		}

		shared_data shared_data;

		// Create a few threads where each node sends out telemetry request messages to all other nodes continuously, until the cache it reached and subsequently expired.
		// The test waits until all telemetry_ack messages have been received.
		for (int i = 0; i < num_threads; ++i)
		{
			threads.emplace_back ([&node_data, &shared_data] () {
				while (std::any_of (node_data.cbegin (), node_data.cend (), [] (auto const & data) { return data.keep_requesting_metrics.load (); }))
				{
					for (auto & data : node_data)
					{
						// Keep calling get_metrics_async until the cache has been saved and then become outdated (after a certain period of time) for each node
						if (data.keep_requesting_metrics)
						{
							shared_data.write_completion.increment_required_count ();

							// Pick first peer to be consistent
							auto peer = data.node->network.tcp_channels.channels[0].channel;
							data.node->telemetry->get_metrics_single_peer_async (peer, [&shared_data, &data, &node_data] (nano::telemetry_data_response const & telemetry_data_response_a) {
								ASSERT_FALSE (telemetry_data_response_a.error);
								callback_process (shared_data, data, node_data, telemetry_data_response_a.telemetry_data.timestamp);
							});
						}
						std::this_thread::sleep_for (1ms);
					}
				}

				shared_data.write_completion.await_count_for (20s);
				shared_data.done = true;
			});
		}

		ASSERT_TIMELY (30s, shared_data.done);

		ASSERT_TRUE (std::all_of (node_data.begin (), node_data.end (), [] (auto const & data) { return !data.keep_requesting_metrics; }));

		for (auto & thread : threads)
		{
			thread.join ();
		}
	}
}
}

TEST (telemetry, under_load)
{
	nano::system system;
	nano::node_config node_config (nano::get_available_port (), system.logging);
	node_config.frontiers_confirmation = nano::frontiers_confirmation_mode::disabled;
	nano::node_flags node_flags;
	node_flags.disable_initial_telemetry_requests = true;
	auto node = system.add_node (node_config, node_flags);
	node_config.peering_port = nano::get_available_port ();
	auto node1 = system.add_node (node_config, node_flags);
	nano::keypair key;
	nano::keypair key1;
	system.wallet (0)->insert_adhoc (nano::dev::genesis_key.prv);
	system.wallet (0)->insert_adhoc (key.prv);
	auto latest_genesis = node->latest (nano::dev::genesis_key.pub);
	auto num_blocks = 150000;
	nano::block_builder builder;
	auto send = builder
				.state ()
				.account (nano::dev::genesis_key.pub)
				.previous (latest_genesis)
				.representative (nano::dev::genesis_key.pub)
				.balance (nano::dev::constants.genesis_amount - num_blocks)
				.link (key.pub)
				.sign (nano::dev::genesis_key.prv, nano::dev::genesis_key.pub)
				.work (*system.work.generate (latest_genesis))
				.build_shared ();
	node->process_active (send);
	latest_genesis = send->hash ();
	auto open = builder
				.state ()
				.account (key.pub)
				.previous (0)
				.representative (key.pub)
				.balance (num_blocks)
				.link (send->hash ())
				.sign (key.prv, key.pub)
				.work (*system.work.generate (key.pub))
				.build_shared ();
	node->process_active (open);
	auto latest_key = open->hash ();

	auto thread_func = [key1, &system, node, num_blocks] (nano::keypair const & keypair, nano::block_hash const & latest, nano::uint128_t const initial_amount) {
		auto latest_l = latest;
		nano::block_builder builder;
		for (int i = 0; i < num_blocks; ++i)
		{
			auto send = builder
						.state ()
						.account (keypair.pub)
						.previous (latest_l)
						.representative (keypair.pub)
						.balance (initial_amount - i - 1)
						.link (key1.pub)
						.sign (keypair.prv, keypair.pub)
						.work (*system.work.generate (latest_l))
						.build_shared ();
			latest_l = send->hash ();
			node->process_active (send);
		}
	};

	std::thread thread1 (thread_func, nano::dev::genesis_key, latest_genesis, nano::dev::constants.genesis_amount - num_blocks);
	std::thread thread2 (thread_func, key, latest_key, num_blocks);

	ASSERT_TIMELY (200s, node1->ledger.cache.block_count == num_blocks * 2 + 3);

	thread1.join ();
	thread2.join ();

	for (auto const & node : system.nodes)
	{
		ASSERT_EQ (0, node->stats.count (nano::stat::type::telemetry, nano::stat::detail::failed_send_telemetry_req));
		ASSERT_EQ (0, node->stats.count (nano::stat::type::telemetry, nano::stat::detail::request_within_protection_cache_zone));
		ASSERT_EQ (0, node->stats.count (nano::stat::type::telemetry, nano::stat::detail::unsolicited_telemetry_ack));
		ASSERT_EQ (0, node->stats.count (nano::stat::type::telemetry, nano::stat::detail::no_response_received));
	}
}

/**
 * This test checks that the telemetry cached data is consistent and that it timeouts when it should.
 * It does the following:
 * It disables ongoing telemetry requests and creates 2 nodes, client and server.
 * The client node sends a manual telemetry req to the server node and waits for the telemetry reply.
 * The telemetry reply is saved in the callback and then it is also requested via nano::telemetry::get_metrics().
 * The 2 telemetry data obtained by the 2 different methods are checked that they are the same.
 * Then the test idles until the telemetry data timeouts from the cache.
 * Then the manual req and reply process is repeated and checked.
 */
TEST (telemetry, cache_read_and_timeout)
{
	nano::system system;
	nano::node_flags node_flags;
	node_flags.disable_ongoing_telemetry_requests = true;
	node_flags.disable_initial_telemetry_requests = true;
	auto node_client = system.add_node (node_flags);
	auto node_server = system.add_node (node_flags);

	wait_peer_connections (system);

	// Request telemetry metrics
	nano::telemetry_data telemetry_data;
	{
		std::atomic<bool> done{ false };
		auto channel = node_client->network.find_channel (node_server->network.endpoint ());
		node_client->telemetry->get_metrics_single_peer_async (channel, [&done, &telemetry_data] (nano::telemetry_data_response const & response_a) {
			telemetry_data = response_a.telemetry_data;
			done = true;
		});
		ASSERT_TIMELY (10s, done);
	}

	auto responses = node_client->telemetry->get_metrics ();
	ASSERT_TRUE (!responses.empty ());
	ASSERT_EQ (telemetry_data, responses.begin ()->second);

	// Confirm only 1 request was made
	ASSERT_EQ (1, node_client->stats.count (nano::stat::type::message, nano::stat::detail::telemetry_ack, nano::stat::dir::in));
	ASSERT_EQ (0, node_client->stats.count (nano::stat::type::message, nano::stat::detail::telemetry_req, nano::stat::dir::in));
	ASSERT_EQ (1, node_client->stats.count (nano::stat::type::message, nano::stat::detail::telemetry_req, nano::stat::dir::out));
	ASSERT_EQ (0, node_server->stats.count (nano::stat::type::message, nano::stat::detail::telemetry_ack, nano::stat::dir::in));
	ASSERT_EQ (1, node_server->stats.count (nano::stat::type::message, nano::stat::detail::telemetry_req, nano::stat::dir::in));
	ASSERT_EQ (0, node_server->stats.count (nano::stat::type::message, nano::stat::detail::telemetry_req, nano::stat::dir::out));

	// wait until the telemetry data times out
	ASSERT_TIMELY (node_server->telemetry->cache_plus_buffer_cutoff_time (), node_client->telemetry->get_metrics ().empty ());

	// the telemetry data cache should be empty now
	responses = node_client->telemetry->get_metrics ();
	ASSERT_TRUE (responses.empty ());

	// Request telemetry metrics again
	{
		std::atomic<bool> done{ false };
		auto channel = node_client->network.find_channel (node_server->network.endpoint ());
		node_client->telemetry->get_metrics_single_peer_async (channel, [&done, &telemetry_data] (nano::telemetry_data_response const & response_a) {
			telemetry_data = response_a.telemetry_data;
			done = true;
		});
		ASSERT_TIMELY (10s, done);
	}

	responses = node_client->telemetry->get_metrics ();
	ASSERT_TRUE (!responses.empty ());
	ASSERT_EQ (telemetry_data, responses.begin ()->second);

	ASSERT_EQ (2, node_client->stats.count (nano::stat::type::message, nano::stat::detail::telemetry_ack, nano::stat::dir::in));
	ASSERT_EQ (0, node_client->stats.count (nano::stat::type::message, nano::stat::detail::telemetry_req, nano::stat::dir::in));
	ASSERT_EQ (2, node_client->stats.count (nano::stat::type::message, nano::stat::detail::telemetry_req, nano::stat::dir::out));
	ASSERT_EQ (0, node_server->stats.count (nano::stat::type::message, nano::stat::detail::telemetry_ack, nano::stat::dir::in));
	ASSERT_EQ (2, node_server->stats.count (nano::stat::type::message, nano::stat::detail::telemetry_req, nano::stat::dir::in));
	ASSERT_EQ (0, node_server->stats.count (nano::stat::type::message, nano::stat::detail::telemetry_req, nano::stat::dir::out));
}

TEST (telemetry, many_nodes)
{
	nano::system system;
	nano::node_flags node_flags;
	node_flags.disable_ongoing_telemetry_requests = true;
	node_flags.disable_initial_telemetry_requests = true;
	node_flags.disable_request_loop = true;
	// The telemetry responses can timeout if using a large number of nodes under sanitizers, so lower the number.
	auto const num_nodes = (is_sanitizer_build || nano::running_within_valgrind ()) ? 4 : 10;
	for (auto i = 0; i < num_nodes; ++i)
	{
		nano::node_config node_config (nano::get_available_port (), system.logging);
		// Make a metric completely different for each node so we can check afterwards that there are no duplicates
		node_config.bandwidth_limit = 100000 + i;

		auto node = std::make_shared<nano::node> (system.io_ctx, nano::unique_path (), node_config, system.work, node_flags);
		node->start ();
		system.nodes.push_back (node);
	}

	// Merge peers after creating nodes as some backends (RocksDB) can take a while to initialize nodes (Windows/Debug for instance)
	// and timeouts can occur between nodes while starting up many nodes synchronously.
	for (auto const & node : system.nodes)
	{
		for (auto const & other_node : system.nodes)
		{
			if (node != other_node)
			{
				node->network.merge_peer (other_node->network.endpoint ());
			}
		}
	}

	wait_peer_connections (system);

	// Give all nodes a non-default number of blocks
	nano::keypair key;
	nano::block_builder builder;
	auto send = builder
				.state ()
				.account (nano::dev::genesis_key.pub)
				.previous (nano::dev::genesis->hash ())
				.representative (nano::dev::genesis_key.pub)
				.balance (nano::dev::constants.genesis_amount - nano::Mxrb_ratio)
				.link (key.pub)
				.sign (nano::dev::genesis_key.prv, nano::dev::genesis_key.pub)
				.work (*system.work.generate (nano::dev::genesis->hash ()))
				.build ();
	for (auto node : system.nodes)
	{
		auto transaction (node->store.tx_begin_write ());
		ASSERT_EQ (nano::process_result::progress, node->ledger.process (transaction, *send).code);
	}

	// This is the node which will request metrics from all other nodes
	auto node_client = system.nodes.front ();

	nano::mutex mutex;
	std::vector<nano::telemetry_data> telemetry_datas;
	auto peers = node_client->network.list (num_nodes - 1);
	ASSERT_EQ (peers.size (), num_nodes - 1);
	for (auto const & peer : peers)
	{
		node_client->telemetry->get_metrics_single_peer_async (peer, [&telemetry_datas, &mutex] (nano::telemetry_data_response const & response_a) {
			ASSERT_FALSE (response_a.error);
			nano::lock_guard<nano::mutex> guard (mutex);
			telemetry_datas.push_back (response_a.telemetry_data);
		});
	}

	system.deadline_set (20s);
	nano::unique_lock<nano::mutex> lk (mutex);
	while (telemetry_datas.size () != num_nodes - 1)
	{
		lk.unlock ();
		ASSERT_NO_ERROR (system.poll ());
		lk.lock ();
	}

	// Check the metrics
	for (auto & data : telemetry_datas)
	{
		ASSERT_EQ (data.unchecked_count, 0);
		ASSERT_EQ (data.cemented_count, 1);
		ASSERT_LE (data.peer_count, 9U);
		ASSERT_EQ (data.account_count, 1);
		ASSERT_TRUE (data.block_count == 2);
		ASSERT_EQ (data.protocol_version, nano::dev::network_params.network.protocol_version);
		ASSERT_GE (data.bandwidth_cap, 100000);
		ASSERT_LT (data.bandwidth_cap, 100000 + system.nodes.size ());
		ASSERT_EQ (data.major_version, nano::get_major_node_version ());
		ASSERT_EQ (data.minor_version, nano::get_minor_node_version ());
		ASSERT_EQ (data.patch_version, nano::get_patch_node_version ());
		ASSERT_EQ (data.pre_release_version, nano::get_pre_release_node_version ());
		ASSERT_EQ (data.maker, 0);
		ASSERT_LT (data.uptime, 100);
		ASSERT_EQ (data.genesis_block, nano::dev::genesis->hash ());
		ASSERT_LE (data.timestamp, std::chrono::system_clock::now ());
		ASSERT_EQ (data.active_difficulty, system.nodes.front ()->default_difficulty (nano::work_version::work_1));
	}

	// We gave some nodes different bandwidth caps, confirm they are not all the same
	auto bandwidth_cap = telemetry_datas.front ().bandwidth_cap;
	telemetry_datas.erase (telemetry_datas.begin ());
	auto all_bandwidth_limits_same = std::all_of (telemetry_datas.begin (), telemetry_datas.end (), [bandwidth_cap] (auto & telemetry_data) {
		return telemetry_data.bandwidth_cap == bandwidth_cap;
	});
	ASSERT_FALSE (all_bandwidth_limits_same);
}

// Similar to signature_checker.boundary_checks but more exhaustive. Can take up to 1 minute
TEST (signature_checker, mass_boundary_checks)
{
	// sizes container must be in incrementing order
	std::vector<size_t> sizes{ 0, 1 };
	auto add_boundary = [&sizes] (size_t boundary) {
		sizes.insert (sizes.end (), { boundary - 1, boundary, boundary + 1 });
	};

	for (auto i = 1; i <= 10; ++i)
	{
		add_boundary (nano::signature_checker::batch_size * i);
	}

	nano::block_builder builder;
	for (auto num_threads = 0; num_threads < 5; ++num_threads)
	{
		nano::signature_checker checker (num_threads);
		auto max_size = *(sizes.end () - 1);
		std::vector<nano::uint256_union> hashes;
		hashes.reserve (max_size);
		std::vector<unsigned char const *> messages;
		messages.reserve (max_size);
		std::vector<size_t> lengths;
		lengths.reserve (max_size);
		std::vector<unsigned char const *> pub_keys;
		pub_keys.reserve (max_size);
		std::vector<unsigned char const *> signatures;
		signatures.reserve (max_size);
		nano::keypair key;
		auto block = builder
					 .state ()
					 .account (key.pub)
					 .previous (0)
					 .representative (key.pub)
					 .balance (0)
					 .link (0)
					 .sign (key.prv, key.pub)
					 .work (0)
					 .build ();

		size_t last_size = 0;
		for (auto size : sizes)
		{
			// The size needed to append to existing containers, saves re-initializing from scratch each iteration
			auto extra_size = size - last_size;

			std::vector<int> verifications;
			verifications.resize (size);
			for (auto i (0); i < extra_size; ++i)
			{
				hashes.push_back (block->hash ());
				messages.push_back (hashes.back ().bytes.data ());
				lengths.push_back (sizeof (decltype (hashes)::value_type));
<<<<<<< HEAD
				pub_keys.push_back (block.account ().bytes.data ());
				signatures.push_back (block.block_signature ().bytes.data ());
=======
				pub_keys.push_back (block->hashables.account.bytes.data ());
				signatures.push_back (block->signature.bytes.data ());
>>>>>>> 86f1178e
			}
			nano::signature_check_set check = { size, messages.data (), lengths.data (), pub_keys.data (), signatures.data (), verifications.data () };
			checker.verify (check);
			bool all_valid = std::all_of (verifications.cbegin (), verifications.cend (), [] (auto verification) { return verification == 1; });
			ASSERT_TRUE (all_valid);
			last_size = size;
		}
	}
}

// Test the node epoch_upgrader with a large number of accounts and threads
// Possible to manually add work peers
TEST (node, mass_epoch_upgrader)
{
	auto perform_test = [] (size_t const batch_size) {
		unsigned threads = 5;
		size_t total_accounts = 2500;

#ifndef NDEBUG
		total_accounts /= 5;
#endif

		struct info
		{
			nano::keypair key;
			nano::block_hash pending_hash;
		};

		std::vector<info> opened (total_accounts / 2);
		std::vector<info> unopened (total_accounts / 2);

		nano::system system;
		nano::node_config node_config (nano::get_available_port (), system.logging);
		node_config.work_threads = 4;
		// node_config.work_peers = { { "192.168.1.101", 7000 } };
		auto & node = *system.add_node (node_config);

		auto balance = node.balance (nano::dev::genesis_key.pub);
		auto latest = node.latest (nano::dev::genesis_key.pub);
		nano::uint128_t amount = 1;

		// Send to all accounts
		std::array<std::vector<info> *, 2> all{ &opened, &unopened };
		for (auto & accounts : all)
		{
			for (auto & info : *accounts)
			{
				balance -= amount;
				nano::state_block_builder builder;
				std::error_code ec;
				auto block = builder
							 .account (nano::dev::genesis_key.pub)
							 .previous (latest)
							 .balance (balance)
							 .link (info.key.pub)
							 .representative (nano::dev::genesis_key.pub)
							 .sign (nano::dev::genesis_key.prv, nano::dev::genesis_key.pub)
							 .work (*node.work_generate_blocking (latest, node_config.network_params.work.threshold (nano::work_version::work_1, nano::block_details (nano::epoch::epoch_0, false, false, false))))
							 .build (ec);
				ASSERT_FALSE (ec);
				ASSERT_NE (nullptr, block);
				ASSERT_EQ (nano::process_result::progress, node.process (*block).code);
				latest = block->hash ();
				info.pending_hash = block->hash ();
			}
		}
		ASSERT_EQ (1 + total_accounts, node.ledger.cache.block_count);
		ASSERT_EQ (1, node.ledger.cache.account_count);

		// Receive for half of accounts
		for (auto const & info : opened)
		{
			nano::state_block_builder builder;
			std::error_code ec;
			auto block = builder
						 .account (info.key.pub)
						 .previous (0)
						 .balance (amount)
						 .link (info.pending_hash)
						 .representative (info.key.pub)
						 .sign (info.key.prv, info.key.pub)
						 .work (*node.work_generate_blocking (info.key.pub, node_config.network_params.work.threshold (nano::work_version::work_1, nano::block_details (nano::epoch::epoch_0, false, false, false))))
						 .build (ec);
			ASSERT_FALSE (ec);
			ASSERT_NE (nullptr, block);
			ASSERT_EQ (nano::process_result::progress, node.process (*block).code);
		}
		ASSERT_EQ (1 + total_accounts + opened.size (), node.ledger.cache.block_count);
		ASSERT_EQ (1 + opened.size (), node.ledger.cache.account_count);

		nano::keypair epoch_signer (nano::dev::genesis_key);

		auto const block_count_before = node.ledger.cache.block_count.load ();
		auto const total_to_upgrade = 1 + total_accounts;
		std::cout << "Mass upgrading " << total_to_upgrade << " accounts" << std::endl;
		while (node.ledger.cache.block_count != block_count_before + total_to_upgrade)
		{
			auto const pre_upgrade = node.ledger.cache.block_count.load ();
			auto upgrade_count = std::min<size_t> (batch_size, block_count_before + total_to_upgrade - pre_upgrade);
			ASSERT_FALSE (node.epoch_upgrader (epoch_signer.prv, nano::epoch::epoch_1, upgrade_count, threads));
			// Already ongoing - should fail
			ASSERT_TRUE (node.epoch_upgrader (epoch_signer.prv, nano::epoch::epoch_1, upgrade_count, threads));
			system.deadline_set (60s);
			while (node.ledger.cache.block_count != pre_upgrade + upgrade_count)
			{
				ASSERT_NO_ERROR (system.poll ());
				std::this_thread::sleep_for (200ms);
				std::cout << node.ledger.cache.block_count - block_count_before << " / " << total_to_upgrade << std::endl;
			}
			std::this_thread::sleep_for (50ms);
		}
		auto expected_blocks = block_count_before + total_accounts + 1;
		ASSERT_EQ (expected_blocks, node.ledger.cache.block_count);
		// Check upgrade
		{
			auto transaction (node.store.tx_begin_read ());
			size_t block_count_sum = 0;
			for (auto i (node.store.account.begin (transaction)); i != node.store.account.end (); ++i)
			{
				nano::account_info info (i->second);
				ASSERT_EQ (info.epoch (), nano::epoch::epoch_1);
				block_count_sum += info.block_count;
			}
			ASSERT_EQ (expected_blocks, block_count_sum);
		}
	};
	// Test with a limited number of upgrades and an unlimited
	perform_test (42);
	perform_test (std::numeric_limits<size_t>::max ());
}

TEST (node, mass_block_new)
{
	nano::system system;
	nano::node_config node_config (nano::get_available_port (), system.logging);
	node_config.frontiers_confirmation = nano::frontiers_confirmation_mode::disabled;
	auto & node = *system.add_node (node_config);
	node.network_params.network.request_interval_ms = 500;

#ifndef NDEBUG
	auto const num_blocks = 5000;
#else
	auto const num_blocks = 50000;
#endif
	std::cout << num_blocks << " x4 blocks" << std::endl;

	// Upgrade to epoch_2
	system.upgrade_genesis_epoch (node, nano::epoch::epoch_1);
	system.upgrade_genesis_epoch (node, nano::epoch::epoch_2);

	auto next_block_count = num_blocks + 3;
	auto process_all = [&] (std::vector<std::shared_ptr<nano::state_block>> const & blocks_a) {
		for (auto const & block : blocks_a)
		{
			node.process_active (block);
		}
		ASSERT_TIMELY (200s, node.ledger.cache.block_count == next_block_count);
		next_block_count += num_blocks;
		node.block_processor.flush ();
		// Clear all active
		{
			nano::lock_guard<nano::mutex> guard (node.active.mutex);
			node.active.roots.clear ();
			node.active.blocks.clear ();
		}
	};

	nano::keypair key;
	std::vector<nano::keypair> keys (num_blocks);
	nano::state_block_builder builder;
	std::vector<std::shared_ptr<nano::state_block>> send_blocks;
	auto send_threshold (nano::dev::network_params.work.threshold (nano::work_version::work_1, nano::block_details (nano::epoch::epoch_2, true, false, false)));
	auto latest_genesis = node.latest (nano::dev::genesis_key.pub);
	for (auto i = 0; i < num_blocks; ++i)
	{
		auto send = builder.make_block ()
					.account (nano::dev::genesis_key.pub)
					.previous (latest_genesis)
					.balance (nano::dev::constants.genesis_amount - i - 1)
					.representative (nano::dev::genesis_key.pub)
					.link (keys[i].pub)
					.sign (nano::dev::genesis_key.prv, nano::dev::genesis_key.pub)
					.work (*system.work.generate (nano::work_version::work_1, latest_genesis, send_threshold))
					.build ();
		latest_genesis = send->hash ();
		send_blocks.push_back (std::move (send));
	}
	std::cout << "Send blocks built, start processing" << std::endl;
	nano::timer<> timer;
	timer.start ();
	process_all (send_blocks);
	std::cout << "Send blocks time: " << timer.stop ().count () << " " << timer.unit () << "\n\n";

	std::vector<std::shared_ptr<nano::state_block>> open_blocks;
	auto receive_threshold (nano::dev::network_params.work.threshold (nano::work_version::work_1, nano::block_details (nano::epoch::epoch_2, false, true, false)));
	for (auto i = 0; i < num_blocks; ++i)
	{
		auto const & key = keys[i];
		auto open = builder.make_block ()
					.account (key.pub)
					.previous (0)
					.balance (1)
					.representative (key.pub)
					.link (send_blocks[i]->hash ())
					.sign (key.prv, key.pub)
					.work (*system.work.generate (nano::work_version::work_1, key.pub, receive_threshold))
					.build ();
		open_blocks.push_back (std::move (open));
	}
	std::cout << "Open blocks built, start processing" << std::endl;
	timer.restart ();
	process_all (open_blocks);
	std::cout << "Open blocks time: " << timer.stop ().count () << " " << timer.unit () << "\n\n";

	// These blocks are from each key to themselves
	std::vector<std::shared_ptr<nano::state_block>> send_blocks2;
	for (auto i = 0; i < num_blocks; ++i)
	{
		auto const & key = keys[i];
		auto const & latest = open_blocks[i];
		auto send2 = builder.make_block ()
					 .account (key.pub)
					 .previous (latest->hash ())
					 .balance (0)
					 .representative (key.pub)
					 .link (key.pub)
					 .sign (key.prv, key.pub)
					 .work (*system.work.generate (nano::work_version::work_1, latest->hash (), send_threshold))
					 .build ();
		send_blocks2.push_back (std::move (send2));
	}
	std::cout << "Send2 blocks built, start processing" << std::endl;
	timer.restart ();
	process_all (send_blocks2);
	std::cout << "Send2 blocks time: " << timer.stop ().count () << " " << timer.unit () << "\n\n";

	// Each key receives the previously sent blocks
	std::vector<std::shared_ptr<nano::state_block>> receive_blocks;
	for (auto i = 0; i < num_blocks; ++i)
	{
		auto const & key = keys[i];
		auto const & latest = send_blocks2[i];
		auto send2 = builder.make_block ()
					 .account (key.pub)
					 .previous (latest->hash ())
					 .balance (1)
					 .representative (key.pub)
					 .link (latest->hash ())
					 .sign (key.prv, key.pub)
					 .work (*system.work.generate (nano::work_version::work_1, latest->hash (), receive_threshold))
					 .build ();
		receive_blocks.push_back (std::move (send2));
	}
	std::cout << "Receive blocks built, start processing" << std::endl;
	timer.restart ();
	process_all (receive_blocks);
	std::cout << "Receive blocks time: " << timer.stop ().count () << " " << timer.unit () << "\n\n";
}

TEST (node, wallet_create_block_confirm_conflicts)
{
	for (int i = 0; i < 5; ++i)
	{
		nano::system system;
		nano::block_builder builder;
		nano::node_config node_config (nano::get_available_port (), system.logging);
		node_config.frontiers_confirmation = nano::frontiers_confirmation_mode::disabled;
		auto node = system.add_node (node_config);
		auto const num_blocks = 10000;

		// First open the other account
		auto latest = nano::dev::genesis->hash ();
		nano::keypair key1;
		{
			auto transaction = node->store.tx_begin_write ();
			for (auto i = num_blocks - 1; i > 0; --i)
			{
				auto send = builder
							.send ()
							.previous (latest)
							.destination (key1.pub)
							.balance (nano::dev::constants.genesis_amount - nano::Gxrb_ratio + i + 1)
							.sign (nano::dev::genesis_key.prv, nano::dev::genesis_key.pub)
							.work (*system.work.generate (latest))
							.build ();
				ASSERT_EQ (nano::process_result::progress, node->ledger.process (transaction, *send).code);
				latest = send->hash ();
			}
		}

		// Keep creating wallets. This is to check that there is no issues present when confirming blocks at the same time.
		std::atomic<bool> done{ false };
		std::thread t ([node, &done] () {
			while (!done)
			{
				node->wallets.create (nano::random_wallet_id ());
			}
		});

		// Call block confirm on the top level send block which will confirm everything underneath on both accounts.
		{
			auto block = node->store.block.get (node->store.tx_begin_read (), latest);
			node->scheduler.manual (block);
			std::shared_ptr<nano::election> election;
			ASSERT_TIMELY (10s, (election = node->active.election (block->qualified_root ())) != nullptr);
			election->force_confirm ();
		}

		ASSERT_TIMELY (120s, node->ledger.block_confirmed (node->store.tx_begin_read (), latest) && node->confirmation_height_processor.current () == 0);
		done = true;
		t.join ();
	}
}<|MERGE_RESOLUTION|>--- conflicted
+++ resolved
@@ -1937,13 +1937,8 @@
 				hashes.push_back (block->hash ());
 				messages.push_back (hashes.back ().bytes.data ());
 				lengths.push_back (sizeof (decltype (hashes)::value_type));
-<<<<<<< HEAD
-				pub_keys.push_back (block.account ().bytes.data ());
-				signatures.push_back (block.block_signature ().bytes.data ());
-=======
-				pub_keys.push_back (block->hashables.account.bytes.data ());
-				signatures.push_back (block->signature.bytes.data ());
->>>>>>> 86f1178e
+				pub_keys.push_back (block->account ().bytes.data ());
+				signatures.push_back (block->block_signature ().bytes.data ());
 			}
 			nano::signature_check_set check = { size, messages.data (), lengths.data (), pub_keys.data (), signatures.data (), verifications.data () };
 			checker.verify (check);
