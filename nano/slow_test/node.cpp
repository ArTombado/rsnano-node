--- conflicted
+++ resolved
@@ -1633,75 +1633,6 @@
 	ASSERT_FALSE (all_bandwidth_limits_same);
 }
 
-<<<<<<< HEAD
-// Similar to signature_checker.boundary_checks but more exhaustive. Can take up to 1 minute
-TEST (signature_checker, mass_boundary_checks)
-{
-	// sizes container must be in incrementing order
-	std::vector<size_t> sizes{ 0, 1 };
-	auto add_boundary = [&sizes] (size_t boundary) {
-		sizes.insert (sizes.end (), { boundary - 1, boundary, boundary + 1 });
-	};
-
-	for (auto i = 1; i <= 10; ++i)
-	{
-		add_boundary (nano::signature_checker::get_batch_size () * i);
-	}
-
-	nano::block_builder builder;
-	for (auto num_threads = 0; num_threads < 5; ++num_threads)
-	{
-		nano::signature_checker checker (num_threads);
-		auto max_size = *(sizes.end () - 1);
-		std::vector<nano::uint256_union> hashes;
-		hashes.reserve (max_size);
-		std::vector<unsigned char const *> messages;
-		messages.reserve (max_size);
-		std::vector<size_t> lengths;
-		lengths.reserve (max_size);
-		std::vector<unsigned char const *> pub_keys;
-		pub_keys.reserve (max_size);
-		std::vector<unsigned char const *> signatures;
-		signatures.reserve (max_size);
-		nano::keypair key;
-		auto block = builder
-					 .state ()
-					 .account (key.pub)
-					 .previous (0)
-					 .representative (key.pub)
-					 .balance (0)
-					 .link (0)
-					 .sign (key.prv, key.pub)
-					 .work (0)
-					 .build ();
-
-		size_t last_size = 0;
-		for (auto size : sizes)
-		{
-			// The size needed to append to existing containers, saves re-initializing from scratch each iteration
-			auto extra_size = size - last_size;
-
-			std::vector<int> verifications;
-			verifications.resize (size);
-			for (auto i (0); i < extra_size; ++i)
-			{
-				hashes.push_back (block->hash ());
-				messages.push_back (hashes.back ().bytes.data ());
-				lengths.push_back (sizeof (decltype (hashes)::value_type));
-				pub_keys.push_back (block->account ().bytes.data ());
-				signatures.push_back (block->block_signature ().bytes.data ());
-			}
-			nano::signature_check_set check = { size, messages.data (), lengths.data (), pub_keys.data (), signatures.data (), verifications.data () };
-			checker.verify (check);
-			bool all_valid = std::all_of (verifications.cbegin (), verifications.cend (), [] (auto verification) { return verification == 1; });
-			ASSERT_TRUE (all_valid);
-			last_size = size;
-		}
-	}
-}
-
-=======
->>>>>>> dc536b93
 // Test the node epoch_upgrader with a large number of accounts and threads
 // Possible to manually add work peers
 TEST (node, mass_epoch_upgrader)
