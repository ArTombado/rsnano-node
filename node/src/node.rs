use crate::{
    block_processing::{
        BacklogPopulation, BlockProcessor, BlockProcessorCleanup, BlockSource,
        LocalBlockBroadcaster, LocalBlockBroadcasterExt, UncheckedMap,
    },
    bootstrap::{
        BootstrapAscending, BootstrapAscendingExt, BootstrapInitiator, BootstrapInitiatorExt,
        BootstrapServer, BootstrapServerCleanup, OngoingBootstrap, OngoingBootstrapExt,
    },
    cementation::ConfirmingSet,
    config::{GlobalConfig, NodeConfig, NodeFlags},
    consensus::{
        election_schedulers::ElectionSchedulers, get_bootstrap_weights, log_bootstrap_weights,
        ActiveElections, ActiveElectionsExt, ElectionStatusType, LocalVoteHistory,
        ProcessLiveDispatcher, ProcessLiveDispatcherExt, RecentlyConfirmedCache, RepTiers,
        RequestAggregator, RequestAggregatorCleanup, VoteApplier, VoteBroadcaster, VoteCache,
        VoteCacheProcessor, VoteGenerators, VoteProcessor, VoteProcessorExt, VoteProcessorQueue,
        VoteProcessorQueueCleanup, VoteRouter,
    },
    monitor::Monitor,
    node_id_key_file::NodeIdKeyFile,
    pruning::{LedgerPruning, LedgerPruningExt},
    representatives::{OnlineReps, OnlineRepsCleanup, RepCrawler, RepCrawlerExt},
    stats::{
        adapters::{LedgerStats, NetworkStats},
        DetailType, Direction, StatType, Stats,
    },
    transport::{
        InboundMessageQueue, InboundMessageQueueCleanup, KeepaliveFactory, LatestKeepalives,
        LatestKeepalivesCleanup, MessageProcessor, MessagePublisher, NanoResponseServerSpawner,
        NetworkFilter, NetworkThreads, PeerCacheConnector, PeerCacheUpdater,
        RealtimeMessageHandler, SynCookies,
    },
    utils::{
        LongRunningTransactionLogger, ThreadPool, ThreadPoolImpl, TimerThread, TxnTrackingConfig,
    },
    wallets::{Wallets, WalletsExt},
    websocket::{create_websocket_server, WebsocketListenerExt},
    work::DistributedWorkFactory,
    NetworkParams, NodeCallbacks, OnlineWeightSampler, TelementryConfig, TelementryExt, Telemetry,
    TelemetryDeadChannelCleanup, BUILD_INFO, VERSION_STRING,
};
use rsnano_core::{
    utils::{as_nano_json, system_time_as_nanoseconds, ContainerInfo, SerdePropertyTree},
    work::{WorkPool, WorkPoolImpl},
    Account, Amount, Block, BlockHash, BlockType, Networks, NodeId, PrivateKey, Root, VoteCode,
    VoteSource,
};
use rsnano_ledger::{BlockStatus, Ledger, RepWeightCache};
use rsnano_messages::{ConfirmAck, Message, Publish};
use rsnano_network::{
    ChannelId, DeadChannelCleanup, DropPolicy, Network, NetworkCleanup, NetworkInfo, PeerConnector,
    TcpListener, TcpListenerExt, TrafficType,
};
use rsnano_nullable_clock::{SteadyClock, SystemTimeFactory};
use rsnano_nullable_http_client::{HttpClient, Url};
use rsnano_output_tracker::OutputListenerMt;
use rsnano_store_lmdb::{
    EnvOptions, LmdbConfig, LmdbEnv, LmdbStore, NullTransactionTracker, SyncStrategy,
    TransactionTracker,
};
use serde::Serialize;
use std::{
    collections::{HashMap, VecDeque},
    path::{Path, PathBuf},
    sync::{
        atomic::{AtomicBool, Ordering},
        Arc, Mutex, RwLock,
    },
    time::{Duration, SystemTime},
};
use tracing::{debug, error, info, warn};

pub struct Node {
    is_nulled: bool,
    pub runtime: tokio::runtime::Handle,
    pub data_path: PathBuf,
    pub steady_clock: Arc<SteadyClock>,
    pub node_id: PrivateKey,
    pub config: NodeConfig,
    pub network_params: NetworkParams,
    pub stats: Arc<Stats>,
    pub workers: Arc<dyn ThreadPool>,
    pub bootstrap_workers: Arc<dyn ThreadPool>,
    wallet_workers: Arc<dyn ThreadPool>,
    election_workers: Arc<dyn ThreadPool>,
    pub flags: NodeFlags,
    pub work: Arc<WorkPoolImpl>,
    pub distributed_work: Arc<DistributedWorkFactory>,
    pub store: Arc<LmdbStore>,
    pub unchecked: Arc<UncheckedMap>,
    pub ledger: Arc<Ledger>,
    pub syn_cookies: Arc<SynCookies>,
    pub network_info: Arc<RwLock<NetworkInfo>>,
    pub network: Arc<Network>,
    pub telemetry: Arc<Telemetry>,
    pub bootstrap_server: Arc<BootstrapServer>,
    online_weight_sampler: Arc<OnlineWeightSampler>,
    pub online_reps: Arc<Mutex<OnlineReps>>,
    pub rep_tiers: Arc<RepTiers>,
    pub vote_processor_queue: Arc<VoteProcessorQueue>,
    pub history: Arc<LocalVoteHistory>,
    pub confirming_set: Arc<ConfirmingSet>,
    pub vote_cache: Arc<Mutex<VoteCache>>,
    pub block_processor: Arc<BlockProcessor>,
    pub wallets: Arc<Wallets>,
    pub vote_generators: Arc<VoteGenerators>,
    pub active: Arc<ActiveElections>,
    pub vote_router: Arc<VoteRouter>,
    pub vote_processor: Arc<VoteProcessor>,
    vote_cache_processor: Arc<VoteCacheProcessor>,
    pub websocket: Option<Arc<crate::websocket::WebsocketListener>>,
    pub bootstrap_initiator: Arc<BootstrapInitiator>,
    pub rep_crawler: Arc<RepCrawler>,
    pub tcp_listener: Arc<TcpListener>,
    pub election_schedulers: Arc<ElectionSchedulers>,
    pub request_aggregator: Arc<RequestAggregator>,
    pub backlog_population: Arc<BacklogPopulation>,
    ascendboot: Arc<BootstrapAscending>,
    pub local_block_broadcaster: Arc<LocalBlockBroadcaster>,
    process_live_dispatcher: Arc<ProcessLiveDispatcher>,
    message_processor: Mutex<MessageProcessor>,
    network_threads: Arc<Mutex<NetworkThreads>>,
    ledger_pruning: Arc<LedgerPruning>,
    pub peer_connector: Arc<PeerConnector>,
    ongoing_bootstrap: Arc<OngoingBootstrap>,
    peer_cache_updater: TimerThread<PeerCacheUpdater>,
    peer_cache_connector: TimerThread<PeerCacheConnector>,
    pub inbound_message_queue: Arc<InboundMessageQueue>,
    monitor: TimerThread<Monitor>,
    stopped: AtomicBool,
    pub network_filter: Arc<NetworkFilter>,
    pub message_publisher: Arc<Mutex<MessagePublisher>>, // TODO remove this. It is needed right now
    // to keep the weak pointer alive
    start_stop_listener: OutputListenerMt<&'static str>,
}

pub(crate) struct NodeArgs {
    pub runtime: tokio::runtime::Handle,
    pub data_path: PathBuf,
    pub config: NodeConfig,
    pub network_params: NetworkParams,
    pub flags: NodeFlags,
    pub work: Arc<WorkPoolImpl>,
    pub callbacks: NodeCallbacks,
}

impl NodeArgs {
    pub fn create_test_instance() -> Self {
        let network_params = NetworkParams::new(Networks::NanoDevNetwork);
        let config = NodeConfig::new(None, &network_params, 2);
        Self {
            runtime: tokio::runtime::Handle::current(),
            data_path: "/home/nulled-node".into(),
            network_params,
            config,
            flags: Default::default(),
            callbacks: Default::default(),
            work: Arc::new(WorkPoolImpl::new_null(123)),
        }
    }
}

impl Node {
    pub fn new_null() -> Self {
        Self::new_null_with_callbacks(Default::default())
    }

    pub fn new_null_with_callbacks(callbacks: NodeCallbacks) -> Self {
        let args = NodeArgs {
            callbacks,
            ..NodeArgs::create_test_instance()
        };
        Self::new(args, true, NodeIdKeyFile::new_null())
    }

    pub(crate) fn new_with_args(args: NodeArgs) -> Self {
        Self::new(args, false, NodeIdKeyFile::default())
    }

    pub fn node_id(&self) -> NodeId {
        self.node_id.public_key().into()
    }

    fn new(args: NodeArgs, is_nulled: bool, mut node_id_key_file: NodeIdKeyFile) -> Self {
        let network_params = args.network_params;
        let config = args.config;
        let flags = args.flags;
        let runtime = args.runtime;
        let work = args.work;
        // Time relative to the start of the node. This makes time exlicit and enables us to
        // write time relevant unit tests with ease.
        let steady_clock = Arc::new(SteadyClock::default());

        let network_label = network_params.network.get_current_network_as_string();
        let global_config = GlobalConfig {
            node_config: config.clone(),
            flags: flags.clone(),
            network_params: network_params.clone(),
        };
        let global_config = &global_config;
        let application_path = args.data_path;
        let node_id = node_id_key_file.initialize(&application_path).unwrap();

        let stats = Arc::new(Stats::new(config.stat_config.clone()));

        let store = if is_nulled {
            Arc::new(LmdbStore::new_null())
        } else {
            make_store(
                &application_path,
                true,
                &config.diagnostics_config.txn_tracking,
                Duration::from_millis(config.block_processor_batch_max_time_ms as u64),
                config.lmdb_config.clone(),
                config.backup_before_upgrade,
            )
            .expect("Could not create LMDB store")
        };

        info!("Version: {}", VERSION_STRING);
        info!("Build information: {}", BUILD_INFO);
        info!("Active network: {}", network_label);
        info!("Database backend: {}", store.vendor());
        info!("Data path: {:?}", application_path);
        info!(
            "Work pool threads: {} ({})",
            work.thread_count(),
            if work.has_opencl() { "OpenCL" } else { "CPU" }
        );
        info!("Work peers: {}", config.work_peers.len());
        info!("Node ID: {}", NodeId::from(&node_id));

        let (max_blocks, bootstrap_weights) = if (network_params.network.is_live_network()
            || network_params.network.is_beta_network())
            && !flags.inactive_node
        {
            get_bootstrap_weights(network_params.network.current_network)
        } else {
            (0, HashMap::new())
        };

        let rep_weights = Arc::new(RepWeightCache::with_bootstrap_weights(
            bootstrap_weights,
            max_blocks,
            store.cache.clone(),
        ));

        let mut ledger = Ledger::new(
            store.clone(),
            network_params.ledger.clone(),
            config.representative_vote_weight_minimum,
            rep_weights.clone(),
        )
        .expect("Could not initialize ledger");
        ledger.set_observer(Arc::new(LedgerStats::new(stats.clone())));
        let ledger = Arc::new(ledger);

        log_bootstrap_weights(&ledger.rep_weights);

        let syn_cookies = Arc::new(SynCookies::new(network_params.network.max_peers_per_ip));

        let workers: Arc<dyn ThreadPool> = Arc::new(ThreadPoolImpl::create(
            config.background_threads as usize,
            "Worker".to_string(),
        ));
        let wallet_workers: Arc<dyn ThreadPool> =
            Arc::new(ThreadPoolImpl::create(1, "Wallet work"));
        let election_workers: Arc<dyn ThreadPool> =
            Arc::new(ThreadPoolImpl::create(1, "Election work"));

        let bootstrap_workers: Arc<dyn ThreadPool> = Arc::new(ThreadPoolImpl::create(
            config.bootstrap_serving_threads as usize,
            "Bootstrap work",
        ));

        let network_info = Arc::new(RwLock::new(NetworkInfo::new(global_config.into())));

        let network_observer = Arc::new(NetworkStats::new(stats.clone()));

        let mut dead_channel_cleanup = DeadChannelCleanup::new(
            steady_clock.clone(),
            network_info.clone(),
            network_params.network.cleanup_cutoff(),
        );

        let mut network_filter = NetworkFilter::new(1024 * 1024);
        network_filter.age_cutoff = config.network_duplicate_filter_cutoff;
        let network_filter = Arc::new(network_filter);

        // empty `config.peering_port` means the user made no port choice at all;
        // otherwise, any value is considered, with `0` having the special meaning of 'let the OS pick a port instead'
        let mut network = Network::new(
            global_config.into(),
            network_info.clone(),
            steady_clock.clone(),
            runtime.clone(),
        );
        network.set_observer(network_observer.clone());
        let network = Arc::new(network);

        dead_channel_cleanup.add_step(NetworkCleanup::new(network.clone()));

        let mut inbound_message_queue =
            InboundMessageQueue::new(config.message_processor.max_queue, stats.clone());
        if let Some(cb) = args.callbacks.on_inbound {
            inbound_message_queue.set_inbound_callback(cb);
        }
        if let Some(cb) = args.callbacks.on_inbound_dropped {
            inbound_message_queue.set_inbound_dropped_callback(cb);
        }
        let inbound_message_queue = Arc::new(inbound_message_queue);

        dead_channel_cleanup.add_step(InboundMessageQueueCleanup::new(
            inbound_message_queue.clone(),
        ));

        let telemetry_config = TelementryConfig {
            enable_ongoing_requests: false,
            enable_ongoing_broadcasts: !flags.disable_providing_telemetry_metrics,
        };

        let unchecked = Arc::new(UncheckedMap::new(
            config.max_unchecked_blocks as usize,
            stats.clone(),
            flags.disable_block_processor_unchecked_deletion,
        ));

        let online_weight_sampler = Arc::new(OnlineWeightSampler::new(
            ledger.clone(),
            network_params.node.max_weight_samples as usize,
        ));

        let online_reps = Arc::new(Mutex::new(
            OnlineReps::builder()
                .rep_weights(rep_weights.clone())
                .weight_period(Duration::from_secs(network_params.node.weight_period))
                .online_weight_minimum(config.online_weight_minimum)
                .trended(online_weight_sampler.calculate_trend())
                .finish(),
        ));
        dead_channel_cleanup.add_step(OnlineRepsCleanup::new(online_reps.clone()));

        let mut message_publisher = MessagePublisher::new(
            online_reps.clone(),
            network.clone(),
            stats.clone(),
            network_params.network.protocol_info(),
        );

        if let Some(callback) = &args.callbacks.on_publish {
            message_publisher.set_published_callback(callback.clone());
        }

        let telemetry = Arc::new(Telemetry::new(
            telemetry_config,
            config.clone(),
            stats.clone(),
            ledger.clone(),
            unchecked.clone(),
            network_params.clone(),
            network_info.clone(),
            message_publisher.clone(),
            node_id.clone(),
            steady_clock.clone(),
        ));

        let bootstrap_server = Arc::new(BootstrapServer::new(
            config.bootstrap_server.clone(),
            stats.clone(),
            ledger.clone(),
            message_publisher.clone(),
        ));
        dead_channel_cleanup.add_step(BootstrapServerCleanup::new(
            bootstrap_server.server_impl.clone(),
        ));

        let rep_tiers = Arc::new(RepTiers::new(
            rep_weights.clone(),
            network_params.clone(),
            online_reps.clone(),
            stats.clone(),
        ));

        let vote_processor_queue = Arc::new(VoteProcessorQueue::new(
            config.vote_processor.clone(),
            stats.clone(),
            rep_tiers.clone(),
        ));
        dead_channel_cleanup.add_step(VoteProcessorQueueCleanup::new(vote_processor_queue.clone()));

        let history = Arc::new(LocalVoteHistory::new(network_params.voting.max_cache));

        let confirming_set = Arc::new(ConfirmingSet::new(
            config.confirming_set.clone(),
            ledger.clone(),
            stats.clone(),
        ));

        let vote_cache = Arc::new(Mutex::new(VoteCache::new(
            config.vote_cache.clone(),
            stats.clone(),
        )));

        let recently_confirmed = Arc::new(RecentlyConfirmedCache::new(
            config.active_elections.confirmation_cache,
        ));

        let block_processor = Arc::new(BlockProcessor::new(
            global_config.into(),
            ledger.clone(),
            unchecked.clone(),
            stats.clone(),
        ));
        dead_channel_cleanup.add_step(BlockProcessorCleanup::new(
            block_processor.processor_loop.clone(),
        ));

        let distributed_work = Arc::new(DistributedWorkFactory::new(work.clone(), runtime.clone()));

        let mut wallets_path = application_path.clone();
        wallets_path.push("wallets.ldb");

        let mut wallets_lmdb_config = config.lmdb_config.clone();
        wallets_lmdb_config.sync = SyncStrategy::Always;
        wallets_lmdb_config.map_size = 1024 * 1024 * 1024;
        let wallets_options = EnvOptions {
            config: wallets_lmdb_config,
            use_no_mem_init: false,
        };
        let wallets_env = if is_nulled {
            Arc::new(LmdbEnv::new_null())
        } else {
            Arc::new(LmdbEnv::new_with_options(wallets_path, &wallets_options).unwrap())
        };

        let mut wallets = Wallets::new(
            wallets_env,
            ledger.clone(),
            &config,
            network_params.kdf_work,
            network_params.work.clone(),
            distributed_work.clone(),
            network_params.clone(),
            workers.clone(),
            block_processor.clone(),
            online_reps.clone(),
            confirming_set.clone(),
            message_publisher.clone(),
        );
        if !is_nulled {
            wallets.initialize().expect("Could not create wallet");
        }
        let wallets = Arc::new(wallets);
        if !is_nulled {
            wallets.initialize2();
        }

        let vote_broadcaster = Arc::new(VoteBroadcaster::new(
            vote_processor_queue.clone(),
            message_publisher.clone(),
        ));

        let vote_generators = Arc::new(VoteGenerators::new(
            ledger.clone(),
            wallets.clone(),
            history.clone(),
            stats.clone(),
            &config,
            &network_params,
            vote_broadcaster,
            message_publisher.clone(),
        ));

        let vote_applier = Arc::new(VoteApplier::new(
            ledger.clone(),
            network_params.clone(),
            online_reps.clone(),
            stats.clone(),
            vote_generators.clone(),
            block_processor.clone(),
            config.clone(),
            history.clone(),
            wallets.clone(),
            recently_confirmed.clone(),
            confirming_set.clone(),
            election_workers.clone(),
        ));

        let vote_router = Arc::new(VoteRouter::new(
            vote_cache.clone(),
            recently_confirmed.clone(),
            vote_applier.clone(),
            rep_weights.clone(),
        ));

        let on_vote = args
            .callbacks
            .on_vote
            .unwrap_or_else(|| Box::new(|_, _, _, _| {}));

        let vote_processor = Arc::new(VoteProcessor::new(
            vote_processor_queue.clone(),
            vote_router.clone(),
            stats.clone(),
            on_vote,
        ));

        let vote_cache_processor = Arc::new(VoteCacheProcessor::new(
            stats.clone(),
            vote_cache.clone(),
            vote_router.clone(),
            config.vote_processor.clone(),
        ));

        let on_election_end = args
            .callbacks
            .on_election_end
            .unwrap_or_else(|| Box::new(|_, _, _, _, _, _| {}));

        let on_balance_changed = args
            .callbacks
            .on_balance_changed
            .unwrap_or_else(|| Box::new(|_, _| {}));

        let active_elections = Arc::new(ActiveElections::new(
            network_params.clone(),
            wallets.clone(),
            config.clone(),
            ledger.clone(),
            confirming_set.clone(),
            block_processor.clone(),
            vote_generators.clone(),
            network_filter.clone(),
            network_info.clone(),
            vote_cache.clone(),
            stats.clone(),
            on_election_end,
            on_balance_changed,
            online_reps.clone(),
            flags.clone(),
            recently_confirmed,
            vote_applier.clone(),
            vote_router.clone(),
            vote_cache_processor.clone(),
            steady_clock.clone(),
            message_publisher.clone(),
        ));

        active_elections.initialize();

        let election_schedulers = Arc::new(ElectionSchedulers::new(
            &config,
            network_params.network.clone(),
            active_elections.clone(),
            ledger.clone(),
            stats.clone(),
            vote_cache.clone(),
            confirming_set.clone(),
            online_reps.clone(),
        ));

        active_elections.set_election_schedulers(&election_schedulers);
        vote_applier.set_election_schedulers(&election_schedulers);

        let process_live_dispatcher = Arc::new(ProcessLiveDispatcher::new(
            ledger.clone(),
            election_schedulers.clone(),
        ));
<<<<<<< HEAD
=======

        let websocket = create_websocket_server(
            config.websocket_config.clone(),
            wallets.clone(),
            runtime.clone(),
            &active_elections,
            &telemetry,
            &vote_processor,
            &process_live_dispatcher,
        );
>>>>>>> e3aa5482

        let mut bootstrap_publisher = MessagePublisher::new_with_buffer_size(
            online_reps.clone(),
            network.clone(),
            stats.clone(),
            network_params.network.protocol_info(),
            512,
        );

        if let Some(callback) = &args.callbacks.on_publish {
            bootstrap_publisher.set_published_callback(callback.clone());
        }

        let bootstrap_initiator = Arc::new(BootstrapInitiator::new(
            global_config.into(),
            flags.clone(),
            network.clone(),
            network_info.clone(),
            network_observer.clone(),
            runtime.clone(),
            bootstrap_workers.clone(),
            network_params.clone(),
            stats.clone(),
            block_processor.clone(),
            ledger.clone(),
            bootstrap_publisher,
            steady_clock.clone(),
        ));
        bootstrap_initiator.initialize();
        bootstrap_initiator.start();

        let websocket = create_websocket_server(
            config.websocket_config.clone(),
            wallets.clone(),
            runtime.clone(),
            &active_elections,
            &telemetry,
            &vote_processor,
            &process_live_dispatcher,
            &bootstrap_initiator,
        );

        let latest_keepalives = Arc::new(Mutex::new(LatestKeepalives::default()));
        dead_channel_cleanup.add_step(LatestKeepalivesCleanup::new(latest_keepalives.clone()));

        let response_server_spawner = Arc::new(NanoResponseServerSpawner {
            tokio: runtime.clone(),
            stats: stats.clone(),
            node_id: node_id.clone(),
            ledger: ledger.clone(),
            workers: workers.clone(),
            block_processor: block_processor.clone(),
            bootstrap_initiator: bootstrap_initiator.clone(),
            network: network_info.clone(),
            inbound_queue: inbound_message_queue.clone(),
            node_flags: flags.clone(),
            network_params: network_params.clone(),
            syn_cookies: syn_cookies.clone(),
            latest_keepalives: latest_keepalives.clone(),
            network_filter: network_filter.clone(),
        });

        let peer_connector = Arc::new(PeerConnector::new(
            config.tcp.connect_timeout,
            network.clone(),
            network_observer.clone(),
            runtime.clone(),
            response_server_spawner.clone(),
            steady_clock.clone(),
        ));

        let rep_crawler = Arc::new(RepCrawler::new(
            online_reps.clone(),
            stats.clone(),
            config.rep_crawler_query_timeout,
            config.clone(),
            network_params.clone(),
            network_info.clone(),
            runtime.clone(),
            ledger.clone(),
            active_elections.clone(),
            peer_connector.clone(),
            steady_clock.clone(),
            message_publisher.clone(),
        ));

        // BEWARE: `bootstrap` takes `network.port` instead of `config.peering_port` because when the user doesn't specify
        //         a peering port and wants the OS to pick one, the picking happens when `network` gets initialized
        //         (if UDP is active, otherwise it happens when `bootstrap` gets initialized), so then for TCP traffic
        //         we want to tell `bootstrap` to use the already picked port instead of itself picking a different one.
        //         Thus, be very careful if you change the order: if `bootstrap` gets constructed before `network`,
        //         the latter would inherit the port from the former (if TCP is active, otherwise `network` picks first)
        //
        let tcp_listener = Arc::new(TcpListener::new(
            network_info.read().unwrap().listening_port(),
            network.clone(),
            network_observer.clone(),
            runtime.clone(),
            response_server_spawner.clone(),
        ));

        let request_aggregator = Arc::new(RequestAggregator::new(
            config.request_aggregator.clone(),
            stats.clone(),
            vote_generators.clone(),
            ledger.clone(),
            network_info.clone(),
        ));
        dead_channel_cleanup.add_step(RequestAggregatorCleanup::new(
            request_aggregator.state.clone(),
        ));

        let backlog_population = Arc::new(BacklogPopulation::new(
            global_config.into(),
            ledger.clone(),
            stats.clone(),
            election_schedulers.clone(),
        ));

        let ascendboot = Arc::new(BootstrapAscending::new(
            block_processor.clone(),
            ledger.clone(),
            stats.clone(),
            network_info.clone(),
            message_publisher.clone(),
            global_config.node_config.bootstrap_ascending.clone(),
            steady_clock.clone(),
        ));

        let local_block_broadcaster = Arc::new(LocalBlockBroadcaster::new(
            config.local_block_broadcaster.clone(),
            block_processor.clone(),
            stats.clone(),
            ledger.clone(),
            confirming_set.clone(),
            message_publisher.clone(),
            !flags.disable_block_processor_republishing,
        ));
        local_block_broadcaster.initialize();

        let realtime_message_handler = Arc::new(RealtimeMessageHandler::new(
            stats.clone(),
            network_info.clone(),
            network_filter.clone(),
            block_processor.clone(),
            config.clone(),
            wallets.clone(),
            request_aggregator.clone(),
            vote_processor_queue.clone(),
            telemetry.clone(),
            bootstrap_server.clone(),
            ascendboot.clone(),
        ));

        let keepalive_factory = Arc::new(KeepaliveFactory {
            network: network_info.clone(),
            config: config.clone(),
        });

        let network_threads = Arc::new(Mutex::new(NetworkThreads::new(
            network_info.clone(),
            peer_connector.clone(),
            flags.clone(),
            network_params.clone(),
            stats.clone(),
            syn_cookies.clone(),
            network_filter.clone(),
            keepalive_factory.clone(),
            latest_keepalives.clone(),
            dead_channel_cleanup,
            message_publisher.clone(),
            steady_clock.clone(),
        )));

        let message_processor = Mutex::new(MessageProcessor::new(
            flags.clone(),
            config.clone(),
            inbound_message_queue.clone(),
            realtime_message_handler.clone(),
        ));

        let ongoing_bootstrap = Arc::new(OngoingBootstrap::new(
            network_params.clone(),
            bootstrap_initiator.clone(),
            network_info.clone(),
            flags.clone(),
            ledger.clone(),
            stats.clone(),
            workers.clone(),
        ));

        debug!("Constructing node...");

        let schedulers_weak = Arc::downgrade(&election_schedulers);
        wallets.set_start_election_callback(Box::new(move |block| {
            if let Some(schedulers) = schedulers_weak.upgrade() {
                schedulers.add_manual(block);
            }
        }));

        let rep_crawler_w = Arc::downgrade(&rep_crawler);
        if !flags.disable_rep_crawler {
            network_info
                .write()
                .unwrap()
                .on_new_realtime_channel(Arc::new(move |channel| {
                    if let Some(crawler) = rep_crawler_w.upgrade() {
                        crawler.query_channel(channel);
                    }
                }));
        }

        let block_processor_w = Arc::downgrade(&block_processor);
        let history_w = Arc::downgrade(&history);
        let active_w = Arc::downgrade(&active_elections);
        block_processor.set_blocks_rolled_back_callback(Box::new(
            move |rolled_back, initial_block| {
                // Deleting from votes cache, stop active transaction
                let Some(block_processor) = block_processor_w.upgrade() else {
                    return;
                };
                let Some(history) = history_w.upgrade() else {
                    return;
                };
                let Some(active) = active_w.upgrade() else {
                    return;
                };
                for i in rolled_back {
                    block_processor.notify_block_rolled_back(&i);

                    history.erase(&i.root());
                    // Stop all rolled back active transactions except initial
                    if i.hash() != initial_block.hash() {
                        active.erase(&i.qualified_root());
                    }
                }
            },
        ));

        process_live_dispatcher.connect(&block_processor);

        let block_processor_w = Arc::downgrade(&block_processor);
        unchecked.set_satisfied_observer(Box::new(move |info| {
            if let Some(processor) = block_processor_w.upgrade() {
                processor.add(
                    info.block.clone().into(),
                    BlockSource::Unchecked,
                    ChannelId::LOOPBACK,
                );
            }
        }));

        let wallets_w = Arc::downgrade(&wallets);
        let publisher_l = Mutex::new(message_publisher.clone());
        vote_router.add_vote_processed_observer(Box::new(move |vote, _source, results| {
            let Some(wallets) = wallets_w.upgrade() else {
                return;
            };

            // Republish vote if it is new and the node does not host a principal representative (or close to)
            let processed = results.iter().any(|(_, code)| *code == VoteCode::Vote);
            if processed {
                if wallets.should_republish_vote(vote.voting_account.into()) {
                    let ack = Message::ConfirmAck(ConfirmAck::new_with_rebroadcasted_vote(
                        vote.as_ref().clone(),
                    ));
                    publisher_l
                        .lock()
                        .unwrap()
                        .flood(&ack, DropPolicy::CanDrop, 0.5);
                }
            }
        }));

        let keepalive_factory_w = Arc::downgrade(&keepalive_factory);
        let message_publisher_l = Arc::new(Mutex::new(message_publisher.clone()));
        let message_publisher_w = Arc::downgrade(&message_publisher_l);
        network_info
            .write()
            .unwrap()
            .on_new_realtime_channel(Arc::new(move |channel| {
                let Some(factory) = keepalive_factory_w.upgrade() else {
                    return;
                };
                let Some(publisher) = message_publisher_w.upgrade() else {
                    return;
                };
                let keepalive = factory.create_keepalive_self();
                let msg = Message::Keepalive(keepalive);
                publisher.lock().unwrap().try_send(
                    channel.channel_id(),
                    &msg,
                    DropPolicy::CanDrop,
                    TrafficType::Generic,
                );
            }));

        let rep_crawler_w = Arc::downgrade(&rep_crawler);
        let reps_w = Arc::downgrade(&online_reps);
        let clock = steady_clock.clone();
        vote_processor.add_vote_processed_callback(Box::new(
            move |vote, channel_id, source, code| {
                debug_assert!(code != VoteCode::Invalid);
                let Some(rep_crawler) = rep_crawler_w.upgrade() else {
                    return;
                };
                let Some(reps) = reps_w.upgrade() else {
                    return;
                };
                // Ignore republished votes
                if source != VoteSource::Live {
                    return;
                }

                let active_in_rep_crawler = rep_crawler.process(vote.clone(), channel_id);
                if active_in_rep_crawler {
                    // Representative is defined as online if replying to live votes or rep_crawler queries
                    reps.lock()
                        .unwrap()
                        .vote_observed(vote.voting_account, clock.now());
                }
            },
        ));

        if !distributed_work.work_generation_enabled() {
            info!("Work generation is disabled");
        }

        info!(
            "Outbound bandwidth limit: {} bytes/s, burst ratio: {}",
            config.bandwidth_limit, config.bandwidth_limit_burst_ratio
        );

        if config.enable_voting {
            info!(
                "Voting is enabled, more system resources will be used, local representatives: {}",
                wallets.voting_reps_count()
            );
            if wallets.voting_reps_count() > 1 {
                warn!("Voting with more than one representative can limit performance");
            }
        }

        {
            let tx = ledger.read_txn();
            if flags.enable_pruning || ledger.store.pruned.count(&tx) > 0 {
                ledger.enable_pruning();
            }
        }

        if ledger.pruning_enabled() {
            if config.enable_voting && !flags.inactive_node {
                let msg = "Incompatibility detected between config node.enable_voting and existing pruned blocks";
                error!(msg);
                panic!("{}", msg);
            } else if !flags.enable_pruning && !flags.inactive_node {
                let msg =
                    "To start node with existing pruned blocks use launch flag --enable_pruning";
                error!(msg);
                panic!("{}", msg);
            }
        }

        let workers_w = Arc::downgrade(&wallet_workers);
        let wallets_w = Arc::downgrade(&wallets);
        confirming_set.add_cemented_observer(Box::new(move |block| {
            let Some(workers) = workers_w.upgrade() else {
                return;
            };
            let Some(wallets) = wallets_w.upgrade() else {
                return;
            };

            // TODO: Is it neccessary to call this for all blocks?
            if block.is_send() {
                let block = block.clone();
                workers.push_task(Box::new(move || {
                    wallets.receive_confirmed(block.hash(), block.destination().unwrap())
                }));
            }
        }));

        if !config.callback_address.is_empty() {
            let tokio = runtime.clone();
            let stats = stats.clone();
            let url: Url = format!(
                "http://{}:{}{}",
                config.callback_address, config.callback_port, config.callback_target
            )
            .parse()
            .unwrap();
            active_elections.add_election_end_callback(Box::new(
                move |status, _weights, account, amount, is_state_send, is_state_epoch| {
                    let block = status.winner.as_ref().unwrap().clone();
                    if status.election_status_type == ElectionStatusType::ActiveConfirmedQuorum
                        || status.election_status_type
                            == ElectionStatusType::ActiveConfirmationHeight
                    {
                        let url = url.clone();
                        let stats = stats.clone();
                        tokio.spawn(async move {
                            let mut block_json = SerdePropertyTree::new();
                            block.serialize_json(&mut block_json).unwrap();

                            let message = RpcCallbackMessage {
                                account: account.encode_account(),
                                hash: block.hash().encode_hex(),
                                block: block_json.value,
                                amount: amount.to_string_dec(),
                                sub_type: if is_state_send {
                                    Some("send")
                                } else if block.block_type() == BlockType::State {
                                    if block.is_change() {
                                        Some("change")
                                    } else if is_state_epoch {
                                        Some("epoch")
                                    } else {
                                        Some("receive")
                                    }
                                } else {
                                    None
                                },
                                is_send: if is_state_send {
                                    Some(as_nano_json(true))
                                } else {
                                    None
                                },
                            };

                            let http_client = HttpClient::new();
                            match http_client.post_json(url.clone(), &message).await {
                                Ok(response) => {
                                    if response.status().is_success() {
                                        stats.inc_dir(
                                            StatType::HttpCallback,
                                            DetailType::Initiate,
                                            Direction::Out,
                                        );
                                    } else {
                                        error!(
                                            "Callback to {} failed [status: {:?}]",
                                            url,
                                            response.status()
                                        );
                                        stats.inc_dir(
                                            StatType::Error,
                                            DetailType::HttpCallback,
                                            Direction::Out,
                                        );
                                    }
                                }
                                Err(e) => {
                                    error!("Unable to send callback: {} ({})", url, e);
                                    stats.inc_dir(
                                        StatType::Error,
                                        DetailType::HttpCallback,
                                        Direction::Out,
                                    );
                                }
                            }
                        });
                    }
                },
            ))
        }

        let time_factory = SystemTimeFactory::default();

        let peer_cache_updater = PeerCacheUpdater::new(
            network_info.clone(),
            ledger.clone(),
            time_factory,
            stats.clone(),
            if network_params.network.is_dev_network() {
                Duration::from_secs(10)
            } else {
                Duration::from_secs(60 * 60)
            },
        );

        let peer_cache_connector = PeerCacheConnector::new(
            ledger.clone(),
            peer_connector.clone(),
            stats.clone(),
            network_params.network.merge_period,
        );

        let ledger_pruning = Arc::new(LedgerPruning::new(
            config.clone(),
            flags.clone(),
            ledger.clone(),
            workers.clone(),
        ));

        let monitor = TimerThread::new(
            "Monitor",
            Monitor::new(
                ledger.clone(),
                network_info.clone(),
                online_reps.clone(),
                active_elections.clone(),
            ),
        );

        Self {
            is_nulled,
            steady_clock,
            peer_cache_updater: TimerThread::new("Peer history", peer_cache_updater),
            peer_cache_connector: TimerThread::new_run_immedately(
                "Net reachout",
                peer_cache_connector,
            ),
            ongoing_bootstrap,
            peer_connector,
            node_id,
            workers,
            bootstrap_workers,
            wallet_workers,
            election_workers,
            distributed_work,
            unchecked,
            telemetry,
            syn_cookies,
            network,
            network_info,
            ledger,
            store,
            stats,
            data_path: application_path,
            network_params,
            config,
            flags,
            work,
            runtime,
            bootstrap_server,
            online_weight_sampler,
            online_reps,
            rep_tiers,
            vote_router,
            vote_processor_queue,
            history,
            confirming_set,
            vote_cache,
            block_processor,
            wallets,
            vote_generators,
            active: active_elections,
            vote_processor,
            vote_cache_processor,
            websocket,
            bootstrap_initiator,
            rep_crawler,
            tcp_listener,
            election_schedulers,
            request_aggregator,
            backlog_population,
            ascendboot,
            local_block_broadcaster,
            process_live_dispatcher, // needs to stay alive
            ledger_pruning,
            network_threads,
            message_processor,
            inbound_message_queue,
            monitor,
            message_publisher: message_publisher_l,
            network_filter,
            stopped: AtomicBool::new(false),
            start_stop_listener: OutputListenerMt::new(),
        }
    }

    pub fn container_info(&self) -> ContainerInfo {
        let tcp_channels = self.network_info.read().unwrap().container_info();
        let online_reps = self.online_reps.lock().unwrap().container_info();
        let vote_cache = self.vote_cache.lock().unwrap().container_info();

        let network = ContainerInfo::builder()
            .node("tcp_channels", tcp_channels)
            .node("syn_cookies", self.syn_cookies.container_info())
            .finish();

        ContainerInfo::builder()
            .node("work", self.work.container_info())
            .node("ledger", self.ledger.container_info())
            .node("active", self.active.container_info())
            .node(
                "bootstrap_initiator",
                self.bootstrap_initiator.container_info(),
            )
            .node("network", network)
            .node("telemetry", self.telemetry.container_info())
            .node("wallets", self.wallets.container_info())
            .node("vote_processor", self.vote_processor_queue.container_info())
            .node(
                "vote_cache_processor",
                self.vote_cache_processor.container_info(),
            )
            .node("rep_crawler", self.rep_crawler.container_info())
            .node("block_processor", self.block_processor.container_info())
            .node("online_reps", online_reps)
            .node("history", self.history.container_info())
            .node("confirming_set", self.confirming_set.container_info())
            .node(
                "request_aggregator",
                self.request_aggregator.container_info(),
            )
            .node(
                "election_scheduler",
                self.election_schedulers.container_info(),
            )
            .node("vote_cache", vote_cache)
            .node("vote_router", self.vote_router.container_info())
            .node("vote_generators", self.vote_generators.container_info())
            .node("bootstrap_ascending", self.ascendboot.container_info())
            .node("unchecked", self.unchecked.container_info())
            .node(
                "local_block_broadcaster",
                self.local_block_broadcaster.container_info(),
            )
            .node("rep_tiers", self.rep_tiers.container_info())
            .node(
                "message_processor",
                self.inbound_message_queue.container_info(),
            )
            .finish()
    }

    fn long_inactivity_cleanup(&self) {
        let mut perform_cleanup = false;
        let mut tx = self.ledger.rw_txn();
        if self.ledger.store.online_weight.count(&tx) > 0 {
            let (&sample_time, _) = self
                .ledger
                .store
                .online_weight
                .rbegin(&tx)
                .current()
                .unwrap();
            let one_week_ago = SystemTime::now() - Duration::from_secs(60 * 60 * 24 * 7);
            perform_cleanup = sample_time < system_time_as_nanoseconds(one_week_ago);
        }
        if perform_cleanup {
            self.ledger.store.online_weight.clear(&mut tx);
            self.ledger.store.peer.clear(&mut tx);
            info!("records of peers and online weight after a long period of inactivity");
        }
    }

    pub fn is_stopped(&self) -> bool {
        self.stopped.load(Ordering::SeqCst)
    }

    pub fn ledger_pruning(&self, batch_size: u64, bootstrap_weight_reached: bool) {
        self.ledger_pruning
            .ledger_pruning(batch_size, bootstrap_weight_reached)
    }

    pub fn process_local(&self, block: Block) -> Option<BlockStatus> {
        self.block_processor
            .add_blocking(Arc::new(block), BlockSource::Local)
            .map(|(status, _)| status)
    }

    pub fn process(&self, mut block: Block) -> Result<(), BlockStatus> {
        let mut tx = self.ledger.rw_txn();
        self.ledger.process(&mut tx, &mut block)
    }

    pub fn process_multi(&self, blocks: &[Block]) {
        let mut tx = self.ledger.rw_txn();
        for (i, block) in blocks.iter().enumerate() {
            self.ledger
                .process(&mut tx, &mut block.clone())
                .map_err(|e| anyhow!("Could not multi-process block index {}: {:?}", i, e))
                .unwrap();
        }
    }

    pub fn insert_into_wallet(&self, keys: &PrivateKey) {
        let wallet_id = self.wallets.wallet_ids()[0];
        self.wallets
            .insert_adhoc2(&wallet_id, &keys.private_key(), true)
            .unwrap();
    }

    pub fn process_active(&self, block: Block) {
        self.block_processor.process_active(block);
    }

    pub fn process_local_multi(&self, blocks: &[Block]) {
        for block in blocks {
            let status = self.process_local(block.clone()).unwrap();
            if !matches!(status, BlockStatus::Progress | BlockStatus::Old) {
                panic!("could not process block!");
            }
        }
    }

    pub fn block(&self, hash: &BlockHash) -> Option<Block> {
        let tx = self.ledger.read_txn();
        self.ledger.any().get_block(&tx, hash).map(|b| b.block)
    }

    pub fn latest(&self, account: &Account) -> BlockHash {
        let tx = self.ledger.read_txn();
        self.ledger
            .any()
            .account_head(&tx, account)
            .unwrap_or_default()
    }

    pub fn get_node_id(&self) -> NodeId {
        self.node_id.public_key().into()
    }

    pub fn work_generate_dev(&self, root: impl Into<Root>) -> u64 {
        self.work.generate_dev2(root.into()).unwrap()
    }

    pub fn block_exists(&self, hash: &BlockHash) -> bool {
        let tx = self.ledger.read_txn();
        self.ledger.any().block_exists(&tx, hash)
    }

    pub fn blocks_exist(&self, hashes: &[Block]) -> bool {
        self.block_hashes_exist(hashes.iter().map(|b| b.hash()))
    }

    pub fn block_hashes_exist(&self, hashes: impl IntoIterator<Item = BlockHash>) -> bool {
        let tx = self.ledger.read_txn();
        hashes
            .into_iter()
            .all(|h| self.ledger.any().block_exists(&tx, &h))
    }

    pub fn balance(&self, account: &Account) -> Amount {
        let tx = self.ledger.read_txn();
        self.ledger
            .any()
            .account_balance(&tx, account)
            .unwrap_or_default()
    }

    pub fn confirm_multi(&self, blocks: &[Block]) {
        for block in blocks {
            self.confirm(block.hash());
        }
    }

    pub fn confirm(&self, hash: BlockHash) {
        let mut tx = self.ledger.rw_txn();
        self.ledger.confirm(&mut tx, hash);
    }

    pub fn block_confirmed(&self, hash: &BlockHash) -> bool {
        let tx = self.ledger.read_txn();
        self.ledger.confirmed().block_exists(&tx, hash)
    }

    pub fn blocks_confirmed(&self, blocks: &[Block]) -> bool {
        let tx = self.ledger.read_txn();
        blocks
            .iter()
            .all(|b| self.ledger.confirmed().block_exists(&tx, &b.hash()))
    }
}

pub trait NodeExt {
    fn start(&self);
    fn stop(&self);
    fn ongoing_online_weight_calculation_queue(&self);
    fn ongoing_online_weight_calculation(&self);
    fn backup_wallet(&self);
    fn search_receivable_all(&self);
    fn bootstrap_wallet(&self);
    fn flood_block_many(
        &self,
        blocks: VecDeque<Block>,
        callback: Box<dyn FnOnce() + Send + Sync>,
        delay: Duration,
    );
}

impl NodeExt for Arc<Node> {
    fn start(&self) {
        self.start_stop_listener.emit("start");
        if self.is_nulled {
            return; // TODO better nullability implementation
        }

        if !self.ledger.any().block_exists_or_pruned(
            &self.ledger.read_txn(),
            &self.network_params.ledger.genesis_block.hash(),
        ) {
            error!("Genesis block not found. This commonly indicates a configuration issue, check that the --network or --data_path command line arguments are correct, and also the ledger backend node config option. If using a read-only CLI command a ledger must already exist, start the node with --daemon first.");

            if self.network_params.network.is_beta_network() {
                error!("Beta network may have reset, try clearing database files");
            }

            panic!("Genesis block not found!");
        }

        self.long_inactivity_cleanup();
        self.network_threads.lock().unwrap().start();
        self.message_processor.lock().unwrap().start();

        if !self.flags.disable_legacy_bootstrap && !self.flags.disable_ongoing_bootstrap {
            self.ongoing_bootstrap.ongoing_bootstrap();
        }

        if self.flags.enable_pruning {
            self.ledger_pruning.start();
        }

        if !self.flags.disable_rep_crawler {
            self.rep_crawler.start();
        }
        self.ongoing_online_weight_calculation_queue();

        if self.config.tcp_incoming_connections_max > 0
            && !(self.flags.disable_bootstrap_listener && self.flags.disable_tcp_realtime)
        {
            self.tcp_listener.start();
        } else {
            warn!("Peering is disabled");
        }

        if !self.flags.disable_backup {
            self.backup_wallet();
        }

        if !self.flags.disable_search_pending {
            self.search_receivable_all();
        }

        if !self.flags.disable_wallet_bootstrap {
            // Delay to start wallet lazy bootstrap
            let node_w = Arc::downgrade(self);
            self.workers.add_delayed_task(
                Duration::from_secs(60),
                Box::new(move || {
                    if let Some(node) = node_w.upgrade() {
                        node.bootstrap_wallet();
                    }
                }),
            );
        }

        self.unchecked.start();
        self.wallets.start();
        self.rep_tiers.start();
        if self.config.enable_vote_processor {
            self.vote_processor.start();
        }
        self.vote_cache_processor.start();
        self.block_processor.start();
        self.active.start();
        self.vote_generators.start();
        self.request_aggregator.start();
        self.confirming_set.start();
        self.election_schedulers
            .start(self.config.priority_scheduler_enabled);
        self.backlog_population.start();
        self.bootstrap_server.start();
        if !self.flags.disable_ascending_bootstrap {
            self.ascendboot
                .initialize(&self.network_params.ledger.genesis_account);
            self.ascendboot.start();
        }
        if let Some(ws_listener) = &self.websocket {
            ws_listener.start();
        }
        self.telemetry.start();
        self.stats.start();
        self.local_block_broadcaster.start();

        let peer_cache_update_interval = if self.network_params.network.is_dev_network() {
            Duration::from_secs(1)
        } else {
            Duration::from_secs(15)
        };
        self.peer_cache_updater.start(peer_cache_update_interval);

        if !self.network_params.network.merge_period.is_zero() {
            self.peer_cache_connector
                .start(self.network_params.network.merge_period);
        }
        self.vote_router.start();

        if self.config.monitor.enabled {
            self.monitor.start(self.config.monitor.interval);
        }
    }

    fn stop(&self) {
        self.start_stop_listener.emit("stop");
        if self.is_nulled {
            return; // TODO better nullability implementation
        }

        // Ensure stop can only be called once
        if self.stopped.swap(true, Ordering::SeqCst) {
            return;
        }
        info!("Node stopping...");

        self.tcp_listener.stop();
        self.bootstrap_workers.stop();
        self.wallet_workers.stop();
        self.election_workers.stop();
        self.vote_router.stop();
        self.peer_connector.stop();
        self.ledger_pruning.stop();
        self.peer_cache_connector.stop();
        self.peer_cache_updater.stop();
        // Cancels ongoing work generation tasks, which may be blocking other threads
        // No tasks may wait for work generation in I/O threads, or termination signal capturing will be unable to call node::stop()
        self.distributed_work.stop();
        self.backlog_population.stop();
        if !self.flags.disable_ascending_bootstrap {
            self.ascendboot.stop();
        }
        self.rep_crawler.stop();
        self.unchecked.stop();
        self.block_processor.stop();
        self.request_aggregator.stop();
        self.vote_cache_processor.stop();
        self.vote_processor.stop();
        self.rep_tiers.stop();
        self.election_schedulers.stop();
        self.active.stop();
        self.vote_generators.stop();
        self.confirming_set.stop();
        self.telemetry.stop();
        if let Some(ws_listener) = &self.websocket {
            ws_listener.stop();
        }
        self.bootstrap_server.stop();
        self.bootstrap_initiator.stop();
        self.wallets.stop();
        self.stats.stop();
        self.workers.stop();
        self.local_block_broadcaster.stop();
        self.message_processor.lock().unwrap().stop();
        self.network_threads.lock().unwrap().stop(); // Stop network last to avoid killing in-use sockets
        self.monitor.stop();

        // work pool is not stopped on purpose due to testing setup
    }

    fn ongoing_online_weight_calculation_queue(&self) {
        let node_w = Arc::downgrade(self);
        self.workers.add_delayed_task(
            Duration::from_secs(self.network_params.node.weight_period),
            Box::new(move || {
                if let Some(node) = node_w.upgrade() {
                    node.ongoing_online_weight_calculation();
                }
            }),
        )
    }

    fn ongoing_online_weight_calculation(&self) {
        let online = self.online_reps.lock().unwrap().online_weight();
        self.online_weight_sampler.sample(online);
        let trend = self.online_weight_sampler.calculate_trend();
        self.online_reps.lock().unwrap().set_trended(trend);
    }

    fn backup_wallet(&self) {
        let mut backup_path = self.data_path.clone();
        backup_path.push("backup");
        if let Err(e) = self.wallets.backup(&backup_path) {
            error!(error = ?e, "Could not create backup of wallets");
        }

        let node_w = Arc::downgrade(self);
        self.workers.add_delayed_task(
            Duration::from_secs(self.network_params.node.backup_interval_m as u64 * 60),
            Box::new(move || {
                if let Some(node) = node_w.upgrade() {
                    node.backup_wallet();
                }
            }),
        )
    }

    fn search_receivable_all(&self) {
        // Reload wallets from disk
        self.wallets.reload();
        // Search pending
        self.wallets.search_receivable_all();
        let node_w = Arc::downgrade(self);
        self.workers.add_delayed_task(
            Duration::from_secs(self.network_params.node.search_pending_interval_s as u64),
            Box::new(move || {
                if let Some(node) = node_w.upgrade() {
                    node.search_receivable_all();
                }
            }),
        )
    }

    fn bootstrap_wallet(&self) {
        let accounts: VecDeque<_> = self.wallets.get_accounts(128).drain(..).collect();
        if !accounts.is_empty() {
            self.bootstrap_initiator.bootstrap_wallet(accounts)
        }
    }

    fn flood_block_many(
        &self,
        mut blocks: VecDeque<Block>,
        callback: Box<dyn FnOnce() + Send + Sync>,
        delay: Duration,
    ) {
        if let Some(block) = blocks.pop_front() {
            let publish = Message::Publish(Publish::new_forward(block));
            self.message_publisher
                .lock()
                .unwrap()
                .flood(&publish, DropPolicy::CanDrop, 1.0);
            if blocks.is_empty() {
                callback()
            } else {
                let self_w = Arc::downgrade(self);
                self.workers.add_delayed_task(
                    delay,
                    Box::new(move || {
                        if let Some(node) = self_w.upgrade() {
                            node.flood_block_many(blocks, callback, delay);
                        }
                    }),
                );
            }
        }
    }
}

fn make_store(
    path: &Path,
    add_db_postfix: bool,
    txn_tracking_config: &TxnTrackingConfig,
    block_processor_batch_max_time: Duration,
    lmdb_config: LmdbConfig,
    backup_before_upgrade: bool,
) -> anyhow::Result<Arc<LmdbStore>> {
    let mut path = PathBuf::from(path);
    if add_db_postfix {
        path.push("data.ldb");
    }

    let txn_tracker: Arc<dyn TransactionTracker> = if txn_tracking_config.enable {
        Arc::new(LongRunningTransactionLogger::new(
            txn_tracking_config.clone(),
            block_processor_batch_max_time,
        ))
    } else {
        Arc::new(NullTransactionTracker::new())
    };

    let options = EnvOptions {
        config: lmdb_config,
        use_no_mem_init: true,
    };

    let store = LmdbStore::open(&path)
        .options(&options)
        .backup_before_upgrade(backup_before_upgrade)
        .txn_tracker(txn_tracker)
        .build()?;
    Ok(Arc::new(store))
}

#[derive(Serialize)]
struct RpcCallbackMessage {
    account: String,
    hash: String,
    block: serde_json::Value,
    amount: String,
    #[serde(skip_serializing_if = "Option::is_none")]
    sub_type: Option<&'static str>,
    #[serde(skip_serializing_if = "Option::is_none")]
    is_send: Option<&'static str>,
}

#[cfg(test)]
mod tests {
    use super::*;
    use crate::{utils::TimerStartEvent, NodeBuilder};
    use rsnano_core::Networks;
    use std::ops::Deref;
    use uuid::Uuid;

    #[tokio::test]
    async fn start_peer_cache_updater() {
        let node = TestNode::new().await;
        let start_tracker = node.peer_cache_updater.track_start();

        node.start();

        assert_eq!(
            start_tracker.output(),
            vec![TimerStartEvent {
                thread_name: "Peer history".to_string(),
                interval: Duration::from_secs(1),
                run_immediately: false
            }]
        );
    }

    #[tokio::test]
    async fn start_peer_cache_connector() {
        let node = TestNode::new().await;
        let start_tracker = node.peer_cache_connector.track_start();

        node.start();

        assert_eq!(
            start_tracker.output(),
            vec![TimerStartEvent {
                thread_name: "Net reachout".to_string(),
                interval: node.network_params.network.merge_period,
                run_immediately: true
            }]
        );
    }

    #[tokio::test]
    async fn stop_node() {
        let node = TestNode::new().await;
        node.start();

        node.stop();

        assert_eq!(
            node.peer_cache_updater.is_running(),
            false,
            "peer_cache_updater running"
        );
        assert_eq!(
            node.peer_cache_connector.is_running(),
            false,
            "peer_cache_connector running"
        );
    }

    struct TestNode {
        app_path: PathBuf,
        node: Arc<Node>,
    }

    impl TestNode {
        pub async fn new() -> Self {
            let mut app_path = std::env::temp_dir();
            app_path.push(format!("rsnano-test-{}", Uuid::new_v4().simple()));
            let config = NodeConfig::new_test_instance();
            let network_params = NetworkParams::new(Networks::NanoDevNetwork);
            let work = Arc::new(WorkPoolImpl::new(
                network_params.work.clone(),
                1,
                Duration::ZERO,
            ));

            let node = NodeBuilder::new(Networks::NanoDevNetwork)
                .data_path(app_path.clone())
                .config(config)
                .network_params(network_params)
                .work(work)
                .finish()
                .unwrap();

            let node = Arc::new(node);

            Self { node, app_path }
        }
    }

    impl Drop for TestNode {
        fn drop(&mut self) {
            self.node.stop();
            std::fs::remove_dir_all(&self.app_path).unwrap();
        }
    }

    impl Deref for TestNode {
        type Target = Arc<Node>;

        fn deref(&self) -> &Self::Target {
            &self.node
        }
    }
}<|MERGE_RESOLUTION|>--- conflicted
+++ resolved
@@ -567,19 +567,6 @@
             ledger.clone(),
             election_schedulers.clone(),
         ));
-<<<<<<< HEAD
-=======
-
-        let websocket = create_websocket_server(
-            config.websocket_config.clone(),
-            wallets.clone(),
-            runtime.clone(),
-            &active_elections,
-            &telemetry,
-            &vote_processor,
-            &process_live_dispatcher,
-        );
->>>>>>> e3aa5482
 
         let mut bootstrap_publisher = MessagePublisher::new_with_buffer_size(
             online_reps.clone(),
