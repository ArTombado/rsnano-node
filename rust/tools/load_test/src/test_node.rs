use crate::create_send_and_receive_blocks;
use crate::Account;
use crate::AccountInfo;
use crate::RpcClient;
use anyhow::{anyhow, Result};
use reqwest::Url;
use rsnano_core::{utils::get_cpu_count, DEV_GENESIS_KEY};
use rsnano_node::{
<<<<<<< HEAD
    config::{get_node_toml_config_path, get_rpc_toml_config_path, DaemonConfig, NetworkConstants},
    unique_path,
    utils::TomlConfig,
    NetworkParams, DEV_NETWORK_PARAMS,
};
use rsnano_rpc::RpcConfig;
=======
    config::{
        get_node_toml_config_path, get_rpc_toml_config_path, DaemonConfig, DaemonToml,
        NetworkConstants,
    },
    unique_path, NetworkParams, DEV_NETWORK_PARAMS,
};
use rsnano_rpc::{RpcConfig, RpcToml};
>>>>>>> c2347ac9
use std::{
    collections::HashMap,
    fs,
    path::{Path, PathBuf},
    process::{Child, Command},
    sync::Arc,
    time::Duration,
};
use tokio::time::sleep;
<<<<<<< HEAD

use crate::create_send_and_receive_blocks;
use crate::Account;
use crate::AccountInfo;
use crate::RpcClient;
=======
use toml::to_string;
>>>>>>> c2347ac9

const RPC_PORT_START: u16 = 60000;
const PEERING_PORT_START: u16 = 61000;
const IPC_PORT_START: u16 = 62000;

pub struct TestNode {
    node_no: usize,
    pub data_path: PathBuf,
    node_child: Option<Child>,
    rpc_child: Option<Child>,
    node_client: Arc<RpcClient>,
    pub rpc_port: u16,
    pub peering_port: u16,
}

impl TestNode {
    pub fn new(node_no: usize) -> Result<Self> {
        let data_path = unique_path().ok_or_else(|| anyhow!("no unique path"))?;
        let rpc_port = RPC_PORT_START + node_no as u16;
        let peering_port = PEERING_PORT_START + node_no as u16;
        let node_url = format!("http://[::1]:{}/", rpc_port);
        let node_client = Arc::new(RpcClient::new(Url::parse(&node_url)?));
        Ok(Self {
            node_no,
            data_path,
            node_child: None,
            rpc_child: None,
            node_client,
            rpc_port,
            peering_port,
        })
    }

    pub async fn start(&mut self, node_path: &Path, rpc_path: &Path) -> Result<()> {
        std::fs::create_dir(self.data_path.as_path())?;
        write_config_files(self.data_path.as_path(), self.node_no)?;
        let current_network = DEV_NETWORK_PARAMS.network.get_current_network_as_string();
        self.node_child = Some(spawn_nano_node(node_path, &self.data_path, current_network));
        self.rpc_child = Some(spawn_nano_rpc(rpc_path, &self.data_path, current_network));
        Ok(())
    }

    pub async fn stop(&mut self) -> Result<()> {
        self.node_client.stop_rpc().await?;

        if let Some(c) = self.node_child.take() {
            wait_for_child_to_exit(c).await;
        }

        if let Some(c) = self.rpc_child.take() {
            wait_for_child_to_exit(c).await;
        }
        Ok(())
    }

    pub async fn connect(&self, other: &TestNode) -> Result<()> {
        self.node_client.keepalive_rpc(other.peering_port).await
    }

    pub async fn create_send_and_receive_blocks(
        &self,
        destination_count: usize,
        send_count: usize,
        simultaneous_process_calls: usize,
    ) -> Result<HashMap<String, AccountInfo>> {
        let destination_accounts = self.create_destination_accounts(destination_count).await?;
        let wallet = self.node_client.wallet_create_rpc().await?;
        self.add_genesis_account(&wallet).await?;
        self.add_destination_accounts(&destination_accounts, &wallet)
            .await?;

        create_send_and_receive_blocks(
            send_count,
            simultaneous_process_calls,
            destination_accounts,
            wallet,
            self.node_client.clone(),
        )
        .await
    }

    async fn add_genesis_account(&self, wallet: &str) -> Result<()> {
        self.node_client
            .wallet_add_rpc(wallet, &DEV_GENESIS_KEY.private_key().encode_hex())
            .await
    }

    async fn add_destination_accounts(
        &self,
        destination_accounts: &[Account],
        wallet: &str,
    ) -> Result<()> {
        for account in destination_accounts {
            self.node_client
                .wallet_add_rpc(wallet, &account.private_key)
                .await?;
        }
        Ok(())
    }

    async fn create_destination_accounts(&self, destination_count: usize) -> Result<Vec<Account>> {
        let mut destination_accounts = Vec::with_capacity(destination_count);
        for _ in 0..destination_count {
            let acc = self.node_client.key_create_rpc().await?;
            destination_accounts.push(acc);
        }
        Ok(destination_accounts)
    }

    pub async fn account_info(&self, account: &str) -> Result<AccountInfo> {
        self.node_client.account_info_rpc(account).await
    }
}

async fn wait_for_child_to_exit(mut child: Child) {
    loop {
        if child.try_wait().is_ok() {
            break;
        }
        sleep(Duration::from_millis(100)).await;
    }
}

fn spawn_nano_rpc(rpc_path: &Path, data_path: &Path, network: &str) -> Child {
    Command::new(rpc_path.as_os_str())
        .arg("--daemon")
        .arg("--data_path")
        .arg(data_path)
        .arg("--network")
        .arg(network)
        .spawn()
        .expect("could not spawn rpc server")
}

fn spawn_nano_node(node_path: &Path, data_path: &Path, network: &str) -> Child {
    Command::new(node_path.as_os_str())
        .arg("--daemon")
        .arg("--data_path")
        .arg(data_path)
        .arg("--network")
        .arg(network)
        .spawn()
        .expect("could not spawn node")
}

fn write_config_files(data_path: &Path, index: usize) -> Result<()> {
    let network_params = NetworkParams::new(NetworkConstants::active_network());
    write_node_config(index, data_path, &network_params)?;
    write_rpc_config(index, data_path, &network_params)?;
    Ok(())
}

fn write_node_config(index: usize, data_path: &Path, network_params: &NetworkParams) -> Result<()> {
    let mut daemon_config = DaemonConfig::new(network_params, 1);
    daemon_config.node.peering_port = Some(PEERING_PORT_START + index as u16);
    daemon_config
        .node
        .ipc_config
        .transport_tcp
        .transport
        .enabled = true;
    daemon_config.node.ipc_config.transport_tcp.port = IPC_PORT_START + index as u16;
    daemon_config.node.use_memory_pools = (index % 2) == 0;
<<<<<<< HEAD
    let toml = TomlConfig::new();
    toml.write(get_node_toml_config_path(data_path))?;
=======
    let daemon_toml = DaemonToml::default();
    fs::write(
        get_node_toml_config_path(data_path),
        to_string(&daemon_toml)?,
    )?;
>>>>>>> c2347ac9
    Ok(())
}

fn write_rpc_config(index: usize, data_path: &Path, network_params: &NetworkParams) -> Result<()> {
    let mut rpc_config = RpcConfig::new(&network_params.network, get_cpu_count());
    rpc_config.port = RPC_PORT_START + index as u16;
    rpc_config.enable_control = true;
    rpc_config.rpc_process.ipc_port = IPC_PORT_START + index as u16;
<<<<<<< HEAD
    let toml_rpc = TomlConfig::new();
    toml_rpc.write(get_rpc_toml_config_path(data_path))?;
=======
    let rpc_toml = RpcToml::default();
    fs::write(get_rpc_toml_config_path(data_path), to_string(&rpc_toml)?)?;
>>>>>>> c2347ac9
    Ok(())
}<|MERGE_RESOLUTION|>--- conflicted
+++ resolved
@@ -6,14 +6,6 @@
 use reqwest::Url;
 use rsnano_core::{utils::get_cpu_count, DEV_GENESIS_KEY};
 use rsnano_node::{
-<<<<<<< HEAD
-    config::{get_node_toml_config_path, get_rpc_toml_config_path, DaemonConfig, NetworkConstants},
-    unique_path,
-    utils::TomlConfig,
-    NetworkParams, DEV_NETWORK_PARAMS,
-};
-use rsnano_rpc::RpcConfig;
-=======
     config::{
         get_node_toml_config_path, get_rpc_toml_config_path, DaemonConfig, DaemonToml,
         NetworkConstants,
@@ -21,7 +13,6 @@
     unique_path, NetworkParams, DEV_NETWORK_PARAMS,
 };
 use rsnano_rpc::{RpcConfig, RpcToml};
->>>>>>> c2347ac9
 use std::{
     collections::HashMap,
     fs,
@@ -31,15 +22,7 @@
     time::Duration,
 };
 use tokio::time::sleep;
-<<<<<<< HEAD
-
-use crate::create_send_and_receive_blocks;
-use crate::Account;
-use crate::AccountInfo;
-use crate::RpcClient;
-=======
 use toml::to_string;
->>>>>>> c2347ac9
 
 const RPC_PORT_START: u16 = 60000;
 const PEERING_PORT_START: u16 = 61000;
@@ -203,16 +186,11 @@
         .enabled = true;
     daemon_config.node.ipc_config.transport_tcp.port = IPC_PORT_START + index as u16;
     daemon_config.node.use_memory_pools = (index % 2) == 0;
-<<<<<<< HEAD
-    let toml = TomlConfig::new();
-    toml.write(get_node_toml_config_path(data_path))?;
-=======
     let daemon_toml = DaemonToml::default();
     fs::write(
         get_node_toml_config_path(data_path),
         to_string(&daemon_toml)?,
     )?;
->>>>>>> c2347ac9
     Ok(())
 }
 
@@ -221,12 +199,7 @@
     rpc_config.port = RPC_PORT_START + index as u16;
     rpc_config.enable_control = true;
     rpc_config.rpc_process.ipc_port = IPC_PORT_START + index as u16;
-<<<<<<< HEAD
-    let toml_rpc = TomlConfig::new();
-    toml_rpc.write(get_rpc_toml_config_path(data_path))?;
-=======
     let rpc_toml = RpcToml::default();
     fs::write(get_rpc_toml_config_path(data_path), to_string(&rpc_toml)?)?;
->>>>>>> c2347ac9
     Ok(())
 }