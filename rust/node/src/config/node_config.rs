<<<<<<< HEAD
use super::DiagnosticsConfig;
use crate::block_processing::BlockProcessorConfig;
use crate::bootstrap::{BootstrapAscendingConfig, BootstrapServerConfig};
use crate::consensus::{
    ActiveElectionsConfig, HintedSchedulerConfig, OptimisticSchedulerConfig, PriorityBucketConfig,
    RequestAggregatorConfig, VoteCacheConfig, VoteProcessorConfig,
=======
use super::{
    DiagnosticsConfig, HintedSchedulerConfig, Networks, OptimisticSchedulerConfig, WebsocketConfig,
>>>>>>> d177dadb
};
use crate::monitor::MonitorConfig;
use crate::stats::StatsConfig;
use crate::transport::MessageProcessorConfig;
use crate::websocket::WebsocketConfig;
use crate::IpcConfig;
use crate::{
<<<<<<< HEAD
    block_processing::LocalBlockBroadcasterConfig, bootstrap::BootstrapInitiatorConfig,
    cementation::ConfirmingSetConfig, transport::TcpConfig, NetworkParams, DEV_NETWORK_PARAMS,
=======
    block_processing::{BlockProcessorConfig, LocalBlockBroadcasterConfig},
    bootstrap::{BootstrapAscendingConfig, BootstrapInitiatorConfig, BootstrapServerConfig},
    cementation::ConfirmingSetConfig,
    consensus::{
        ActiveElectionsConfig, PriorityBucketConfig, RequestAggregatorConfig, VoteCacheConfig,
        VoteProcessorConfig,
    },
    stats::StatsConfig,
    transport::{MessageProcessorConfig, TcpConfig},
    IpcConfig, NetworkParams, DEV_NETWORK_PARAMS,
>>>>>>> d177dadb
};
use anyhow::Result;
use once_cell::sync::Lazy;
use rand::{thread_rng, Rng};
<<<<<<< HEAD
use rsnano_core::utils::{
    get_cpu_count, get_env_or_default_string, is_sanitizer_build, TomlWriter,
=======
use rsnano_core::{
    utils::{get_cpu_count, get_env_or_default_string, is_sanitizer_build, TomlWriter},
    Account, Amount, GXRB_RATIO, XRB_RATIO,
>>>>>>> d177dadb
};
use rsnano_core::{Account, Amount, Networks, GXRB_RATIO, XRB_RATIO};
use rsnano_store_lmdb::LmdbConfig;
<<<<<<< HEAD
use serde::Serialize;
use serde::{Deserialize, Deserializer, Serializer};
use std::fmt;
use std::str::FromStr;
use std::time::Duration;
use std::{cmp::max, net::Ipv6Addr};

#[repr(u8)]
#[derive(Clone, Copy, Debug, PartialEq, Eq, FromPrimitive, Deserialize, Serialize)]
#[serde(rename_all = "lowercase")]
=======
use std::{cmp::max, fmt, net::Ipv6Addr, str::FromStr, time::Duration};

#[repr(u8)]
#[derive(Debug, Clone, Copy, PartialEq, Eq, FromPrimitive)]
>>>>>>> d177dadb
pub enum FrontiersConfirmationMode {
    Always, // Always confirm frontiers
    #[serde(rename = "auto")]
    Automatic, // Always mode if node contains representative with at least 50% of principal weight, less frequest requests if not
    Disabled, // Do not confirm frontiers
    Invalid,
}

#[derive(Clone)]
pub struct NodeConfig {
    pub peering_port: Option<u16>,
    pub optimistic_scheduler: OptimisticSchedulerConfig,
    pub hinted_scheduler: HintedSchedulerConfig,
    pub priority_bucket: PriorityBucketConfig,
    pub bootstrap_fraction_numerator: u32,
    pub receive_minimum: Amount,
    pub online_weight_minimum: Amount,
    /// The minimum vote weight that a representative must have for its vote to be counted.
    /// All representatives above this weight will be kept in memory!
    pub representative_vote_weight_minimum: Amount,
    pub password_fanout: u32,
    pub io_threads: u32,
    pub network_threads: u32,
    pub work_threads: u32,
    pub background_threads: u32,
    pub signature_checker_threads: u32,
    pub enable_voting: bool,
    pub bootstrap_connections: u32,
    pub bootstrap_connections_max: u32,
    pub bootstrap_initiator_threads: u32,
    pub bootstrap_serving_threads: u32,
    pub bootstrap_frontier_request_count: u32,
    pub block_processor_batch_max_time_ms: i64,
    pub allow_local_peers: bool,
    pub vote_minimum: Amount,
    pub vote_generator_delay_ms: i64,
    pub vote_generator_threshold: u32,
    pub unchecked_cutoff_time_s: i64,
    pub tcp_io_timeout_s: i64,
    pub pow_sleep_interval_ns: i64,
    pub external_address: String,
    pub external_port: u16,
    pub tcp_incoming_connections_max: u32,
    pub use_memory_pools: bool,
    pub bandwidth_limit: usize,
    pub bandwidth_limit_burst_ratio: f64,
    pub bootstrap_ascending: BootstrapAscendingConfig,
    pub bootstrap_server: BootstrapServerConfig,
    pub bootstrap_bandwidth_limit: usize,
    pub bootstrap_bandwidth_burst_ratio: f64,
    pub confirming_set_batch_time: Duration,
    pub backup_before_upgrade: bool,
    pub max_work_generate_multiplier: f64,
    pub frontiers_confirmation: FrontiersConfirmationMode,
    pub max_queued_requests: u32,
    pub request_aggregator_threads: u32,
    pub max_unchecked_blocks: u32,
    pub rep_crawler_weight_minimum: Amount,
    pub work_peers: Vec<Peer>,
    pub secondary_work_peers: Vec<Peer>,
    pub preconfigured_peers: Vec<String>,
    pub preconfigured_representatives: Vec<Account>,
    pub max_pruning_age_s: i64,
    pub max_pruning_depth: u64,
    pub callback_address: String,
    pub callback_port: u16,
    pub callback_target: String,
    pub websocket_config: WebsocketConfig,
    pub ipc_config: IpcConfig,
    pub diagnostics_config: DiagnosticsConfig,
    pub stat_config: StatsConfig,
    pub lmdb_config: LmdbConfig,
    /// Number of accounts per second to process when doing backlog population scan
    pub backlog_scan_batch_size: u32,
    /// Number of times per second to run backlog population batches. Number of accounts per single batch is `backlog_scan_batch_size / backlog_scan_frequency`
    pub backlog_scan_frequency: u32,
    pub vote_cache: VoteCacheConfig,
    pub rep_crawler_query_timeout: Duration,
    pub block_processor: BlockProcessorConfig,
    pub active_elections: ActiveElectionsConfig,
    pub vote_processor: VoteProcessorConfig,
    pub tcp: TcpConfig,
    pub request_aggregator: RequestAggregatorConfig,
    pub message_processor: MessageProcessorConfig,
    pub priority_scheduler_enabled: bool,
    pub local_block_broadcaster: LocalBlockBroadcasterConfig,
    pub confirming_set: ConfirmingSetConfig,
    pub monitor: MonitorConfig,
}

impl Default for NodeConfig {
    fn default() -> Self {
        let network_params = &NetworkParams::default();
        Self::new(
            Some(network_params.network.default_node_port),
            network_params,
            get_cpu_count(),
        )
    }
}

<<<<<<< HEAD
#[derive(Clone, Debug, PartialEq)]
=======
#[derive(Clone)]
>>>>>>> d177dadb
pub struct Peer {
    pub address: String,
    pub port: u16,
}

impl fmt::Display for Peer {
    fn fmt(&self, f: &mut fmt::Formatter<'_>) -> fmt::Result {
        write!(f, "{}:{}", self.address, self.port)
    }
}

<<<<<<< HEAD
impl FromStr for Peer {
    type Err = String;

    fn from_str(s: &str) -> Result<Self, Self::Err> {
        let parts: Vec<&str> = s.split(':').collect();
        if parts.len() != 2 {
            return Err("Invalid format".into());
        }

        let address = parts[0].to_string();
        let port = parts[1]
            .parse::<u16>()
            .map_err(|_| "Invalid port".to_string())?;

        Ok(Peer { address, port })
    }
}

impl Serialize for Peer {
    fn serialize<S>(&self, serializer: S) -> Result<S::Ok, S::Error>
    where
        S: Serializer,
    {
        serializer.serialize_str(&self.to_string())
    }
}

impl<'de> Deserialize<'de> for Peer {
    fn deserialize<D>(deserializer: D) -> Result<Self, D::Error>
    where
        D: Deserializer<'de>,
    {
        let s = String::deserialize(deserializer)?;
        s.parse::<Peer>().map_err(serde::de::Error::custom)
    }
}

=======
>>>>>>> d177dadb
impl Peer {
    pub fn new(address: impl Into<String>, port: u16) -> Self {
        Self {
            address: address.into(),
            port,
        }
    }
}

impl FromStr for Peer {
    type Err = String;

    fn from_str(s: &str) -> Result<Self, Self::Err> {
        let parts: Vec<&str> = s.split(':').collect();
        if parts.len() != 2 {
            return Err("Invalid format".into());
        }

        let address = parts[0].to_string();
        let port = parts[1]
            .parse::<u16>()
            .map_err(|_| "Invalid port".to_string())?;

        Ok(Peer { address, port })
    }
}

static DEFAULT_LIVE_PEER_NETWORK: Lazy<String> =
    Lazy::new(|| get_env_or_default_string("NANO_DEFAULT_PEER", "peering.nano.org"));

static DEFAULT_BETA_PEER_NETWORK: Lazy<String> =
    Lazy::new(|| get_env_or_default_string("NANO_DEFAULT_PEER", "peering-beta.nano.org"));

static DEFAULT_TEST_PEER_NETWORK: Lazy<String> =
    Lazy::new(|| get_env_or_default_string("NANO_DEFAULT_PEER", "peering-test.nano.org"));

impl NodeConfig {
    pub fn new(
        peering_port: Option<u16>,
        network_params: &NetworkParams,
        parallelism: usize,
    ) -> Self {
        if peering_port == Some(0) {
            // comment for posterity:
            // - we used to consider ports being 0 a sentinel that meant to use a default port for that specific purpose
            // - the actual default value was determined based on the active network (e.g. dev network peering port = 44000)
            // - now, the 0 value means something different instead: user wants to let the OS pick a random port
            // - for the specific case of the peering port, after it gets picked, it can be retrieved by client code via
            //   node.network.endpoint ().port ()
            // - the config value does not get back-propagated because it represents the choice of the user, and that was 0
        }

        let mut enable_voting = false;
        let mut preconfigured_peers = Vec::new();
        let mut preconfigured_representatives = Vec::new();
        match network_params.network.current_network {
            Networks::NanoDevNetwork => {
                enable_voting = true;
                preconfigured_representatives.push(network_params.ledger.genesis_account);
            }
            Networks::NanoBetaNetwork => {
                preconfigured_peers.push(DEFAULT_BETA_PEER_NETWORK.clone());
                preconfigured_representatives.push(
                    Account::decode_account(
                        "nano_1defau1t9off1ine9rep99999999999999999999999999999999wgmuzxxy",
                    )
                    .unwrap(),
                );
            }
            Networks::NanoLiveNetwork => {
                preconfigured_peers.push(DEFAULT_LIVE_PEER_NETWORK.clone());
                preconfigured_representatives.push(
                    Account::decode_hex(
                        "A30E0A32ED41C8607AA9212843392E853FCBCB4E7CB194E35C94F07F91DE59EF",
                    )
                    .unwrap(),
                );
                preconfigured_representatives.push(
                    Account::decode_hex(
                        "67556D31DDFC2A440BF6147501449B4CB9572278D034EE686A6BEE29851681DF",
                    )
                    .unwrap(),
                );
                preconfigured_representatives.push(
                    Account::decode_hex(
                        "5C2FBB148E006A8E8BA7A75DD86C9FE00C83F5FFDBFD76EAA09531071436B6AF",
                    )
                    .unwrap(),
                );
                preconfigured_representatives.push(
                    Account::decode_hex(
                        "AE7AC63990DAAAF2A69BF11C913B928844BF5012355456F2F164166464024B29",
                    )
                    .unwrap(),
                );
                preconfigured_representatives.push(
                    Account::decode_hex(
                        "BD6267D6ECD8038327D2BCC0850BDF8F56EC0414912207E81BCF90DFAC8A4AAA",
                    )
                    .unwrap(),
                );
                preconfigured_representatives.push(
                    Account::decode_hex(
                        "2399A083C600AA0572F5E36247D978FCFC840405F8D4B6D33161C0066A55F431",
                    )
                    .unwrap(),
                );
                preconfigured_representatives.push(
                    Account::decode_hex(
                        "2298FAB7C61058E77EA554CB93EDEEDA0692CBFCC540AB213B2836B29029E23A",
                    )
                    .unwrap(),
                );
                preconfigured_representatives.push(
                    Account::decode_hex(
                        "3FE80B4BC842E82C1C18ABFEEC47EA989E63953BC82AC411F304D13833D52A56",
                    )
                    .unwrap(),
                );
            }
            Networks::NanoTestNetwork => {
                preconfigured_peers.push(DEFAULT_TEST_PEER_NETWORK.clone());
                preconfigured_representatives.push(network_params.ledger.genesis_account);
            }
            Networks::Invalid => panic!("invalid network"),
        }

        Self {
            peering_port,
            bootstrap_fraction_numerator: 1,
            receive_minimum: Amount::raw(*XRB_RATIO),
            online_weight_minimum: Amount::nano(60_000_000),
            representative_vote_weight_minimum: Amount::nano(10),
            password_fanout: 1024,
            io_threads: max(parallelism, 4) as u32,
            network_threads: max(parallelism, 4) as u32,
            work_threads: max(parallelism, 4) as u32,
            background_threads: max(parallelism, 4) as u32,
            /* Use half available threads on the system for signature checking. The calling thread does checks as well, so these are extra worker threads */
            signature_checker_threads: (parallelism / 2) as u32,
            enable_voting,
            bootstrap_connections: BootstrapInitiatorConfig::default().bootstrap_connections,
            bootstrap_connections_max: BootstrapInitiatorConfig::default()
                .bootstrap_connections_max,
            bootstrap_initiator_threads: 1,
            bootstrap_serving_threads: 1,
            bootstrap_frontier_request_count: BootstrapInitiatorConfig::default()
                .frontier_request_count,
            block_processor_batch_max_time_ms: BlockProcessorConfig::default()
                .batch_max_time
                .as_millis() as i64,
            allow_local_peers: !(network_params.network.is_live_network()
                || network_params.network.is_test_network()), // disable by default for live network
            vote_minimum: Amount::raw(*GXRB_RATIO),
            vote_generator_delay_ms: 100,
            vote_generator_threshold: 3,
            unchecked_cutoff_time_s: 4 * 60 * 60, // 4 hours
            tcp_io_timeout_s: if network_params.network.is_dev_network() && !is_sanitizer_build() {
                5
            } else {
                15
            },
            pow_sleep_interval_ns: 0,
            external_address: Ipv6Addr::UNSPECIFIED.to_string(),
            external_port: 0,
            // Default maximum incoming TCP connections, including realtime network & bootstrap
            tcp_incoming_connections_max: 2048,
            use_memory_pools: true,
            // Default outbound traffic shaping is 10MB/s
            bandwidth_limit: 10 * 1024 * 1024,
            // By default, allow bursts of 15MB/s (not sustainable)
            bandwidth_limit_burst_ratio: 3_f64,
            // Default boostrap outbound traffic limit is 5MB/s
            bootstrap_bandwidth_limit: 5 * 1024 * 1024,
            // Bootstrap traffic does not need bursts
            bootstrap_bandwidth_burst_ratio: 1.,
            bootstrap_ascending: Default::default(),
            bootstrap_server: Default::default(),
            confirming_set_batch_time: Duration::from_millis(250),
            backup_before_upgrade: false,
            max_work_generate_multiplier: 64_f64,
            frontiers_confirmation: FrontiersConfirmationMode::Automatic,
            max_queued_requests: 512,
            request_aggregator_threads: max(parallelism, 4) as u32,
            max_unchecked_blocks: 65536,
            rep_crawler_weight_minimum: Amount::decode_hex("FFFFFFFFFFFFFFFFFFFFFFFFFFFFFFFF")
                .unwrap(),
            work_peers: Vec::new(),
            secondary_work_peers: vec![Peer::new("127.0.0.1", 8076)],
            preconfigured_peers,
            preconfigured_representatives,
            max_pruning_age_s: if !network_params.network.is_beta_network() {
                24 * 60 * 60
            } else {
                5 * 60
            }, // 1 day; 5 minutes for beta network
            max_pruning_depth: 0,
            callback_address: String::new(),
            callback_port: 0,
            callback_target: String::new(),
            websocket_config: WebsocketConfig::new(&network_params.network),
            ipc_config: IpcConfig::new(&network_params.network),
            diagnostics_config: DiagnosticsConfig::new(),
            stat_config: StatsConfig::new(),
            lmdb_config: LmdbConfig::new(),
            backlog_scan_batch_size: 10 * 1000,
            backlog_scan_frequency: 10,
            optimistic_scheduler: OptimisticSchedulerConfig::new(),
            hinted_scheduler: if network_params.network.is_dev_network() {
                HintedSchedulerConfig::default_for_dev_network()
            } else {
                HintedSchedulerConfig::default()
            },
            priority_bucket: Default::default(),
            vote_cache: Default::default(),
            active_elections: Default::default(),
            rep_crawler_query_timeout: if network_params.network.is_dev_network() {
                Duration::from_secs(1)
            } else {
                Duration::from_secs(60)
            },
            block_processor: BlockProcessorConfig::default(),
            vote_processor: VoteProcessorConfig::new(parallelism),
            tcp: if network_params.network.is_dev_network() {
                TcpConfig::for_dev_network()
            } else {
                Default::default()
            },
            request_aggregator: RequestAggregatorConfig::new(parallelism),
            message_processor: MessageProcessorConfig::new(parallelism),
            priority_scheduler_enabled: true,
            local_block_broadcaster: LocalBlockBroadcasterConfig::new(
                network_params.network.current_network,
            ),
            confirming_set: Default::default(),
            monitor: Default::default(),
        }
    }

    pub fn new_test_instance() -> Self {
        Self::new(None, &DEV_NETWORK_PARAMS, 1)
    }

    pub fn random_representative(&self) -> Account {
        let i = thread_rng().gen_range(0..self.preconfigured_representatives.len());
        return self.preconfigured_representatives[i];
    }

    pub fn serialize_toml(&self, toml: &mut dyn TomlWriter) -> Result<()> {
        if let Some(port) = self.peering_port {
            toml.put_u16("peering_port", port, "Node peering port.\ntype:uint16")?;
        }

        toml.put_u32("bootstrap_fraction_numerator", self.bootstrap_fraction_numerator, "Change bootstrap threshold (online stake / 256 * bootstrap_fraction_numerator).\ntype:uint32")?;
        toml.put_str("receive_minimum", &self.receive_minimum.to_string_dec (), "Minimum receive amount. Only affects node wallets. A large amount is recommended to avoid automatic work generation for tiny transactions.\ntype:string,amount,raw")?;
        toml.put_str("online_weight_minimum", &self.online_weight_minimum.to_string_dec (), "When calculating online weight, the node is forced to assume at least this much voting weight is online, thus setting a floor for voting weight to confirm transactions at online_weight_minimum * \"quorum delta\".\ntype:string,amount,raw")?;
        toml.put_str("representative_vote_weight_minimum", &self.representative_vote_weight_minimum.to_string_dec(), "Minimum vote weight that a representative must have for its vote to be counted.\nAll representatives above this weight will be kept in memory!\ntype:string,amount,raw")?;
        toml.put_u32(
            "password_fanout",
            self.password_fanout,
            "Password fanout factor.\ntype:uint64",
        )?;
        toml.put_u32("io_threads", self.io_threads, "Number of threads dedicated to I/O operations. Defaults to the number of CPU threads, and at least 4.\ntype:uint64")?;
        toml.put_u32("network_threads", self.network_threads, "Number of threads dedicated to processing network messages. Defaults to the number of CPU threads, and at least 4.\ntype:uint64")?;
        toml.put_u32("work_threads", self.work_threads, "Number of threads dedicated to CPU generated work. Defaults to all available CPU threads.\ntype:uint64")?;
        toml.put_u32("background_threads", self.background_threads, "Number of threads dedicated to background node work, including handling of RPC requests. Defaults to all available CPU threads.\ntype:uint64")?;
        toml.put_u32("signature_checker_threads", self.signature_checker_threads, "Number of additional threads dedicated to signature verification. Defaults to number of CPU threads / 2.\ntype:uint64")?;
        toml.put_bool("enable_voting", self.enable_voting, "Enable or disable voting. Enabling this option requires additional system resources, namely increased CPU, bandwidth and disk usage.\ntype:bool")?;
        toml.put_u32("bootstrap_connections", self.bootstrap_connections, "Number of outbound bootstrap connections. Must be a power of 2. Defaults to 4.\nWarning: a larger amount of connections may use substantially more system memory.\ntype:uint64")?;
        toml.put_u32("bootstrap_connections_max", self.bootstrap_connections_max, "Maximum number of inbound bootstrap connections. Defaults to 64.\nWarning: a larger amount of connections may use additional system memory.\ntype:uint64")?;
        toml.put_u32("bootstrap_initiator_threads", self.bootstrap_initiator_threads, "Number of threads dedicated to concurrent bootstrap attempts. Defaults to 1.\nWarning: a larger amount of attempts may use additional system memory and disk IO.\ntype:uint64")?;
        toml.put_u32("bootstrap_serving_threads", self.bootstrap_serving_threads, "Number of threads dedicated to serving bootstrap data to other peers. Defaults to half the number of CPU threads, and at least 2.\ntype:uint64")?;
        toml.put_u32("bootstrap_frontier_request_count", self.bootstrap_frontier_request_count, "Number frontiers per bootstrap frontier request. Defaults to 1048576.\ntype:uint32,[1024..4294967295]")?;
        toml.put_i64("block_processor_batch_max_time", self.block_processor_batch_max_time_ms, "The maximum time the block processor can continuously process blocks for.\ntype:milliseconds")?;
        toml.put_bool(
            "allow_local_peers",
            self.allow_local_peers,
            "Enable or disable local host peering.\ntype:bool",
        )?;
        toml.put_str("vote_minimum", &self.vote_minimum.to_string_dec (), "Local representatives do not vote if the delegated weight is under this threshold. Saves on system resources.\ntype:string,amount,raw")?;
        toml.put_i64("vote_generator_delay", self.vote_generator_delay_ms, "Delay before votes are sent to allow for efficient bundling of hashes in votes.\ntype:milliseconds")?;
        toml.put_u32("vote_generator_threshold", self.vote_generator_threshold, "Number of bundled hashes required for an additional generator delay.\ntype:uint64,[1..11]")?;
        toml.put_i64("unchecked_cutoff_time", self.unchecked_cutoff_time_s, "Number of seconds before deleting an unchecked entry.\nWarning: lower values (e.g., 3600 seconds, or 1 hour) may result in unsuccessful bootstraps, especially a bootstrap from scratch.\ntype:seconds")?;
        toml.put_i64("tcp_io_timeout", self.tcp_io_timeout_s , "Timeout for TCP connect-, read- and write operations.\nWarning: a low value (e.g., below 5 seconds) may result in TCP connections failing.\ntype:seconds")?;
        toml.put_i64 ("pow_sleep_interval", self.pow_sleep_interval_ns, "Time to sleep between batch work generation attempts. Reduces max CPU usage at the expense of a longer generation time.\ntype:nanoseconds")?;
        toml.put_str("external_address", &self.external_address, "The external address of this node (NAT). If not set, the node will request this information via UPnP.\ntype:string,ip")?;
        toml.put_u16("external_port", self.external_port, "The external port number of this node (NAT). Only used if external_address is set.\ntype:uint16")?;
        toml.put_u32(
            "tcp_incoming_connections_max",
            self.tcp_incoming_connections_max,
            "Maximum number of incoming TCP connections.\ntype:uint64",
        )?;
        toml.put_bool("use_memory_pools", self.use_memory_pools, "If true, allocate memory from memory pools. Enabling this may improve performance. Memory is never released to the OS.\ntype:bool")?;

        toml.put_usize("bandwidth_limit", self.bandwidth_limit, "Outbound traffic limit in bytes/sec after which messages will be dropped.\nNote: changing to unlimited bandwidth (0) is not recommended for limited connections.\ntype:uint64")?;
        toml.put_f64(
            "bandwidth_limit_burst_ratio",
            self.bandwidth_limit_burst_ratio,
            "Burst ratio for outbound traffic shaping.\ntype:double",
        )?;

        toml.put_usize("bootstrap_bandwidth_limit", self.bootstrap_bandwidth_limit, "Outbound bootstrap traffic limit in bytes/sec after which messages will be dropped.\nNote: changing to unlimited bandwidth (0) is not recommended for limited connections.\ntype:uint64")?;
        toml.put_f64(
            "bootstrap_bandwidth_burst_ratio",
            self.bootstrap_bandwidth_burst_ratio,
            "Burst ratio for outbound bootstrap traffic.\ntype:double",
        )?;

        toml.put_i64("confirming_set_batch_time", self.confirming_set_batch_time.as_millis() as i64, "Maximum time the confirming set will hold the database write transaction.\ntype:milliseconds")?;
        toml.put_bool("backup_before_upgrade", self.backup_before_upgrade, "Backup the ledger database before performing upgrades.\nWarning: uses more disk storage and increases startup time when upgrading.\ntype:bool")?;
        toml.put_f64(
            "max_work_generate_multiplier",
            self.max_work_generate_multiplier,
            "Maximum allowed difficulty multiplier for work generation.\ntype:double,[1..]",
        )?;

        toml.put_str(
            "frontiers_confirmation",
            serialize_frontiers_confirmation(self.frontiers_confirmation),
            "Mode controlling frontier confirmation rate.\ntype:string,{auto,always,disabled}",
        )?;
        toml.put_u32("max_queued_requests", self.max_queued_requests, "Limit for number of queued confirmation requests for one channel, after which new requests are dropped until the queue drops below this value.\ntype:uint32")?;
        toml.put_u32("request_aggregator_threads", self.request_aggregator_threads, "Number of threads to dedicate to request aggregator. Defaults to using all cpu threads, up to a maximum of 4")?;
        toml.put_str("rep_crawler_weight_minimum", &self.rep_crawler_weight_minimum.to_string_dec (), "Rep crawler minimum weight, if this is less than minimum principal weight then this is taken as the minimum weight a rep must have to be tracked. If you want to track all reps set this to 0. If you do not want this to influence anything then set it to max value. This is only useful for debugging or for people who really know what they are doing.\ntype:string,amount,raw")?;

        toml.put_u32 ("backlog_scan_batch_size", self.backlog_scan_batch_size, "Number of accounts per second to process when doing backlog population scan. Increasing this value will help unconfirmed frontiers get into election prioritization queue faster, however it will also increase resource usage. \ntype:uint")?;
        toml.put_u32 ("backlog_scan_frequency", self.backlog_scan_frequency, "Backlog scan divides the scan into smaller batches, number of which is controlled by this value. Higher frequency helps to utilize resources more uniformly, however it also introduces more overhead. The resulting number of accounts per single batch is `backlog_scan_batch_size / backlog_scan_frequency` \ntype:uint")?;

        toml.create_array(
            "work_peers",
            "A list of \"address:port\" entries to identify work peers.",
            &mut |work_peers| {
                for peer in &self.work_peers {
                    work_peers.push_back_str(&format!("{}:{}", peer.address, peer.port))?;
                }
                Ok(())
            },
        )?;

        toml.create_array ("preconfigured_peers", "A list of \"address\" (hostname or ipv6 notation ip address) entries to identify preconfigured peers.\nThe contents of the NANO_DEFAULT_PEER environment variable are added to preconfigured_peers.",
            &mut |peers| {
                for peer in &self.preconfigured_peers {
                    peers.push_back_str(peer)?;
                }
                Ok(())
            })?;

        toml.create_array ("preconfigured_representatives", "A list of representative account addresses used when creating new accounts in internal wallets.",
            &mut |reps|{
                for rep in &self.preconfigured_representatives {
                    reps.push_back_str(&rep.encode_account())?;
                }
                Ok(())
            })?;

        toml.put_child("experimental", &mut|child|{
                child.create_array ("secondary_work_peers", "A list of \"address:port\" entries to identify work peers for secondary work generation.",
            &mut |peers|{
                for p in &self.secondary_work_peers{
                    peers.push_back_str(&format!("{}:{}", p.address, p.port))?;
                }
                Ok(())
            })?;
                child.put_i64("max_pruning_age", self.max_pruning_age_s, "Time limit for blocks age after pruning.\ntype:seconds")?;
                child.put_u64("max_pruning_depth", self.max_pruning_depth, "Limit for full blocks in chain after pruning.\ntype:uint64")?;
                Ok(())
            })?;

        toml.put_child("httpcallback", &mut |callback| {
            callback.put_str(
                "address",
                &self.callback_address,
                "Callback address.\ntype:string,ip",
            )?;
            callback.put_u16(
                "port",
                self.callback_port,
                "Callback port number.\ntype:uint16",
            )?;
            callback.put_str(
                "target",
                &self.callback_target,
                "Callback target path.\ntype:string,uri",
            )?;
            Ok(())
        })?;

        toml.put_child("websocket", &mut |websocket| {
            self.websocket_config.serialize_toml(websocket)
        })?;

        toml.put_child("ipc", &mut |ipc| self.ipc_config.serialize_toml(ipc))?;

        toml.put_child("diagnostics", &mut |diagnostics| {
            self.diagnostics_config.serialize_toml(diagnostics)
        })?;

        toml.put_child("statistics", &mut |statistics| {
            self.stat_config.serialize_toml(statistics)
        })?;

        toml.put_child("lmdb", &mut |lmdb| self.lmdb_config.serialize_toml(lmdb))?;

        toml.put_child("optimistic_scheduler", &mut |opt| {
            self.optimistic_scheduler.serialize_toml(opt)
        })?;

        toml.put_child("priority_bucket", &mut |opt| {
            self.priority_bucket.serialize_toml(opt)
        })?;

        toml.put_child("bootstrap_ascending", &mut |writer| {
            self.bootstrap_ascending.serialize_toml(writer)
        })?;

        toml.put_child("bootstrap_server", &mut |writer| {
            self.bootstrap_server.serialize_toml(writer)
        })?;

        toml.put_child("vote_cache", &mut |writer| {
            self.vote_cache.serialize_toml(writer)
        })?;

        toml.put_child("rep_crawler", &mut |writer| {
            writer.put_u64(
                "query_timeout",
                self.rep_crawler_query_timeout.as_millis() as u64,
                "",
            )
        })?;

        toml.put_child("active_elections", &mut |writer| {
            self.active_elections.serialize_toml(writer)
        })?;

        toml.put_child("block_processor", &mut |writer| {
            self.block_processor.serialize_toml(writer)
        })?;

        toml.put_child("vote_processor", &mut |writer| {
            self.vote_processor.serialize_toml(writer)
        })?;

        toml.put_child("request_aggregator", &mut |writer| {
            self.request_aggregator.serialize_toml(writer)
        })?;

        toml.put_child("message_processor", &mut |writer| {
            self.message_processor.serialize_toml(writer)
        })?;

        toml.put_child("monitor", &mut |writer| self.monitor.serialize_toml(writer))?;

        Ok(())
    }
}

fn serialize_frontiers_confirmation(mode: FrontiersConfirmationMode) -> &'static str {
    match mode {
        FrontiersConfirmationMode::Always => "always",
        FrontiersConfirmationMode::Automatic => "auto",
        FrontiersConfirmationMode::Disabled => "disabled",
        FrontiersConfirmationMode::Invalid => "auto",
    }
}<|MERGE_RESOLUTION|>--- conflicted
+++ resolved
@@ -1,25 +1,7 @@
-<<<<<<< HEAD
-use super::DiagnosticsConfig;
-use crate::block_processing::BlockProcessorConfig;
-use crate::bootstrap::{BootstrapAscendingConfig, BootstrapServerConfig};
-use crate::consensus::{
-    ActiveElectionsConfig, HintedSchedulerConfig, OptimisticSchedulerConfig, PriorityBucketConfig,
-    RequestAggregatorConfig, VoteCacheConfig, VoteProcessorConfig,
-=======
 use super::{
     DiagnosticsConfig, HintedSchedulerConfig, Networks, OptimisticSchedulerConfig, WebsocketConfig,
->>>>>>> d177dadb
 };
-use crate::monitor::MonitorConfig;
-use crate::stats::StatsConfig;
-use crate::transport::MessageProcessorConfig;
-use crate::websocket::WebsocketConfig;
-use crate::IpcConfig;
 use crate::{
-<<<<<<< HEAD
-    block_processing::LocalBlockBroadcasterConfig, bootstrap::BootstrapInitiatorConfig,
-    cementation::ConfirmingSetConfig, transport::TcpConfig, NetworkParams, DEV_NETWORK_PARAMS,
-=======
     block_processing::{BlockProcessorConfig, LocalBlockBroadcasterConfig},
     bootstrap::{BootstrapAscendingConfig, BootstrapInitiatorConfig, BootstrapServerConfig},
     cementation::ConfirmingSetConfig,
@@ -30,44 +12,23 @@
     stats::StatsConfig,
     transport::{MessageProcessorConfig, TcpConfig},
     IpcConfig, NetworkParams, DEV_NETWORK_PARAMS,
->>>>>>> d177dadb
 };
 use anyhow::Result;
 use once_cell::sync::Lazy;
 use rand::{thread_rng, Rng};
-<<<<<<< HEAD
-use rsnano_core::utils::{
-    get_cpu_count, get_env_or_default_string, is_sanitizer_build, TomlWriter,
-=======
 use rsnano_core::{
     utils::{get_cpu_count, get_env_or_default_string, is_sanitizer_build, TomlWriter},
     Account, Amount, GXRB_RATIO, XRB_RATIO,
->>>>>>> d177dadb
 };
-use rsnano_core::{Account, Amount, Networks, GXRB_RATIO, XRB_RATIO};
 use rsnano_store_lmdb::LmdbConfig;
-<<<<<<< HEAD
-use serde::Serialize;
-use serde::{Deserialize, Deserializer, Serializer};
-use std::fmt;
-use std::str::FromStr;
-use std::time::Duration;
-use std::{cmp::max, net::Ipv6Addr};
-
-#[repr(u8)]
-#[derive(Clone, Copy, Debug, PartialEq, Eq, FromPrimitive, Deserialize, Serialize)]
-#[serde(rename_all = "lowercase")]
-=======
 use std::{cmp::max, fmt, net::Ipv6Addr, str::FromStr, time::Duration};
 
 #[repr(u8)]
 #[derive(Debug, Clone, Copy, PartialEq, Eq, FromPrimitive)]
->>>>>>> d177dadb
 pub enum FrontiersConfirmationMode {
-    Always, // Always confirm frontiers
-    #[serde(rename = "auto")]
+    Always,    // Always confirm frontiers
     Automatic, // Always mode if node contains representative with at least 50% of principal weight, less frequest requests if not
-    Disabled, // Do not confirm frontiers
+    Disabled,  // Do not confirm frontiers
     Invalid,
 }
 
@@ -164,11 +125,7 @@
     }
 }
 
-<<<<<<< HEAD
-#[derive(Clone, Debug, PartialEq)]
-=======
 #[derive(Clone)]
->>>>>>> d177dadb
 pub struct Peer {
     pub address: String,
     pub port: u16,
@@ -180,46 +137,6 @@
     }
 }
 
-<<<<<<< HEAD
-impl FromStr for Peer {
-    type Err = String;
-
-    fn from_str(s: &str) -> Result<Self, Self::Err> {
-        let parts: Vec<&str> = s.split(':').collect();
-        if parts.len() != 2 {
-            return Err("Invalid format".into());
-        }
-
-        let address = parts[0].to_string();
-        let port = parts[1]
-            .parse::<u16>()
-            .map_err(|_| "Invalid port".to_string())?;
-
-        Ok(Peer { address, port })
-    }
-}
-
-impl Serialize for Peer {
-    fn serialize<S>(&self, serializer: S) -> Result<S::Ok, S::Error>
-    where
-        S: Serializer,
-    {
-        serializer.serialize_str(&self.to_string())
-    }
-}
-
-impl<'de> Deserialize<'de> for Peer {
-    fn deserialize<D>(deserializer: D) -> Result<Self, D::Error>
-    where
-        D: Deserializer<'de>,
-    {
-        let s = String::deserialize(deserializer)?;
-        s.parse::<Peer>().map_err(serde::de::Error::custom)
-    }
-}
-
-=======
->>>>>>> d177dadb
 impl Peer {
     pub fn new(address: impl Into<String>, port: u16) -> Self {
         Self {
@@ -463,11 +380,6 @@
         Self::new(None, &DEV_NETWORK_PARAMS, 1)
     }
 
-    pub fn random_representative(&self) -> Account {
-        let i = thread_rng().gen_range(0..self.preconfigured_representatives.len());
-        return self.preconfigured_representatives[i];
-    }
-
     pub fn serialize_toml(&self, toml: &mut dyn TomlWriter) -> Result<()> {
         if let Some(port) = self.peering_port {
             toml.put_u16("peering_port", port, "Node peering port.\ntype:uint16")?;
@@ -560,33 +472,33 @@
         )?;
 
         toml.create_array ("preconfigured_peers", "A list of \"address\" (hostname or ipv6 notation ip address) entries to identify preconfigured peers.\nThe contents of the NANO_DEFAULT_PEER environment variable are added to preconfigured_peers.",
-            &mut |peers| {
-                for peer in &self.preconfigured_peers {
-                    peers.push_back_str(peer)?;
-                }
-                Ok(())
-            })?;
+        &mut |peers| {
+            for peer in &self.preconfigured_peers {
+                peers.push_back_str(peer)?;
+            }
+            Ok(())
+        })?;
 
         toml.create_array ("preconfigured_representatives", "A list of representative account addresses used when creating new accounts in internal wallets.",
-            &mut |reps|{
-                for rep in &self.preconfigured_representatives {
-                    reps.push_back_str(&rep.encode_account())?;
-                }
-                Ok(())
-            })?;
+        &mut |reps|{
+            for rep in &self.preconfigured_representatives {
+                reps.push_back_str(&rep.encode_account())?;
+            }
+            Ok(())
+        })?;
 
         toml.put_child("experimental", &mut|child|{
-                child.create_array ("secondary_work_peers", "A list of \"address:port\" entries to identify work peers for secondary work generation.",
-            &mut |peers|{
-                for p in &self.secondary_work_peers{
-                    peers.push_back_str(&format!("{}:{}", p.address, p.port))?;
-                }
-                Ok(())
-            })?;
-                child.put_i64("max_pruning_age", self.max_pruning_age_s, "Time limit for blocks age after pruning.\ntype:seconds")?;
-                child.put_u64("max_pruning_depth", self.max_pruning_depth, "Limit for full blocks in chain after pruning.\ntype:uint64")?;
-                Ok(())
-            })?;
+            child.create_array ("secondary_work_peers", "A list of \"address:port\" entries to identify work peers for secondary work generation.",
+        &mut |peers|{
+            for p in &self.secondary_work_peers{
+                peers.push_back_str(&format!("{}:{}", p.address, p.port))?;
+            }
+            Ok(())
+        })?;
+            child.put_i64("max_pruning_age", self.max_pruning_age_s, "Time limit for blocks age after pruning.\ntype:seconds")?;
+            child.put_u64("max_pruning_depth", self.max_pruning_depth, "Limit for full blocks in chain after pruning.\ntype:uint64")?;
+            Ok(())
+        })?;
 
         toml.put_child("httpcallback", &mut |callback| {
             callback.put_str(
@@ -675,6 +587,11 @@
 
         Ok(())
     }
+
+    pub fn random_representative(&self) -> Account {
+        let i = thread_rng().gen_range(0..self.preconfigured_representatives.len());
+        return self.preconfigured_representatives[i];
+    }
 }
 
 fn serialize_frontiers_confirmation(mode: FrontiersConfirmationMode) -> &'static str {
@@ -684,4 +601,35 @@
         FrontiersConfirmationMode::Disabled => "disabled",
         FrontiersConfirmationMode::Invalid => "auto",
     }
+}
+
+#[derive(Clone)]
+pub struct MonitorConfig {
+    pub enabled: bool,
+    pub interval: Duration,
+}
+
+impl Default for MonitorConfig {
+    fn default() -> Self {
+        Self {
+            enabled: true,
+            interval: Duration::from_secs(60),
+        }
+    }
+}
+
+impl MonitorConfig {
+    pub fn serialize_toml(&self, toml: &mut dyn TomlWriter) -> anyhow::Result<()> {
+        toml.put_bool(
+            "enable",
+            self.enabled,
+            "Enable or disable periodic node status logging\ntype:bool",
+        )?;
+
+        toml.put_u64(
+            "interval",
+            self.interval.as_secs(),
+            "Interval between status logs\ntype:seconds",
+        )
+    }
 }