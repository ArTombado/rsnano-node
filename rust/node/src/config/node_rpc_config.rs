--- conflicted
+++ resolved
@@ -2,12 +2,8 @@
 use rsnano_core::utils::TomlWriter;
 use std::path::PathBuf;
 
-<<<<<<< HEAD
 use super::get_default_rpc_filepath;
 
-=======
-#[derive(Debug, PartialEq)]
->>>>>>> 2ee3486d
 pub struct RpcChildProcessConfig {
     pub enable: bool,
     pub rpc_path: PathBuf,
