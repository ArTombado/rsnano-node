use super::get_default_rpc_filepath;
use std::path::PathBuf;

#[derive(Debug, PartialEq)]
pub struct RpcChildProcessConfig {
    pub enable: bool,
    pub rpc_path: PathBuf,
}

impl RpcChildProcessConfig {
    pub fn new() -> Self {
        Self {
            enable: false,
            rpc_path: get_default_rpc_filepath(),
        }
    }
}

#[derive(Debug, PartialEq)]
pub struct NodeRpcConfig {
    pub enable_sign_hash: bool,
    pub child_process: RpcChildProcessConfig,
}

impl NodeRpcConfig {
    pub fn new() -> Self {
        Self {
            enable_sign_hash: false,
            child_process: RpcChildProcessConfig::new(),
        }
<<<<<<< HEAD
=======
    }
}

impl Default for NodeRpcConfig {
    fn default() -> Self {
        Self {
            enable_sign_hash: false,
            child_process: RpcChildProcessConfig::new(),
        }
>>>>>>> c2347ac9
    }
}<|MERGE_RESOLUTION|>--- conflicted
+++ resolved
@@ -28,8 +28,6 @@
             enable_sign_hash: false,
             child_process: RpcChildProcessConfig::new(),
         }
-<<<<<<< HEAD
-=======
     }
 }
 
@@ -39,6 +37,5 @@
             enable_sign_hash: false,
             child_process: RpcChildProcessConfig::new(),
         }
->>>>>>> c2347ac9
     }
 }