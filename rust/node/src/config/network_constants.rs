--- conflicted
+++ resolved
@@ -4,12 +4,6 @@
 use rsnano_messages::ProtocolInfo;
 use std::time::Duration;
 
-<<<<<<< HEAD
-//todo: make configurable in builld script again!
-static ACTIVE_NETWORK: Lazy<Mutex<Networks>> = Lazy::new(|| Mutex::new(Networks::NanoBetaNetwork));
-
-=======
->>>>>>> c2347ac9
 #[derive(Clone, Debug, PartialEq)]
 pub struct NetworkConstants {
     pub work: WorkThresholds,
