use super::{NodeRpcToml, NodeToml, OpenclToml};
use crate::config::DaemonConfig;
use anyhow::Result;
use serde::{Deserialize, Serialize};

#[derive(Deserialize, Serialize)]
pub struct DaemonToml {
    pub node: Option<NodeToml>,
    pub opencl: Option<OpenclToml>,
    pub rpc: Option<NodeRpcToml>,
}

impl DaemonConfig {
    pub fn merge_toml(&mut self, toml: &DaemonToml) {
        if let Some(node_toml) = &toml.node {
            self.node.merge_toml(node_toml);
        }
        if let Some(opencl) = &toml.opencl {
            if let Some(enable) = opencl.enable {
                self.opencl_enable = enable;
            }
            self.opencl.merge_toml(opencl);
        }
        if let Some(rpc) = &toml.rpc {
            if let Some(enable) = rpc.enable {
                self.rpc_enable = enable;
            }
            self.rpc.merge_toml(rpc);
        }
    }
}

impl From<&DaemonConfig> for DaemonToml {
    fn from(config: &DaemonConfig) -> Self {
        Self {
            node: Some((&config.node).into()),
            rpc: Some(config.into()),
            opencl: Some(config.into()),
        }
    }
}

impl From<&DaemonConfig> for NodeRpcToml {
    fn from(config: &DaemonConfig) -> Self {
        Self {
            enable: Some(config.rpc_enable),
            enable_sign_hash: Some(config.rpc.enable_sign_hash),
            child_process: Some((&config.rpc.child_process).into()),
        }
    }
}

impl From<&DaemonConfig> for OpenclToml {
    fn from(config: &DaemonConfig) -> Self {
        Self {
            enable: Some(config.opencl_enable),
            platform: Some(config.opencl.platform),
            device: Some(config.opencl.device),
            threads: Some(config.opencl.threads),
        }
    }
}

<<<<<<< HEAD
impl Default for DaemonToml {
    fn default() -> Self {
        Self {
            node: Some(NodeToml::default()),
            opencl: Some(OpenclToml::default()),
            rpc: Some(NodeRpcToml::default()),
        }
    }
}

impl DaemonToml {
    pub fn merge_defaults(&self, default_config: &DaemonToml) -> Result<String> {
        let defaults_str = toml::to_string(default_config)?;
        let current_str = toml::to_string(self)?;

        let mut result = String::new();
        let mut stream_defaults = defaults_str.lines().peekable();
        let mut stream_current = current_str.lines().peekable();

        while stream_current.peek().is_some() || stream_defaults.peek().is_some() {
            match (stream_defaults.peek(), stream_current.peek()) {
                (Some(&line_defaults), Some(&line_current)) => {
                    if line_defaults == line_current {
                        result.push_str(line_defaults);
                        result.push('\n');
                        stream_defaults.next();
                        stream_current.next();
                    } else if line_current.starts_with('#') {
                        result.push_str("# ");
                        result.push_str(line_defaults);
                        result.push('\n');

                        result.push_str(line_current);
                        result.push('\n');
                        stream_defaults.next();
                        stream_current.next();
                    } else {
                        result.push_str("# ");
                        result.push_str(line_defaults);
                        result.push('\n');
                        result.push_str(line_current);
                        result.push('\n');
                        stream_defaults.next();
                        stream_current.next();
                    }
                }
                (Some(&line_defaults), None) => {
                    result.push_str("# ");
                    result.push_str(line_defaults);
                    result.push('\n');
                    stream_defaults.next();
                }
                (None, Some(&line_current)) => {
                    result.push_str(line_current);
                    result.push('\n');
                    stream_current.next();
                }
                _ => {}
            }
        }

        Ok(result)
    }
}

=======
>>>>>>> 4a7c5593
#[cfg(test)]
mod tests {
    use crate::{
        config::{DaemonConfig, DaemonToml},
        NetworkParams,
    };
    use rsnano_core::Networks;
    use std::path::PathBuf;

    static DEFAULT_TOML_STR: &str = r#"[node]
        allow_local_peers = true
        background_threads = 8
        backlog_scan_batch_size = 10000
        backlog_scan_frequency = 10
        backup_before_upgrade = false
        bandwidth_limit = 10485760
        bandwidth_limit_burst_ratio = 3.0
        block_processor_batch_max_time = 500
        bootstrap_bandwidth_burst_ratio = 1.0
        bootstrap_bandwidth_limit = 5242880
        bootstrap_connections = 4
        bootstrap_connections_max = 64
        bootstrap_fraction_numerator = 1
        bootstrap_frontier_request_count = 1048576
        bootstrap_initiator_threads = 1
        bootstrap_serving_threads = 1
        confirming_set_batch_time = 250
        enable_voting = false
        external_address = "::"
        external_port = 0
        frontiers_confirmation = "auto"
        io_threads = 8
        max_queued_requests = 512
        max_unchecked_blocks = 65536
        max_work_generate_multiplier = 64.0
        network_threads = 8
        online_weight_minimum = "60000000000000000000000000000000000000"
        password_fanout = 1024
        peering_port = 54000
        pow_sleep_interval = 0
        preconfigured_peers = ["peering-beta.nano.org"]
        preconfigured_representatives = ["nano_1defau1t9off1ine9rep99999999999999999999999999999999wgmuzxxy"]
        receive_minimum = "1000000000000000000000000"
        rep_crawler_weight_minimum = "340282366920938463463374607431768211455"
        representative_vote_weight_minimum = "10000000000000000000000000000000"
        request_aggregator_threads = 8
        signature_checker_threads = 4
        tcp_incoming_connections_max = 2048
        tcp_io_timeout = 15
        unchecked_cutoff_time = 14400
        use_memory_pools = true
        vote_generator_delay = 100
        vote_generator_threshold = 3
        vote_minimum = "1000000000000000000000000000000000"
        work_peers = []
        work_threads = 8

        [node.active_elections]
        confirmation_cache = 65536
        confirmation_history_size = 2048
        hinted_limit_percentage = 20
        optimistic_limit_percentage = 10
        size = 5000

        [node.block_processor]
        max_peer_queue = 128
        max_system_queue = 16384
        priority_bootstrap = 8
        priority_live = 1
        priority_local = 16

        [node.bootstrap_ascending]
        block_wait_count = 1000
        database_requests_limit = 1024
        pull_count = 128
        requests_limit = 64
        throttle_coefficient = 16
        throttle_wait = 100
        timeout = 3000

        [node.bootstrap_ascending.account_sets]
        blocking_max = 262144
        consideration_count = 4
        cooldown = 3000
        priorities_max = 262144

        [node.bootstrap_server]
        batch_size = 64
        max_queue = 16
        threads = 1

        [node.diagnostics.txn_tracking]
        enable = false
        ignore_writes_below_block_processor_max_time = true
        min_read_txn_time = 5000
        min_write_txn_time = 500

        [node.experimental]
        max_pruning_age = 300
        max_pruning_depth = 0
        secondary_work_peers = ["127.0.0.1:8076"]

        [node.httpcallback]
        address = ""
        port = 0
        target = ""

        [node.ipc.flatbuffers]
        skip_unexpected_fields_in_json = true
        verify_buffers = true

        [node.ipc.local]
        allow_unsafe = false
        enable = false
        io_timeout = 15
        io_threads = -1
        path = "/tmp/nano"

        [node.ipc.tcp]
        enable = false
        io_timeout = 15
        io_threads = -1
        port = 56000

        [node.lmdb]
        map_size = 274877906944
        max_databases = 128
        sync = "always"

        [node.message_processor]
        max_queue = 64
        threads = 2

        [node.monitor]
        enable = true
        interval = 60

        [node.optimistic_scheduler]
        enable = true
        gap_threshold = 32
        max_size = 65536

        [node.hinted_scheduler]
       	enable = true
       	hinting_threshold = 10
       	check_interval = 1000
       	block_cooldown = 5000
       	vacancy_threshold = 20

        [node.priority_bucket]
        max_blocks = 8192
        max_elections = 150
        reserved_elections = 100

        [node.rep_crawler]
        query_timeout = 60000

        [node.request_aggregator]
        batch_size = 16
        max_queue = 128
        threads = 4

        [node.statistics]
        max_samples = 16384

        [node.statistics.log]
        filename_counters = "counters.stat"
        filename_samples = "samples.stat"
        headers = true
        interval_counters = 0
        interval_samples = 0
        rotation_count = 100

        [node.vote_cache]
        age_cutoff = 900
        max_size = 65536
        max_voters = 64

        [node.vote_processor]
        batch_size = 1024
        max_non_pr_queue = 32
        max_pr_queue = 256
        pr_priority = 3
        threads = 4

        [node.websocket]
        address = "::1"
        enable = false
        port = 57000

        [opencl]
        device = 0
        enable = false
        platform = 0
        threads = 1048576

        [rpc]
        enable = false
        enable_sign_hash = false

        [rpc.child_process]
        enable = false
        rpc_path = "/home/foo/nano_rpc""#;

    static MODIFIED_TOML_STR: &str = r#"[node]
        allow_local_peers = false
        backup_before_upgrade = true
        bandwidth_limit = 999
        bandwidth_limit_burst_ratio = 999.9
        bootstrap_bandwidth_limit = 999
        bootstrap_bandwidth_burst_ratio = 999.9
        block_processor_batch_max_time = 999
        bootstrap_connections = 999
        bootstrap_connections_max = 999
        bootstrap_initiator_threads = 999
        bootstrap_serving_threads = 999
        bootstrap_frontier_request_count = 9999
        bootstrap_fraction_numerator = 999
        confirming_set_batch_time = 999
        enable_voting = true
        external_address = "0:0:0:0:0:ffff:7f01:101"
        external_port = 999
        io_threads = 999
        max_queued_requests = 999
        network_threads = 999
        background_threads = 999
        online_weight_minimum = "999"
        representative_vote_weight_minimum = "999"
        rep_crawler_weight_minimum = "999"
        password_fanout = 999
        peering_port = 999
        pow_sleep_interval = 999
        preconfigured_peers = ["dev.org"]
        preconfigured_representatives = ["nano_3arg3asgtigae3xckabaaewkx3bzsh7nwz7jkmjos79ihyaxwphhm6qgjps4"]
        receive_minimum = "999"
        signature_checker_threads = 999
        tcp_incoming_connections_max = 999
        tcp_io_timeout = 999
        unchecked_cutoff_time = 999
        use_memory_pools = false
        vote_generator_delay = 999
        vote_generator_threshold = 9
        vote_minimum = "999"
        work_peers = ["dev.org:999"]
        work_threads = 999
        max_work_generate_multiplier = 999
        request_aggregator_threads = 999
        max_unchecked_blocks = 999
        frontiers_confirmation = "always"
        backlog_scan_batch_size = 999
        backlog_scan_frequency = 999

        [node.block_processor]
        max_peer_queue = 999
        max_system_queue = 999
        priority_live = 999
        priority_bootstrap = 999
        priority_local = 999

        [node.active_elections]
        size = 999
        hinted_limit_percentage = 90
        optimistic_limit_percentage = 90
        confirmation_history_size = 999
        confirmation_cache = 999

        [node.diagnostics.txn_tracking]
        enable = true
        ignore_writes_below_block_processor_max_time = false
        min_read_txn_time = 999
        min_write_txn_time = 999

        [node.httpcallback]
        address = "dev.org"
        port = 999
        target = "/dev"

        [node.priority_bucket]
        max_blocks = 999
        max_elections = 999
        reserved_elections = 999

        [node.rep_crawler]
        query_timeout = 999

        [node.monitor]
        enable = false
        interval = 999

        [node.ipc.local]
        allow_unsafe = true
        enable = true
        io_timeout = 999
        io_threads = 999
        path = "/tmp/dev"

        [node.ipc.tcp]
        enable = true
        io_timeout = 999
        io_threads = 999
        port = 999

        [node.ipc.flatbuffers]
        skip_unexpected_fields_in_json = false
        verify_buffers = false

        [node.statistics]
        max_samples = 999

        [node.statistics.log]
        filename_counters = "devcounters.stat"
        filename_samples = "devsamples.stat"
        headers = false
        interval_counters = 999
        interval_samples = 999
        rotation_count = 999

        [node.websocket]
        address = "0:0:0:0:0:ffff:7f01:101"
        enable = true
        port = 999

        [node.lmdb]
        sync = "nosync_safe"
        max_databases = 999
        map_size = 999

        [node.optimistic_scheduler]
        enable = false
        gap_threshold = 999
        max_size = 999

        [node.hinted_scheduler]
        enable = false
        hinting_threshold = 99
        check_interval = 999
        block_cooldown = 999
        vacancy_threshold = 99

        [node.experimental]
        secondary_work_peers = ["dev.org:998"]
        max_pruning_age = 999
        max_pruning_depth = 999

        [node.vote_cache]
        age_cutoff = 999
        max_size = 999
        max_voters = 999

        [node.vote_processor]
        max_pr_queue = 999
        max_non_pr_queue = 999
        pr_priority = 999
        threads = 999
        batch_size = 999

        [node.bootstrap_ascending]
        block_wait_count = 999
        database_requests_limit = 999
        pull_count = 999
        requests_limit = 999
        throttle_coefficient = 999
        throttle_wait = 999
        timeout = 999

        [node.bootstrap_ascending.account_sets]
        blocking_max = 999
        consideration_count = 999
        cooldown = 999
        priorities_max = 999

        [node.bootstrap_server]
        max_queue = 999
        threads = 999
        batch_size = 999

        [node.request_aggregator]
        max_queue = 999
        threads = 999
        batch_size = 999

        [node.message_processor]
        threads = 999
        max_queue = 999

        [opencl]
        device = 999
        enable = true
        platform = 999
        threads = 999

        [rpc]
        enable = true
        enable_sign_hash = true

        [rpc.child_process]
        enable = true
        rpc_path = "/dev/nano_rpc""#;

    #[test]
    fn deserialize_defaults() {
        let deserialized_toml: DaemonToml = toml::from_str(&DEFAULT_TOML_STR).unwrap();
        let default_daemon_config = create_default_daemon_config();

        let mut deserialized_daemon_config = create_default_daemon_config();
        deserialized_daemon_config.merge_toml(&deserialized_toml);

        assert_eq!(&deserialized_daemon_config, &default_daemon_config);
    }

    #[test]
    fn deserialize_no_defaults() {
        let daemon_toml: DaemonToml =
            toml::from_str(MODIFIED_TOML_STR).expect("Failed to deserialize TOML");

        let mut deserialized_daemon_config = create_default_daemon_config();
        deserialized_daemon_config.merge_toml(&daemon_toml);

        let default_daemon_config = create_default_daemon_config();

        // Node section
        assert_ne!(
            deserialized_daemon_config.node.allow_local_peers,
            default_daemon_config.node.allow_local_peers
        );
        assert_ne!(
            deserialized_daemon_config.node.backup_before_upgrade,
            default_daemon_config.node.backup_before_upgrade
        );
        assert_ne!(
            deserialized_daemon_config.node.bandwidth_limit,
            default_daemon_config.node.bandwidth_limit
        );
        assert_ne!(
            deserialized_daemon_config.node.bandwidth_limit_burst_ratio,
            default_daemon_config.node.bandwidth_limit_burst_ratio
        );
        assert_ne!(
            deserialized_daemon_config.node.bootstrap_bandwidth_limit,
            default_daemon_config.node.bootstrap_bandwidth_limit
        );
        assert_ne!(
            deserialized_daemon_config
                .node
                .bootstrap_bandwidth_burst_ratio,
            default_daemon_config.node.bootstrap_bandwidth_burst_ratio
        );
        assert_ne!(
            deserialized_daemon_config
                .node
                .block_processor_batch_max_time_ms,
            default_daemon_config.node.block_processor_batch_max_time_ms
        );
        assert_ne!(
            deserialized_daemon_config.node.bootstrap_connections,
            default_daemon_config.node.bootstrap_connections
        );
        assert_ne!(
            deserialized_daemon_config.node.bootstrap_connections_max,
            default_daemon_config.node.bootstrap_connections_max
        );
        assert_ne!(
            deserialized_daemon_config.node.bootstrap_initiator_threads,
            default_daemon_config.node.bootstrap_initiator_threads
        );
        assert_ne!(
            deserialized_daemon_config.node.bootstrap_serving_threads,
            default_daemon_config.node.bootstrap_serving_threads
        );
        assert_ne!(
            deserialized_daemon_config
                .node
                .bootstrap_frontier_request_count,
            default_daemon_config.node.bootstrap_frontier_request_count
        );
        assert_ne!(
            deserialized_daemon_config.node.bootstrap_fraction_numerator,
            default_daemon_config.node.bootstrap_fraction_numerator
        );
        assert_ne!(
            deserialized_daemon_config.node.confirming_set_batch_time,
            default_daemon_config.node.confirming_set_batch_time
        );
        assert_ne!(
            deserialized_daemon_config.node.enable_voting,
            default_daemon_config.node.enable_voting
        );
        assert_ne!(
            deserialized_daemon_config.node.external_address,
            default_daemon_config.node.external_address
        );
        assert_ne!(
            deserialized_daemon_config.node.external_port,
            default_daemon_config.node.external_port
        );
        assert_ne!(
            deserialized_daemon_config.node.io_threads,
            default_daemon_config.node.io_threads
        );
        assert_ne!(
            deserialized_daemon_config.node.max_queued_requests,
            default_daemon_config.node.max_queued_requests
        );
        assert_ne!(
            deserialized_daemon_config.node.network_threads,
            default_daemon_config.node.network_threads
        );
        assert_ne!(
            deserialized_daemon_config.node.background_threads,
            default_daemon_config.node.background_threads
        );
        assert_ne!(
            deserialized_daemon_config.node.online_weight_minimum,
            default_daemon_config.node.online_weight_minimum
        );
        assert_ne!(
            deserialized_daemon_config
                .node
                .representative_vote_weight_minimum,
            default_daemon_config
                .node
                .representative_vote_weight_minimum
        );
        assert_ne!(
            deserialized_daemon_config.node.rep_crawler_weight_minimum,
            default_daemon_config.node.rep_crawler_weight_minimum
        );
        assert_ne!(
            deserialized_daemon_config.node.password_fanout,
            default_daemon_config.node.password_fanout
        );
        assert_ne!(
            deserialized_daemon_config.node.peering_port,
            default_daemon_config.node.peering_port
        );
        assert_ne!(
            deserialized_daemon_config.node.pow_sleep_interval_ns,
            default_daemon_config.node.pow_sleep_interval_ns
        );
        assert_ne!(
            deserialized_daemon_config.node.preconfigured_peers,
            default_daemon_config.node.preconfigured_peers
        );
        assert_ne!(
            deserialized_daemon_config
                .node
                .preconfigured_representatives,
            default_daemon_config.node.preconfigured_representatives
        );
        assert_ne!(
            deserialized_daemon_config.node.receive_minimum,
            default_daemon_config.node.receive_minimum
        );
        assert_ne!(
            deserialized_daemon_config.node.signature_checker_threads,
            default_daemon_config.node.signature_checker_threads
        );
        assert_ne!(
            deserialized_daemon_config.node.tcp_incoming_connections_max,
            default_daemon_config.node.tcp_incoming_connections_max
        );
        assert_ne!(
            deserialized_daemon_config.node.tcp_io_timeout_s,
            default_daemon_config.node.tcp_io_timeout_s
        );
        assert_ne!(
            deserialized_daemon_config.node.unchecked_cutoff_time_s,
            default_daemon_config.node.unchecked_cutoff_time_s
        );
        assert_ne!(
            deserialized_daemon_config.node.use_memory_pools,
            default_daemon_config.node.use_memory_pools
        );
        assert_ne!(
            deserialized_daemon_config.node.vote_generator_delay_ms,
            default_daemon_config.node.vote_generator_delay_ms
        );
        assert_ne!(
            deserialized_daemon_config.node.vote_generator_threshold,
            default_daemon_config.node.vote_generator_threshold
        );
        assert_ne!(
            deserialized_daemon_config.node.vote_minimum,
            default_daemon_config.node.vote_minimum
        );
        assert_ne!(
            deserialized_daemon_config.node.work_peers,
            default_daemon_config.node.work_peers
        );
        assert_ne!(
            deserialized_daemon_config.node.work_threads,
            default_daemon_config.node.work_threads
        );
        assert_ne!(
            deserialized_daemon_config.node.max_work_generate_multiplier,
            default_daemon_config.node.max_work_generate_multiplier
        );
        assert_ne!(
            deserialized_daemon_config.node.request_aggregator_threads,
            default_daemon_config.node.request_aggregator_threads
        );
        assert_ne!(
            deserialized_daemon_config.node.max_unchecked_blocks,
            default_daemon_config.node.max_unchecked_blocks
        );
        assert_ne!(
            deserialized_daemon_config.node.frontiers_confirmation,
            default_daemon_config.node.frontiers_confirmation
        );
        assert_ne!(
            deserialized_daemon_config.node.backlog_scan_batch_size,
            default_daemon_config.node.backlog_scan_batch_size
        );
        assert_ne!(
            deserialized_daemon_config.node.backlog_scan_frequency,
            default_daemon_config.node.backlog_scan_frequency
        );

        // Block Processor section
        assert_ne!(
            deserialized_daemon_config
                .node
                .block_processor
                .max_peer_queue,
            default_daemon_config.node.block_processor.max_peer_queue
        );
        assert_ne!(
            deserialized_daemon_config
                .node
                .block_processor
                .max_system_queue,
            default_daemon_config.node.block_processor.max_system_queue
        );
        assert_ne!(
            deserialized_daemon_config
                .node
                .block_processor
                .priority_live,
            default_daemon_config.node.block_processor.priority_live
        );
        assert_ne!(
            deserialized_daemon_config
                .node
                .block_processor
                .priority_bootstrap,
            default_daemon_config
                .node
                .block_processor
                .priority_bootstrap
        );
        assert_ne!(
            deserialized_daemon_config
                .node
                .block_processor
                .priority_local,
            default_daemon_config.node.block_processor.priority_local
        );

        // Active Elections section
        assert_ne!(
            deserialized_daemon_config.node.active_elections.size,
            default_daemon_config.node.active_elections.size
        );
        assert_ne!(
            deserialized_daemon_config
                .node
                .active_elections
                .hinted_limit_percentage,
            default_daemon_config
                .node
                .active_elections
                .hinted_limit_percentage
        );
        assert_ne!(
            deserialized_daemon_config
                .node
                .active_elections
                .optimistic_limit_percentage,
            default_daemon_config
                .node
                .active_elections
                .optimistic_limit_percentage
        );
        assert_ne!(
            deserialized_daemon_config
                .node
                .active_elections
                .confirmation_history_size,
            default_daemon_config
                .node
                .active_elections
                .confirmation_history_size
        );
        assert_ne!(
            deserialized_daemon_config
                .node
                .active_elections
                .confirmation_cache,
            default_daemon_config
                .node
                .active_elections
                .confirmation_cache
        );

        // Diagnostics section
        assert_ne!(
            deserialized_daemon_config
                .node
                .diagnostics_config
                .txn_tracking
                .enable,
            default_daemon_config
                .node
                .diagnostics_config
                .txn_tracking
                .enable
        );
        assert_ne!(
            deserialized_daemon_config
                .node
                .diagnostics_config
                .txn_tracking
                .ignore_writes_below_block_processor_max_time,
            default_daemon_config
                .node
                .diagnostics_config
                .txn_tracking
                .ignore_writes_below_block_processor_max_time
        );
        assert_ne!(
            deserialized_daemon_config
                .node
                .diagnostics_config
                .txn_tracking
                .min_read_txn_time_ms,
            default_daemon_config
                .node
                .diagnostics_config
                .txn_tracking
                .min_read_txn_time_ms
        );
        assert_ne!(
            deserialized_daemon_config
                .node
                .diagnostics_config
                .txn_tracking
                .min_write_txn_time_ms,
            default_daemon_config
                .node
                .diagnostics_config
                .txn_tracking
                .min_write_txn_time_ms
        );

        // HTTP Callback section
        assert_ne!(
            deserialized_daemon_config.node.callback_address,
            default_daemon_config.node.callback_address
        );
        assert_ne!(
            deserialized_daemon_config.node.callback_port,
            default_daemon_config.node.callback_port
        );
        assert_ne!(
            deserialized_daemon_config.node.callback_target,
            default_daemon_config.node.callback_target
        );

        // Priority Bucket section
        assert_ne!(
            deserialized_daemon_config.node.priority_bucket.max_blocks,
            default_daemon_config.node.priority_bucket.max_blocks
        );
        assert_ne!(
            deserialized_daemon_config
                .node
                .priority_bucket
                .max_elections,
            default_daemon_config.node.priority_bucket.max_elections
        );
        assert_ne!(
            deserialized_daemon_config
                .node
                .priority_bucket
                .reserved_elections,
            default_daemon_config
                .node
                .priority_bucket
                .reserved_elections
        );

        // Rep Crawler section
        assert_ne!(
            deserialized_daemon_config.node.rep_crawler_query_timeout,
            default_daemon_config.node.rep_crawler_query_timeout
        );

        // Monitor section
        assert_ne!(
            deserialized_daemon_config.node.monitor.enabled,
            default_daemon_config.node.monitor.enabled
        );
        assert_ne!(
            deserialized_daemon_config.node.monitor.interval,
            default_daemon_config.node.monitor.interval
        );

        // IPC Local section
        assert_ne!(
            deserialized_daemon_config
                .node
                .ipc_config
                .transport_domain
                .transport
                .allow_unsafe,
            default_daemon_config
                .node
                .ipc_config
                .transport_domain
                .transport
                .allow_unsafe
        );
        assert_ne!(
            deserialized_daemon_config
                .node
                .ipc_config
                .transport_domain
                .transport
                .enabled,
            default_daemon_config
                .node
                .ipc_config
                .transport_domain
                .transport
                .enabled
        );
        assert_ne!(
            deserialized_daemon_config
                .node
                .ipc_config
                .transport_domain
                .transport
                .io_timeout,
            default_daemon_config
                .node
                .ipc_config
                .transport_domain
                .transport
                .io_timeout
        );
        assert_ne!(
            deserialized_daemon_config
                .node
                .ipc_config
                .transport_domain
                .transport
                .io_threads,
            default_daemon_config
                .node
                .ipc_config
                .transport_domain
                .transport
                .io_threads
        );
        assert_ne!(
            deserialized_daemon_config
                .node
                .ipc_config
                .transport_domain
                .path,
            default_daemon_config.node.ipc_config.transport_domain.path
        );

        // IPC TCP section
        assert_ne!(
            deserialized_daemon_config
                .node
                .ipc_config
                .transport_tcp
                .transport
                .enabled,
            default_daemon_config
                .node
                .ipc_config
                .transport_tcp
                .transport
                .enabled,
        );
        assert_ne!(
            deserialized_daemon_config
                .node
                .ipc_config
                .transport_tcp
                .transport
                .io_timeout,
            default_daemon_config
                .node
                .ipc_config
                .transport_tcp
                .transport
                .io_timeout
        );
        assert_ne!(
            deserialized_daemon_config
                .node
                .ipc_config
                .transport_tcp
                .transport
                .io_threads,
            default_daemon_config
                .node
                .ipc_config
                .transport_tcp
                .transport
                .io_threads
        );
        assert_ne!(
            deserialized_daemon_config
                .node
                .ipc_config
                .transport_tcp
                .port,
            default_daemon_config.node.ipc_config.transport_tcp.port
        );

        // IPC Flatbuffers section
        assert_ne!(
            deserialized_daemon_config
                .node
                .ipc_config
                .flatbuffers
                .skip_unexpected_fields_in_json,
            default_daemon_config
                .node
                .ipc_config
                .flatbuffers
                .skip_unexpected_fields_in_json
        );
        assert_ne!(
            deserialized_daemon_config
                .node
                .ipc_config
                .flatbuffers
                .verify_buffers,
            default_daemon_config
                .node
                .ipc_config
                .flatbuffers
                .verify_buffers
        );

        // Statistics section
        assert_ne!(
            deserialized_daemon_config.node.stat_config.max_samples,
            default_daemon_config.node.stat_config.max_samples
        );

        // Statistics Log section
        assert_ne!(
            deserialized_daemon_config
                .node
                .stat_config
                .log_counters_filename,
            default_daemon_config.node.stat_config.log_counters_filename
        );
        assert_ne!(
            deserialized_daemon_config
                .node
                .stat_config
                .log_samples_filename,
            default_daemon_config.node.stat_config.log_samples_filename
        );
        assert_ne!(
            deserialized_daemon_config.node.stat_config.log_headers,
            default_daemon_config.node.stat_config.log_headers
        );
        assert_ne!(
            deserialized_daemon_config
                .node
                .stat_config
                .log_counters_interval,
            default_daemon_config.node.stat_config.log_counters_interval
        );
        assert_ne!(
            deserialized_daemon_config
                .node
                .stat_config
                .log_samples_interval,
            default_daemon_config.node.stat_config.log_samples_interval
        );
        assert_ne!(
            deserialized_daemon_config
                .node
                .stat_config
                .log_rotation_count,
            default_daemon_config.node.stat_config.log_rotation_count
        );

        // WebSocket section
        assert_ne!(
            deserialized_daemon_config.node.websocket_config.address,
            default_daemon_config.node.websocket_config.address
        );
        assert_ne!(
            deserialized_daemon_config.node.websocket_config.enabled,
            default_daemon_config.node.websocket_config.enabled
        );
        assert_ne!(
            deserialized_daemon_config.node.websocket_config.port,
            default_daemon_config.node.websocket_config.port
        );

        // LMDB section
        assert_ne!(
            deserialized_daemon_config.node.lmdb_config.sync,
            default_daemon_config.node.lmdb_config.sync
        );
        assert_ne!(
            deserialized_daemon_config.node.lmdb_config.max_databases,
            default_daemon_config.node.lmdb_config.max_databases
        );
        assert_ne!(
            deserialized_daemon_config.node.lmdb_config.map_size,
            default_daemon_config.node.lmdb_config.map_size
        );

        // Optimistic Scheduler section
        assert_ne!(
            deserialized_daemon_config.node.optimistic_scheduler.enabled,
            default_daemon_config.node.optimistic_scheduler.enabled
        );
        assert_ne!(
            deserialized_daemon_config
                .node
                .optimistic_scheduler
                .gap_threshold,
            default_daemon_config
                .node
                .optimistic_scheduler
                .gap_threshold
        );
        assert_ne!(
            deserialized_daemon_config
                .node
                .optimistic_scheduler
                .max_size,
            default_daemon_config.node.optimistic_scheduler.max_size
        );

        // Hinted Scheduler section
        assert_ne!(
            deserialized_daemon_config.node.hinted_scheduler.enabled,
            default_daemon_config.node.hinted_scheduler.enabled
        );
        assert_ne!(
            deserialized_daemon_config
                .node
                .hinted_scheduler
                .hinting_threshold_percent,
            default_daemon_config
                .node
                .hinted_scheduler
                .hinting_threshold_percent
        );
        assert_ne!(
            deserialized_daemon_config
                .node
                .hinted_scheduler
                .check_interval,
            default_daemon_config.node.hinted_scheduler.check_interval
        );
        assert_ne!(
            deserialized_daemon_config
                .node
                .hinted_scheduler
                .block_cooldown,
            default_daemon_config.node.hinted_scheduler.block_cooldown
        );
        assert_ne!(
            deserialized_daemon_config
                .node
                .hinted_scheduler
                .vacancy_threshold_percent,
            default_daemon_config
                .node
                .hinted_scheduler
                .vacancy_threshold_percent
        );

        // Vote Cache section
        assert_ne!(
            deserialized_daemon_config.node.vote_cache.age_cutoff,
            default_daemon_config.node.vote_cache.age_cutoff
        );
        assert_ne!(
            deserialized_daemon_config.node.vote_cache.max_size,
            default_daemon_config.node.vote_cache.max_size
        );
        assert_ne!(
            deserialized_daemon_config.node.vote_cache.max_voters,
            default_daemon_config.node.vote_cache.max_voters
        );

        // Vote Processor section
        assert_ne!(
            deserialized_daemon_config.node.vote_processor.max_pr_queue,
            default_daemon_config.node.vote_processor.max_pr_queue
        );
        assert_ne!(
            deserialized_daemon_config
                .node
                .vote_processor
                .max_non_pr_queue,
            default_daemon_config.node.vote_processor.max_non_pr_queue
        );
        assert_ne!(
            deserialized_daemon_config.node.vote_processor.pr_priority,
            default_daemon_config.node.vote_processor.pr_priority
        );
        assert_ne!(
            deserialized_daemon_config.node.vote_processor.threads,
            default_daemon_config.node.vote_processor.threads
        );
        assert_ne!(
            deserialized_daemon_config.node.vote_processor.batch_size,
            default_daemon_config.node.vote_processor.batch_size
        );

        // Bootstrap Ascending section
        assert_ne!(
            deserialized_daemon_config
                .node
                .bootstrap_ascending
                .block_wait_count,
            default_daemon_config
                .node
                .bootstrap_ascending
                .block_wait_count
        );
        assert_ne!(
            deserialized_daemon_config
                .node
                .bootstrap_ascending
                .database_requests_limit,
            default_daemon_config
                .node
                .bootstrap_ascending
                .database_requests_limit
        );
        assert_ne!(
            deserialized_daemon_config
                .node
                .bootstrap_ascending
                .pull_count,
            default_daemon_config.node.bootstrap_ascending.pull_count
        );
        assert_ne!(
            deserialized_daemon_config
                .node
                .bootstrap_ascending
                .requests_limit,
            default_daemon_config
                .node
                .bootstrap_ascending
                .requests_limit
        );
        assert_ne!(
            deserialized_daemon_config
                .node
                .bootstrap_ascending
                .throttle_coefficient,
            default_daemon_config
                .node
                .bootstrap_ascending
                .throttle_coefficient
        );
        assert_ne!(
            deserialized_daemon_config
                .node
                .bootstrap_ascending
                .throttle_wait,
            default_daemon_config.node.bootstrap_ascending.throttle_wait
        );
        assert_ne!(
            deserialized_daemon_config
                .node
                .bootstrap_ascending
                .request_timeout,
            default_daemon_config
                .node
                .bootstrap_ascending
                .request_timeout
        );

        // Bootstrap Ascending Account Sets section
        assert_ne!(
            deserialized_daemon_config
                .node
                .bootstrap_ascending
                .account_sets
                .blocking_max,
            default_daemon_config
                .node
                .bootstrap_ascending
                .account_sets
                .blocking_max
        );
        assert_ne!(
            deserialized_daemon_config
                .node
                .bootstrap_ascending
                .account_sets
                .consideration_count,
            default_daemon_config
                .node
                .bootstrap_ascending
                .account_sets
                .consideration_count
        );
        assert_ne!(
            deserialized_daemon_config
                .node
                .bootstrap_ascending
                .account_sets
                .cooldown,
            default_daemon_config
                .node
                .bootstrap_ascending
                .account_sets
                .cooldown
        );
        assert_ne!(
            deserialized_daemon_config
                .node
                .bootstrap_ascending
                .account_sets
                .priorities_max,
            default_daemon_config
                .node
                .bootstrap_ascending
                .account_sets
                .priorities_max
        );

        // Bootstrap Server section
        assert_ne!(
            deserialized_daemon_config.node.bootstrap_server.max_queue,
            default_daemon_config.node.bootstrap_server.max_queue
        );
        assert_ne!(
            deserialized_daemon_config.node.bootstrap_server.threads,
            default_daemon_config.node.bootstrap_server.threads
        );
        assert_ne!(
            deserialized_daemon_config.node.bootstrap_server.batch_size,
            default_daemon_config.node.bootstrap_server.batch_size
        );

        // Request Aggregator section
        assert_ne!(
            deserialized_daemon_config.node.request_aggregator.max_queue,
            default_daemon_config.node.request_aggregator.max_queue
        );
        assert_ne!(
            deserialized_daemon_config.node.request_aggregator.threads,
            default_daemon_config.node.request_aggregator.threads
        );
        assert_ne!(
            deserialized_daemon_config
                .node
                .request_aggregator
                .batch_size,
            default_daemon_config.node.request_aggregator.batch_size
        );

        // Message Processor section
        assert_ne!(
            deserialized_daemon_config.node.message_processor.threads,
            default_daemon_config.node.message_processor.threads
        );
        assert_ne!(
            deserialized_daemon_config.node.message_processor.max_queue,
            default_daemon_config.node.message_processor.max_queue
        );

        // OpenCL section
        assert_ne!(
            deserialized_daemon_config.opencl.device,
            default_daemon_config.opencl.device
        );
        assert_ne!(
            deserialized_daemon_config.opencl_enable,
            default_daemon_config.opencl_enable
        );
        assert_ne!(
            deserialized_daemon_config.opencl.platform,
            default_daemon_config.opencl.platform
        );
        assert_ne!(
            deserialized_daemon_config.opencl.threads,
            default_daemon_config.opencl.threads
        );

        // RPC section
        assert_ne!(
            deserialized_daemon_config.rpc_enable,
            default_daemon_config.rpc_enable
        );
        assert_ne!(
            deserialized_daemon_config.rpc.enable_sign_hash,
            default_daemon_config.rpc.enable_sign_hash
        );

        // RPC Child Process section
        assert_ne!(
            deserialized_daemon_config.rpc.child_process.enable,
            default_daemon_config.rpc.child_process.enable
        );
        assert_ne!(
            deserialized_daemon_config.rpc.child_process.rpc_path,
            default_daemon_config.rpc.child_process.rpc_path
        );
    }

    #[test]
    fn deserialize_empty() {
        let toml_str = "";
        let daemon_toml: DaemonToml = toml::from_str(toml_str).expect("Failed to deserialize TOML");

        let mut deserialized_daemon_config = create_default_daemon_config();
        deserialized_daemon_config.merge_toml(&daemon_toml);
        let default_daemon_config = create_default_daemon_config();

        assert_eq!(&deserialized_daemon_config, &default_daemon_config);
    }

    fn create_default_daemon_config() -> DaemonConfig {
        let mut config = DaemonConfig::new(&NetworkParams::new(Networks::NanoBetaNetwork), 8);
        config.rpc.child_process.rpc_path = PathBuf::from("/home/foo/nano_rpc");
        config
    }

    #[test]
    fn serialize_defaults() {
        let default_daemon_config = create_default_daemon_config();
        let default_daemon_toml: DaemonToml = (&default_daemon_config).into();

        let serialized_toml = toml::to_string(&default_daemon_toml).unwrap();

        let default_toml_str_trimmed: String = DEFAULT_TOML_STR
            .lines()
            .map(str::trim)
            .collect::<Vec<&str>>()
            .join("\n");

        let serialized_toml_trimmed: String = serialized_toml
            .lines()
            .map(str::trim)
            .collect::<Vec<&str>>()
            .join("\n");

        assert_eq!(&serialized_toml_trimmed, &default_toml_str_trimmed);
    }
}<|MERGE_RESOLUTION|>--- conflicted
+++ resolved
@@ -1,6 +1,5 @@
 use super::{NodeRpcToml, NodeToml, OpenclToml};
 use crate::config::DaemonConfig;
-use anyhow::Result;
 use serde::{Deserialize, Serialize};
 
 #[derive(Deserialize, Serialize)]
@@ -61,74 +60,6 @@
     }
 }
 
-<<<<<<< HEAD
-impl Default for DaemonToml {
-    fn default() -> Self {
-        Self {
-            node: Some(NodeToml::default()),
-            opencl: Some(OpenclToml::default()),
-            rpc: Some(NodeRpcToml::default()),
-        }
-    }
-}
-
-impl DaemonToml {
-    pub fn merge_defaults(&self, default_config: &DaemonToml) -> Result<String> {
-        let defaults_str = toml::to_string(default_config)?;
-        let current_str = toml::to_string(self)?;
-
-        let mut result = String::new();
-        let mut stream_defaults = defaults_str.lines().peekable();
-        let mut stream_current = current_str.lines().peekable();
-
-        while stream_current.peek().is_some() || stream_defaults.peek().is_some() {
-            match (stream_defaults.peek(), stream_current.peek()) {
-                (Some(&line_defaults), Some(&line_current)) => {
-                    if line_defaults == line_current {
-                        result.push_str(line_defaults);
-                        result.push('\n');
-                        stream_defaults.next();
-                        stream_current.next();
-                    } else if line_current.starts_with('#') {
-                        result.push_str("# ");
-                        result.push_str(line_defaults);
-                        result.push('\n');
-
-                        result.push_str(line_current);
-                        result.push('\n');
-                        stream_defaults.next();
-                        stream_current.next();
-                    } else {
-                        result.push_str("# ");
-                        result.push_str(line_defaults);
-                        result.push('\n');
-                        result.push_str(line_current);
-                        result.push('\n');
-                        stream_defaults.next();
-                        stream_current.next();
-                    }
-                }
-                (Some(&line_defaults), None) => {
-                    result.push_str("# ");
-                    result.push_str(line_defaults);
-                    result.push('\n');
-                    stream_defaults.next();
-                }
-                (None, Some(&line_current)) => {
-                    result.push_str(line_current);
-                    result.push('\n');
-                    stream_current.next();
-                }
-                _ => {}
-            }
-        }
-
-        Ok(result)
-    }
-}
-
-=======
->>>>>>> 4a7c5593
 #[cfg(test)]
 mod tests {
     use crate::{
