use super::UncheckedMap;
use crate::{
    stats::{DetailType, StatType, Stats},
    transport::{ChannelId, DeadChannelCleanupStep, DeadChannelCleanupTarget, FairQueue},
};
use rsnano_core::{
    utils::{ContainerInfo, ContainerInfoComponent},
    work::WorkThresholds,
    BlockEnum, BlockType, Epoch, HackyUnsafeMutBlock, HashOrAccount, UncheckedInfo,
};
use rsnano_ledger::{BlockStatus, Ledger, Writer};
use rsnano_store_lmdb::LmdbWriteTransaction;
use std::{
    collections::VecDeque,
    mem::size_of,
    sync::{Arc, Condvar, Mutex, MutexGuard},
    thread::JoinHandle,
    time::{Duration, Instant},
};
use strum::IntoEnumIterator;
use strum_macros::EnumIter;
use tracing::{debug, error, info, trace};

#[derive(FromPrimitive, Copy, Clone, PartialEq, Eq, Debug, PartialOrd, Ord, EnumIter)]
pub enum BlockSource {
    Unknown = 0,
    Live,
    LiveOriginator,
    Bootstrap,
    BootstrapLegacy,
    Unchecked,
    Local,
    Forced,
}

impl From<BlockSource> for DetailType {
    fn from(value: BlockSource) -> Self {
        match value {
            BlockSource::Unknown => DetailType::Unknown,
            BlockSource::Live => DetailType::Live,
            BlockSource::LiveOriginator => DetailType::LiveOriginator,
            BlockSource::Bootstrap => DetailType::Bootstrap,
            BlockSource::BootstrapLegacy => DetailType::BootstrapLegacy,
            BlockSource::Unchecked => DetailType::Unchecked,
            BlockSource::Local => DetailType::Local,
            BlockSource::Forced => DetailType::Forced,
        }
    }
}

pub struct BlockProcessorContext {
    pub block: Arc<BlockEnum>,
    pub source: BlockSource,
    pub arrival: Instant,
    waiter: Arc<BlockProcessorWaiter>,
}

impl BlockProcessorContext {
    pub fn new(block: Arc<BlockEnum>, source: BlockSource) -> Self {
        Self {
            block,
            source,
            arrival: Instant::now(),
            waiter: Arc::new(BlockProcessorWaiter::new()),
        }
    }

    pub fn set_result(&self, result: BlockStatus) {
        self.waiter.set_result(result);
    }

    pub fn get_waiter(&self) -> Arc<BlockProcessorWaiter> {
        self.waiter.clone()
    }
}

impl Drop for BlockProcessorContext {
    fn drop(&mut self) {
        self.waiter.cancel()
    }
}

pub struct BlockProcessorWaiter {
    result: Mutex<(Option<BlockStatus>, bool)>, // (status, done)
    condition: Condvar,
}

impl BlockProcessorWaiter {
    pub fn new() -> Self {
        Self {
            result: Mutex::new((None, false)),
            condition: Condvar::new(),
        }
    }

    pub fn set_result(&self, result: BlockStatus) {
        *self.result.lock().unwrap() = (Some(result), true);
        self.condition.notify_all();
    }

    pub fn cancel(&self) {
        self.result.lock().unwrap().1 = true;
        self.condition.notify_all();
    }

    pub fn wait_result(&self) -> Option<BlockStatus> {
        let guard = self.result.lock().unwrap();
        if guard.1 {
            return guard.0;
        }

        self.condition.wait_while(guard, |i| !i.1).unwrap().0
    }
}

#[derive(Clone, Debug, PartialEq)]
pub struct BlockProcessorConfig {
    // Maximum number of blocks to queue from network peers
    pub max_peer_queue: usize,
    //
    // Maximum number of blocks to queue from system components (local RPC, bootstrap)
    pub max_system_queue: usize,

    // Higher priority gets processed more frequently
    pub priority_live: usize,
    pub priority_bootstrap: usize,
    pub priority_local: usize,
    pub batch_max_time: Duration,
    pub full_size: usize,
    pub batch_size: usize,
    pub work_thresholds: WorkThresholds,
}

impl Default for BlockProcessorConfig {
    fn default() -> Self {
        Self {
            max_peer_queue: 128,
            max_system_queue: 16 * 1024,
            priority_live: 1,
            priority_bootstrap: 8,
            priority_local: 16,
            batch_max_time: Duration::from_millis(500),
            full_size: 65536,
            batch_size: 0,
            work_thresholds: WorkThresholds::default(),
        }
    }
}

impl BlockProcessorConfig {
<<<<<<< HEAD
    pub fn new() -> Self {
        Default::default()
=======
    pub fn new(work_thresholds: WorkThresholds) -> Self {
        Self {
            work_thresholds,
            ..Default::default()
        }
>>>>>>> c2347ac9
    }
}

pub struct BlockProcessor {
    thread: Mutex<Option<JoinHandle<()>>>,
    processor_loop: Arc<BlockProcessorLoop>,
}

impl BlockProcessor {
    pub fn new(
        config: BlockProcessorConfig,
        ledger: Arc<Ledger>,
        unchecked_map: Arc<UncheckedMap>,
        stats: Arc<Stats>,
    ) -> Self {
        let config_l = config.clone();
        let max_size_query = Box::new(move |origin: &(BlockSource, ChannelId)| match origin.0 {
            BlockSource::Live | BlockSource::LiveOriginator => config_l.max_peer_queue,
            _ => config_l.max_system_queue,
        });

        let config_l = config.clone();
        let priority_query = Box::new(move |origin: &(BlockSource, ChannelId)| match origin.0 {
            BlockSource::Live | BlockSource::LiveOriginator => config.priority_live,
            BlockSource::Bootstrap | BlockSource::BootstrapLegacy | BlockSource::Unchecked => {
                config_l.priority_bootstrap
            }
            BlockSource::Local => config_l.priority_local,
            BlockSource::Forced | BlockSource::Unknown => 1,
        });

        Self {
            processor_loop: Arc::new(BlockProcessorLoop {
                mutex: Mutex::new(BlockProcessorImpl {
                    queue: FairQueue::new(max_size_query, priority_query),
                    last_log: None,
                    stopped: false,
                }),
                condition: Condvar::new(),
                ledger,
                unchecked_map,
                config,
                stats,
                blocks_rolled_back: Mutex::new(None),
                block_rolled_back: Mutex::new(Vec::new()),
                block_processed: Mutex::new(Vec::new()),
                batch_processed: Mutex::new(Vec::new()),
            }),
            thread: Mutex::new(None),
        }
    }

    pub fn new_test_instance(ledger: Arc<Ledger>) -> Self {
        BlockProcessor::new(
            BlockProcessorConfig::default(),
            ledger,
            Arc::new(UncheckedMap::default()),
            Arc::new(Stats::default()),
        )
    }

    pub fn new_null() -> Self {
        Self::new_test_instance(Arc::new(Ledger::new_null()))
    }

    pub fn start(&self) {
        debug_assert!(self.thread.lock().unwrap().is_none());
        let processor_loop = Arc::clone(&self.processor_loop);
        *self.thread.lock().unwrap() = Some(
            std::thread::Builder::new()
                .name("Blck processing".to_string())
                .spawn(move || {
                    processor_loop.run();
                })
                .unwrap(),
        );
    }

    pub fn stop(&self) {
        self.processor_loop.mutex.lock().unwrap().stopped = true;
        self.processor_loop.condition.notify_all();
        if let Some(join_handle) = self.thread.lock().unwrap().take() {
            join_handle.join().unwrap();
        }
    }

    pub fn total_queue_len(&self) -> usize {
        self.processor_loop.total_queue_len()
    }

    pub fn queue_len(&self, source: BlockSource) -> usize {
        self.processor_loop.queue_len(source)
    }

    pub fn add_block_processed_observer(
        &self,
        observer: Box<dyn Fn(BlockStatus, &BlockProcessorContext) + Send + Sync>,
    ) {
        self.processor_loop.add_block_processed_observer(observer);
    }

    pub fn add_batch_processed_observer(
        &self,
        observer: Box<dyn Fn(&[(BlockStatus, Arc<BlockProcessorContext>)]) + Send + Sync>,
    ) {
        self.processor_loop.add_batch_processed_observer(observer);
    }

    pub fn add_rolled_back_observer(&self, observer: Box<dyn Fn(&BlockEnum) + Send + Sync>) {
        self.processor_loop.add_rolled_back_observer(observer);
    }

    pub fn add(&self, block: Arc<BlockEnum>, source: BlockSource, channel_id: ChannelId) -> bool {
        self.processor_loop.add(block, source, channel_id)
    }

    pub fn add_blocking(&self, block: Arc<BlockEnum>, source: BlockSource) -> Option<BlockStatus> {
        self.processor_loop.add_blocking(block, source)
    }

    pub fn process_active(&self, block: Arc<BlockEnum>) {
        self.processor_loop.process_active(block);
    }

    pub fn notify_block_rolled_back(&self, block: &BlockEnum) {
        self.processor_loop.notify_block_rolled_back(block)
    }

    pub fn set_blocks_rolled_back_callback(
        &self,
        callback: Box<dyn Fn(Vec<BlockEnum>, BlockEnum) + Send + Sync>,
    ) {
        self.processor_loop
            .set_blocks_rolled_back_callback(callback);
    }
    pub fn force(&self, block: Arc<BlockEnum>) {
        self.processor_loop.force(block);
    }

    pub fn collect_container_info(&self, name: impl Into<String>) -> ContainerInfoComponent {
        self.processor_loop.collect_container_info(name)
    }
}

impl Drop for BlockProcessor {
    fn drop(&mut self) {
        // Thread must be stopped before destruction
        debug_assert!(self.thread.lock().unwrap().is_none());
    }
}

struct BlockProcessorLoop {
    mutex: Mutex<BlockProcessorImpl>,
    condition: Condvar,
    ledger: Arc<Ledger>,
    unchecked_map: Arc<UncheckedMap>,
    config: BlockProcessorConfig,
    stats: Arc<Stats>,
    blocks_rolled_back: Mutex<Option<Box<dyn Fn(Vec<BlockEnum>, BlockEnum) + Send + Sync>>>,
    block_rolled_back: Mutex<Vec<Box<dyn Fn(&BlockEnum) + Send + Sync>>>,
    block_processed: Mutex<Vec<Box<dyn Fn(BlockStatus, &BlockProcessorContext) + Send + Sync>>>,
    batch_processed:
        Mutex<Vec<Box<dyn Fn(&[(BlockStatus, Arc<BlockProcessorContext>)]) + Send + Sync>>>,
}

impl BlockProcessorLoop {
    pub fn run(&self) {
        let mut guard = self.mutex.lock().unwrap();
        while !guard.stopped {
            if !guard.queue.is_empty() {
                if guard.should_log() {
                    info!(
                        "{} blocks (+ {} forced) in processing_queue",
                        guard.queue.len(),
                        guard
                            .queue
                            .queue_len(&(BlockSource::Forced, ChannelId::LOOPBACK))
                    );
                }

                let mut processed = self.process_batch(guard);

                // Set results for futures when not holding the lock
                for (result, context) in processed.iter_mut() {
                    context.set_result(*result);
                }

                self.notify_batch_processed(&processed);

                guard = self.mutex.lock().unwrap();
            } else {
                self.condition.notify_one();
                guard = self.condition.wait(guard).unwrap();
            }
        }
    }

    fn notify_batch_processed(&self, blocks: &Vec<(BlockStatus, Arc<BlockProcessorContext>)>) {
        {
            let guard = self.block_processed.lock().unwrap();
            for observer in guard.iter() {
                for (status, context) in blocks {
                    observer(*status, context);
                }
            }
        }
        {
            let guard = self.batch_processed.lock().unwrap();
            for observer in guard.iter() {
                observer(&blocks);
            }
        }
    }

    pub fn add_block_processed_observer(
        &self,
        observer: Box<dyn Fn(BlockStatus, &BlockProcessorContext) + Send + Sync>,
    ) {
        self.block_processed.lock().unwrap().push(observer);
    }

    pub fn add_batch_processed_observer(
        &self,
        observer: Box<dyn Fn(&[(BlockStatus, Arc<BlockProcessorContext>)]) + Send + Sync>,
    ) {
        self.batch_processed.lock().unwrap().push(observer);
    }

    pub fn add_rolled_back_observer(&self, observer: Box<dyn Fn(&BlockEnum) + Send + Sync>) {
        self.block_rolled_back.lock().unwrap().push(observer);
    }

    pub fn notify_block_rolled_back(&self, block: &BlockEnum) {
        for observer in self.block_rolled_back.lock().unwrap().iter() {
            observer(block)
        }
    }

    pub fn set_blocks_rolled_back_callback(
        &self,
        callback: Box<dyn Fn(Vec<BlockEnum>, BlockEnum) + Send + Sync>,
    ) {
        *self.blocks_rolled_back.lock().unwrap() = Some(callback);
    }

    pub fn process_active(&self, block: Arc<BlockEnum>) {
        self.add(block, BlockSource::Live, ChannelId::LOOPBACK);
    }

    pub fn add(&self, block: Arc<BlockEnum>, source: BlockSource, channel_id: ChannelId) -> bool {
        if self.config.work_thresholds.validate_entry_block(&block) {
            // true => error
            self.stats
                .inc(StatType::Blockprocessor, DetailType::InsufficientWork);
            return false; // Not added
        }

        self.stats
            .inc(StatType::Blockprocessor, DetailType::Process);
        debug!(
            "Processing block (async): {} (source: {:?} channel id: {})",
            block.hash(),
            source,
            channel_id
        );

        self.add_impl(
            Arc::new(BlockProcessorContext::new(block, source)),
            channel_id,
        )
    }

    pub fn add_blocking(&self, block: Arc<BlockEnum>, source: BlockSource) -> Option<BlockStatus> {
        self.stats
            .inc(StatType::Blockprocessor, DetailType::ProcessBlocking);
        debug!(
            "Processing block (blocking): {} (source: {:?})",
            block.hash(),
            source
        );

        let hash = block.hash();
        let ctx = Arc::new(BlockProcessorContext::new(block, source));
        let waiter = ctx.get_waiter();
        self.add_impl(ctx, ChannelId::LOOPBACK);

        match waiter.wait_result() {
            Some(status) => Some(status),
            None => {
                self.stats
                    .inc(StatType::Blockprocessor, DetailType::ProcessBlockingTimeout);
                error!("Block dropped when processing: {}", hash);
                None
            }
        }
    }

    pub fn force(&self, block: Arc<BlockEnum>) {
        self.stats.inc(StatType::Blockprocessor, DetailType::Force);
        debug!("Forcing block: {}", block.hash());
        let ctx = Arc::new(BlockProcessorContext::new(block, BlockSource::Forced));
        self.add_impl(ctx, ChannelId::LOOPBACK);
    }

    // TODO: Remove and replace all checks with calls to size (block_source)
    pub fn total_queue_len(&self) -> usize {
        self.mutex.lock().unwrap().queue.len()
    }

    pub fn queue_len(&self, source: BlockSource) -> usize {
        self.mutex
            .lock()
            .unwrap()
            .queue
            .sum_queue_len((source, ChannelId::MIN)..=(source, ChannelId::MAX))
    }

    fn add_impl(&self, context: Arc<BlockProcessorContext>, channel_id: ChannelId) -> bool {
        let source = context.source;
        let added;
        {
            let mut guard = self.mutex.lock().unwrap();
            added = guard.queue.push((source, channel_id), context);
        }
        if added {
            self.condition.notify_all();
        } else {
            self.stats
                .inc(StatType::Blockprocessor, DetailType::Overfill);
            self.stats
                .inc(StatType::BlockprocessorOverfill, source.into());
        }
        added
    }

    pub fn queue_unchecked(&self, hash_or_account: &HashOrAccount) {
        self.unchecked_map.trigger(hash_or_account);
    }

    fn next_batch(
        &self,
        data: &mut BlockProcessorImpl,
        max_count: usize,
    ) -> VecDeque<Arc<BlockProcessorContext>> {
        let mut results = VecDeque::new();
        while !data.queue.is_empty() && results.len() < max_count {
            results.push_back(data.next());
        }
        results
    }

    pub fn process_batch(
        &self,
        mut guard: MutexGuard<BlockProcessorImpl>,
    ) -> Vec<(BlockStatus, Arc<BlockProcessorContext>)> {
        let batch = self.next_batch(&mut guard, 256);
        drop(guard);

        let mut write_guard = self.ledger.write_queue.wait(Writer::BlockProcessor);
        let mut tx = self.ledger.rw_txn();

        let timer = Instant::now();

        // Processing blocks
        let mut number_of_blocks_processed = 0;
        let mut number_of_forced_processed = 0;

        let mut processed = Vec::new();
        for ctx in batch {
            let force = ctx.source == BlockSource::Forced;

            (write_guard, tx) = self.ledger.refresh_if_needed(write_guard, tx);

            if force {
                number_of_forced_processed += 1;
                self.rollback_competitor(&mut tx, &ctx.block);
            }

            number_of_blocks_processed += 1;

            let result = self.process_one(&mut tx, &ctx);
            processed.push((result, ctx));
        }

        if number_of_blocks_processed != 0 && timer.elapsed() > Duration::from_millis(100) {
            debug!(
                "Processed {} blocks ({} blocks were forced) in {} ms",
                number_of_blocks_processed,
                number_of_forced_processed,
                timer.elapsed().as_millis(),
            );
        }
        processed
    }

    pub fn process_one(
        &self,
        txn: &mut LmdbWriteTransaction,
        context: &BlockProcessorContext,
    ) -> BlockStatus {
        let block = &context.block;
        let hash = block.hash();
        let mutable_block = unsafe { block.undefined_behavior_mut() };

        let result = match self.ledger.process(txn, mutable_block) {
            Ok(()) => BlockStatus::Progress,
            Err(r) => r,
        };

        self.stats
            .inc(StatType::BlockprocessorResult, result.into());
        self.stats
            .inc(StatType::BlockprocessorSource, context.source.into());
        trace!(?result, block = %block.hash(), source = ?context.source, "Block processed");

        match result {
            BlockStatus::Progress => {
                self.queue_unchecked(&hash.into());
                /* For send blocks check epoch open unchecked (gap pending).
                For state blocks check only send subtype and only if block epoch is not last epoch.
                If epoch is last, then pending entry shouldn't trigger same epoch open block for destination account. */
                if block.block_type() == BlockType::LegacySend
                    || block.block_type() == BlockType::State
                        && block.is_send()
                        && block.sideband().unwrap().details.epoch < Epoch::MAX
                {
                    /* block->destination () for legacy send blocks
                    block->link () for state blocks (send subtype) */
                    self.queue_unchecked(&block.destination_or_link().into());
                }
            }
            BlockStatus::GapPrevious => {
                self.unchecked_map.put(
                    block.previous().into(),
                    UncheckedInfo::new(Arc::clone(block)),
                );
                self.stats.inc(StatType::Ledger, DetailType::GapPrevious);
            }
            BlockStatus::GapSource => {
                self.unchecked_map.put(
                    block
                        .source_field()
                        .unwrap_or(block.link_field().unwrap_or_default().into())
                        .into(),
                    UncheckedInfo::new(Arc::clone(block)),
                );
                self.stats.inc(StatType::Ledger, DetailType::GapSource);
            }
            BlockStatus::GapEpochOpenPending => {
                // Specific unchecked key starting with epoch open block account public key
                self.unchecked_map.put(
                    block.account().into(),
                    UncheckedInfo::new(Arc::clone(block)),
                );
                self.stats.inc(StatType::Ledger, DetailType::GapSource);
            }
            BlockStatus::Old => {
                self.stats.inc(StatType::Ledger, DetailType::Old);
            }
            BlockStatus::BadSignature => {}
            BlockStatus::NegativeSpend => {}
            BlockStatus::Unreceivable => {}
            BlockStatus::Fork => {
                self.stats.inc(StatType::Ledger, DetailType::Fork);
            }
            BlockStatus::OpenedBurnAccount => {}
            BlockStatus::BalanceMismatch => {}
            BlockStatus::RepresentativeMismatch => {}
            BlockStatus::BlockPosition => {}
            BlockStatus::InsufficientWork => {}
        }

        result
    }

    fn rollback_competitor(&self, transaction: &mut LmdbWriteTransaction, block: &Arc<BlockEnum>) {
        let hash = block.hash();
        if let Some(successor) = self
            .ledger
            .any()
            .block_successor_by_qualified_root(transaction, &block.qualified_root())
        {
            let successor_block = self
                .ledger
                .any()
                .get_block(transaction, &successor)
                .unwrap();
            if successor != hash {
                // Replace our block with the winner and roll back any dependent blocks
                debug!("Rolling back: {} and replacing with: {}", successor, hash);
                let rollback_list = match self.ledger.rollback(transaction, &successor) {
                    Ok(rollback_list) => {
                        self.stats.inc(StatType::Ledger, DetailType::Rollback);
                        debug!("Blocks rolled back: {}", rollback_list.len());
                        rollback_list
                    }
                    Err(_) => {
                        self.stats.inc(StatType::Ledger, DetailType::RollbackFailed);
                        error!(
                            "Failed to roll back: {} because it or a successor was confirmed",
                            successor
                        );
                        Vec::new()
                    }
                };

                let callback_guard = self.blocks_rolled_back.lock().unwrap();
                if let Some(callback) = callback_guard.as_ref() {
                    callback(rollback_list, successor_block);
                }
            }
        }
    }

    pub fn collect_container_info(&self, name: impl Into<String>) -> ContainerInfoComponent {
        let guard = self.mutex.lock().unwrap();
        ContainerInfoComponent::Composite(
            name.into(),
            vec![
                ContainerInfoComponent::Leaf(ContainerInfo {
                    name: "blocks".to_owned(),
                    count: guard.queue.len(),
                    sizeof_element: size_of::<Arc<BlockEnum>>(),
                }),
                ContainerInfoComponent::Leaf(ContainerInfo {
                    name: "forced".to_owned(),
                    count: guard
                        .queue
                        .queue_len(&(BlockSource::Forced, ChannelId::LOOPBACK)),
                    sizeof_element: size_of::<Arc<BlockEnum>>(),
                }),
                guard.queue.collect_container_info("queue"),
            ],
        )
    }
}

impl DeadChannelCleanupTarget for Arc<BlockProcessor> {
    fn dead_channel_cleanup_step(&self) -> Box<dyn DeadChannelCleanupStep> {
        Box::new(BlockProcessorCleanup(self.processor_loop.clone()))
    }
}

struct BlockProcessorImpl {
    pub queue: FairQueue<(BlockSource, ChannelId), Arc<BlockProcessorContext>>,
    pub last_log: Option<Instant>,
    stopped: bool,
}

impl BlockProcessorImpl {
    fn next(&mut self) -> Arc<BlockProcessorContext> {
        debug_assert!(!self.queue.is_empty()); // This should be checked before calling next
        if !self.queue.is_empty() {
            let ((source, _), request) = self.queue.next().unwrap();
            assert!(source != BlockSource::Forced || request.source == BlockSource::Forced);
            return request;
        }

        panic!("next() called when no blocks are ready");
    }

    pub fn should_log(&mut self) -> bool {
        if let Some(last) = &self.last_log {
            if last.elapsed() >= Duration::from_secs(15) {
                self.last_log = Some(Instant::now());
                return true;
            }
        }

        false
    }
}

pub(crate) struct BlockProcessorCleanup(Arc<BlockProcessorLoop>);

impl DeadChannelCleanupStep for BlockProcessorCleanup {
    fn clean_up_dead_channels(&self, dead_channel_ids: &[ChannelId]) {
        let mut guard = self.0.mutex.lock().unwrap();
        for channel_id in dead_channel_ids {
            for source in BlockSource::iter() {
                guard.queue.remove(&(source, *channel_id))
            }
        }
    }
}

#[cfg(test)]
mod tests {
    use super::*;
    use crate::stats::Direction;

    #[test]
    fn insufficient_work() {
        let config = BlockProcessorConfig {
            work_thresholds: WorkThresholds::new_stub(),
            ..Default::default()
        };
        let ledger = Arc::new(Ledger::new_null());
        let unchecked = Arc::new(UncheckedMap::default());
        let stats = Arc::new(Stats::default());
        let block_processor = BlockProcessor::new(config, ledger, unchecked, stats.clone());

        let mut block = BlockEnum::new_test_instance();
        block.set_work(3);

        block_processor.add(Arc::new(block), BlockSource::Live, ChannelId::LOOPBACK);

        assert_eq!(
            stats.count(
                StatType::Blockprocessor,
                DetailType::InsufficientWork,
                Direction::In
            ),
            1
        );

        assert_eq!(block_processor.total_queue_len(), 0);
    }
}<|MERGE_RESOLUTION|>--- conflicted
+++ resolved
@@ -148,16 +148,11 @@
 }
 
 impl BlockProcessorConfig {
-<<<<<<< HEAD
-    pub fn new() -> Self {
-        Default::default()
-=======
     pub fn new(work_thresholds: WorkThresholds) -> Self {
         Self {
             work_thresholds,
             ..Default::default()
         }
->>>>>>> c2347ac9
     }
 }
 
