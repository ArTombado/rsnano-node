use crate::{
    block_processing::{
        BacklogPopulation, BlockProcessor, BlockSource, LocalBlockBroadcaster,
        LocalBlockBroadcasterExt, UncheckedMap,
    },
    bootstrap::{
        BootstrapAscending, BootstrapAscendingExt, BootstrapInitiator, BootstrapInitiatorExt,
        BootstrapServer, OngoingBootstrap, OngoingBootstrapExt,
    },
    cementation::ConfirmingSet,
    config::{GlobalConfig, NodeConfig, NodeFlags},
    consensus::{
        create_loopback_channel, get_bootstrap_weights, log_bootstrap_weights,
        AccountBalanceChangedCallback, ActiveElections, ActiveElectionsExt, ElectionEndCallback,
        ElectionStatusType, HintedScheduler, HintedSchedulerExt, LocalVoteHistory, ManualScheduler,
        ManualSchedulerExt, OptimisticScheduler, OptimisticSchedulerExt, PriorityScheduler,
        PrioritySchedulerExt, ProcessLiveDispatcher, ProcessLiveDispatcherExt,
        RecentlyConfirmedCache, RepTiers, RequestAggregator, RequestAggregatorExt, VoteApplier,
        VoteBroadcaster, VoteCache, VoteCacheProcessor, VoteGenerators, VoteProcessor,
        VoteProcessorExt, VoteProcessorQueue, VoteRouter,
    },
    monitor::Monitor,
    node_id_key_file::NodeIdKeyFile,
    pruning::{LedgerPruning, LedgerPruningExt},
    representatives::{OnlineReps, RepCrawler, RepCrawlerExt},
    stats::{DetailType, Direction, LedgerStats, StatType, Stats},
    transport::{
        BufferDropPolicy, ChannelEnum, InboundCallback, InboundMessageQueue, KeepaliveFactory,
        MessageProcessor, Network, NetworkFilter, NetworkOptions, NetworkThreads,
        OutboundBandwidthLimiter, PeerCacheConnector, PeerCacheUpdater, PeerConnector,
        RealtimeMessageHandler, ResponseServerFactory, SocketObserver, SynCookies, TcpListener,
        TcpListenerExt, TrafficType,
    },
    utils::{
        AsyncRuntime, LongRunningTransactionLogger, ThreadPool, ThreadPoolImpl, TimerThread,
        TxnTrackingConfig,
    },
    wallets::{Wallets, WalletsExt},
    websocket::{create_websocket_server, WebsocketListenerExt},
    work::{DistributedWorkFactory, HttpClient},
    NetworkParams, OnlineWeightSampler, TelementryConfig, TelementryExt, Telemetry, BUILD_INFO,
    VERSION_STRING,
};
use reqwest::Url;
use rsnano_core::{
    utils::{
        as_nano_json, system_time_as_nanoseconds, ContainerInfoComponent, SerdePropertyTree,
        SystemTimeFactory,
    },
    work::WorkPoolImpl,
    BlockEnum, BlockHash, BlockType, KeyPair, PublicKey, Vote, VoteCode, VoteSource,
};
<<<<<<< HEAD
use rsnano_ledger::{BlockStatus, Ledger, LedgerCache, RepWeightCache};
=======
use rsnano_ledger::{BlockStatus, Ledger, RepWeightCache};
>>>>>>> 8cf8c095
use rsnano_messages::{ConfirmAck, DeserializedMessage, Message};
use rsnano_store_lmdb::{
    EnvOptions, LmdbConfig, LmdbEnv, LmdbStore, NullTransactionTracker, SyncStrategy,
    TransactionTracker,
};
use serde::Serialize;
use std::{
    borrow::Borrow,
    collections::{HashMap, VecDeque},
    path::{Path, PathBuf},
    sync::{
        atomic::{AtomicBool, Ordering},
        Arc, Mutex, RwLock,
    },
    time::{Duration, Instant, SystemTime},
};
use tracing::{debug, error, info, warn};

pub struct Node {
    pub async_rt: Arc<AsyncRuntime>,
    pub application_path: PathBuf,
<<<<<<< HEAD
=======
    pub relative_time: Instant,
>>>>>>> 8cf8c095
    pub node_id: KeyPair,
    pub config: NodeConfig,
    network_params: NetworkParams,
    pub stats: Arc<Stats>,
    pub workers: Arc<dyn ThreadPool>,
    pub bootstrap_workers: Arc<dyn ThreadPool>,
    wallet_workers: Arc<dyn ThreadPool>,
    election_workers: Arc<dyn ThreadPool>,
    pub flags: NodeFlags,
    work: Arc<WorkPoolImpl>,
    pub distributed_work: Arc<DistributedWorkFactory>,
    pub store: Arc<LmdbStore>,
    pub unchecked: Arc<UncheckedMap>,
    pub ledger: Arc<Ledger>,
    pub outbound_limiter: Arc<OutboundBandwidthLimiter>,
    pub syn_cookies: Arc<SynCookies>,
    pub network: Arc<Network>,
    pub telemetry: Arc<Telemetry>,
    pub bootstrap_server: Arc<BootstrapServer>,
    pub online_weight_sampler: Arc<OnlineWeightSampler>,
    pub online_reps: Arc<Mutex<OnlineReps>>,
    pub rep_tiers: Arc<RepTiers>,
    pub vote_processor_queue: Arc<VoteProcessorQueue>,
    pub history: Arc<LocalVoteHistory>,
    pub confirming_set: Arc<ConfirmingSet>,
    pub vote_cache: Arc<Mutex<VoteCache>>,
    pub block_processor: Arc<BlockProcessor>,
    pub wallets: Arc<Wallets>,
    pub vote_generators: Arc<VoteGenerators>,
    pub active: Arc<ActiveElections>,
    pub vote_router: Arc<VoteRouter>,
    pub vote_processor: Arc<VoteProcessor>,
    vote_cache_processor: Arc<VoteCacheProcessor>,
    pub websocket: Option<Arc<crate::websocket::WebsocketListener>>,
    pub bootstrap_initiator: Arc<BootstrapInitiator>,
    pub rep_crawler: Arc<RepCrawler>,
    pub tcp_listener: Arc<TcpListener>,
    pub hinted_scheduler: Arc<HintedScheduler>,
    pub manual_scheduler: Arc<ManualScheduler>,
    pub optimistic_scheduler: Arc<OptimisticScheduler>,
    pub priority_scheduler: Arc<PriorityScheduler>,
    pub request_aggregator: Arc<RequestAggregator>,
    pub backlog_population: Arc<BacklogPopulation>,
    pub ascendboot: Arc<BootstrapAscending>,
    pub local_block_broadcaster: Arc<LocalBlockBroadcaster>,
    pub process_live_dispatcher: Arc<ProcessLiveDispatcher>,
    message_processor: Mutex<MessageProcessor>,
    pub network_threads: Arc<Mutex<NetworkThreads>>,
    ledger_pruning: Arc<LedgerPruning>,
    pub peer_connector: Arc<PeerConnector>,
    ongoing_bootstrap: Arc<OngoingBootstrap>,
    peer_cache_updater: TimerThread<PeerCacheUpdater>,
    peer_cache_connector: TimerThread<PeerCacheConnector>,
    pub inbound_message_queue: Arc<InboundMessageQueue>,
    monitor: TimerThread<Monitor>,
    stopped: AtomicBool,
}

impl Node {
    /*pub fn new_null() -> Self {
    Self {
        async_rt: Arc::new(AsyncRuntime::default()),
        application_path: PathBuf::new(),
        node_id: KeyPair::new(),
        config: NodeConfig::new_test_instance(),
        network_params: DEV_NETWORK_PARAMS.to_owned(),
        stats: Arc::new(Stats::default()),
        workers: Arc::new(ThreadPoolImpl::new_null()),
        bootstrap_workers: Arc::new(ThreadPoolImpl::new_null()),
        wallet_workers: Arc::new(ThreadPoolImpl::new_null()),
        election_workers: Arc::new(ThreadPoolImpl::new_null()),
        flags: NodeFlags::new(),
        work: Arc::new(WorkPoolImpl::new_null(0)),
        distributed_work: Arc::new(DistributedWorkFactory::new(
            Arc::new(WorkPoolImpl::new_null(0)),
            Arc::new(AsyncRuntime::default()),
        )),
        store: Arc::new(LmdbStore::new_null()),
        unchecked: Arc::new(UncheckedMap::default()),
        ledger: Arc::new(Ledger::new_null()),
        outbound_limiter: Arc::new(OutboundBandwidthLimiter::default()),
        syn_cookies: Arc::new(SynCookies::default()),
        network: Arc::new(Network::new_null()),
        telemetry: Arc::new(Telemetry::new_null()),
        bootstrap_server: Arc::new(BootstrapServer::new(
            BootstrapServerConfig::default(),
            Arc::new(Stats::default()),
            Arc::new(Ledger::new_null()),
        )),
        online_reps: Arc::new(Mutex::new(OnlineReps::new(Arc::new(RepWeightCache::new())))),
        online_reps_sampler: (),
        representative_register: (),
        rep_tiers: (),
        vote_processor_queue: (),
        history: (),
        confirming_set: (),
        vote_cache: (),
        block_processor: (),
        wallets: (),
        vote_generators: (),
        active: (),
        vote_router: (),
        vote_processor: (),
        vote_cache_processor: (),
        websocket: (),
        bootstrap_initiator: (),
        rep_crawler: (),
        tcp_listener: (),
        hinted_scheduler: (),
        manual_scheduler: (),
        optimistic_scheduler: (),
        priority_scheduler: (),
        request_aggregator: (),
        backlog_population: (),
        ascendboot: (),
        local_block_broadcaster: (),
        process_live_dispatcher: (),
        message_processor: (),
        network_threads: (),
        ledger_pruning: (),
        peer_connector: (),
        ongoing_bootstrap: (),
        peer_cache_updater: (),
        peer_cache_connector: (),
        inbound_message_queue: (),
        stopped: (),
    }
    }*/

    pub fn new(
        async_rt: Arc<AsyncRuntime>,
        application_path: impl Into<PathBuf>,
        config: NodeConfig,
        network_params: NetworkParams,
        flags: NodeFlags,
        work: Arc<WorkPoolImpl>,
        socket_observer: Arc<dyn SocketObserver>,
        election_end: ElectionEndCallback,
        account_balance_changed: AccountBalanceChangedCallback,
        on_vote: Box<
            dyn Fn(&Arc<Vote>, &Option<Arc<ChannelEnum>>, VoteSource, VoteCode) + Send + Sync,
        >,
    ) -> Self {
        let network_label = network_params.network.get_current_network_as_string();
        let global_config = GlobalConfig {
            node_config: config.clone(),
            flags: flags.clone(),
            network_params: network_params.clone(),
        };
        let global_config = &global_config;
        let application_path = application_path.into();
        let node_id = NodeIdKeyFile::default()
            .initialize(&application_path)
            .unwrap();

        let stats = Arc::new(Stats::new(config.stat_config.clone()));

        let store = make_store(
            &application_path,
            true,
            &config.diagnostics_config.txn_tracking,
            Duration::from_millis(config.block_processor_batch_max_time_ms as u64),
            config.lmdb_config.clone(),
            config.backup_before_upgrade,
        )
        .expect("Could not create LMDB store");

        info!("Version: {}", VERSION_STRING);
        info!("Build information: {}", BUILD_INFO);
        info!("Active network: {}", network_label);
        info!("Database backend: {}", store.vendor());
        info!("Data path: {:?}", application_path);
        info!(
            "Work pool threads: {} ({})",
            work.thread_count(),
            if work.has_opencl() { "OpenCL" } else { "CPU" }
        );
        info!("Work peers: {}", config.work_peers.len());
        info!("Node ID: {}", node_id.public_key().to_node_id());

        let (max_blocks, bootstrap_weights) = if (network_params.network.is_live_network()
            || network_params.network.is_beta_network())
            && !flags.inactive_node
        {
            get_bootstrap_weights(network_params.network.current_network)
        } else {
            (0, HashMap::new())
        };

        let rep_weights = Arc::new(RepWeightCache::with_bootstrap_weights(
            bootstrap_weights,
            max_blocks,
            store.cache.clone(),
        ));

        let mut ledger = Ledger::new(
            store.clone(),
            network_params.ledger.clone(),
            config.representative_vote_weight_minimum,
            rep_weights.clone(),
        )
        .expect("Could not initialize ledger");
        ledger.set_observer(Arc::new(LedgerStats::new(stats.clone())));
        let ledger = Arc::new(ledger);

        log_bootstrap_weights(&ledger.rep_weights);

        let outbound_limiter = Arc::new(OutboundBandwidthLimiter::new(config.borrow().into()));
        let syn_cookies = Arc::new(SynCookies::new(network_params.network.max_peers_per_ip));

        let workers: Arc<dyn ThreadPool> = Arc::new(ThreadPoolImpl::create(
            config.background_threads as usize,
            "Worker".to_string(),
        ));
        let wallet_workers: Arc<dyn ThreadPool> =
            Arc::new(ThreadPoolImpl::create(1, "Wallet work"));
        let election_workers: Arc<dyn ThreadPool> =
            Arc::new(ThreadPoolImpl::create(1, "Election work"));

        let bootstrap_workers: Arc<dyn ThreadPool> = Arc::new(ThreadPoolImpl::create(
            config.bootstrap_serving_threads as usize,
            "Bootstrap work",
        ));

        let inbound_message_queue = Arc::new(InboundMessageQueue::new(
            config.message_processor.max_queue,
            stats.clone(),
        ));
        // empty `config.peering_port` means the user made no port choice at all;
        // otherwise, any value is considered, with `0` having the special meaning of 'let the OS pick a port instead'
        let network = Arc::new(Network::new(NetworkOptions {
            allow_local_peers: config.allow_local_peers,
            tcp_config: config.tcp.clone(),
            publish_filter: Arc::new(NetworkFilter::new(256 * 1024)),
            async_rt: async_rt.clone(),
            network_params: network_params.clone(),
            stats: stats.clone(),
            inbound_queue: inbound_message_queue.clone(),
            port: config.peering_port.unwrap_or(0),
            flags: flags.clone(),
            limiter: outbound_limiter.clone(),
            observer: socket_observer.clone(),
        }));

        let telemetry_config = TelementryConfig {
            enable_ongoing_requests: !flags.disable_ongoing_telemetry_requests,
            enable_ongoing_broadcasts: !flags.disable_providing_telemetry_metrics,
        };

        let unchecked = Arc::new(UncheckedMap::new(
            config.max_unchecked_blocks as usize,
            stats.clone(),
            flags.disable_block_processor_unchecked_deletion,
        ));

        let telemetry = Arc::new(Telemetry::new(
            telemetry_config,
            config.clone(),
            stats.clone(),
            ledger.clone(),
            unchecked.clone(),
            network_params.clone(),
            network.clone(),
            node_id.clone(),
        ));

        let bootstrap_server = Arc::new(BootstrapServer::new(
            config.bootstrap_server.clone(),
            stats.clone(),
            ledger.clone(),
        ));

        let online_weight_sampler = Arc::new(OnlineWeightSampler::new(
            ledger.clone(),
            network_params.node.max_weight_samples as usize,
        ));

        // Time relative to the start of the node. This makes time exlicit and enables us to
        // write time relevant unit tests with ease.
        let relative_time = Instant::now();

        let online_reps = Arc::new(Mutex::new(
            OnlineReps::builder()
                .rep_weights(rep_weights.clone())
                .weight_period(Duration::from_secs(network_params.node.weight_period))
                .online_weight_minimum(config.online_weight_minimum)
                .trended(online_weight_sampler.calculate_trend())
                .finish(),
        ));

        let rep_tiers = Arc::new(RepTiers::new(
            ledger.clone(),
            network_params.clone(),
            online_reps.clone(),
            stats.clone(),
        ));

        let vote_processor_queue = Arc::new(VoteProcessorQueue::new(
            config.vote_processor.clone(),
            stats.clone(),
            rep_tiers.clone(),
        ));

        let history = Arc::new(LocalVoteHistory::new(network_params.voting.max_cache));

        let confirming_set = Arc::new(ConfirmingSet::new(
            config.confirming_set.clone(),
            ledger.clone(),
            stats.clone(),
        ));

        let vote_cache = Arc::new(Mutex::new(VoteCache::new(
            config.vote_cache.clone(),
            stats.clone(),
        )));

        let recently_confirmed = Arc::new(RecentlyConfirmedCache::new(
            config.active_elections.confirmation_cache,
        ));

        let block_processor = Arc::new(BlockProcessor::new(
            global_config.into(),
            ledger.clone(),
            unchecked.clone(),
            stats.clone(),
        ));

        let distributed_work =
            Arc::new(DistributedWorkFactory::new(work.clone(), async_rt.clone()));

        let mut wallets_path = application_path.clone();
        wallets_path.push("wallets.ldb");

        let mut wallets_lmdb_config = config.lmdb_config.clone();
        wallets_lmdb_config.sync = SyncStrategy::Always;
        wallets_lmdb_config.map_size = 1024 * 1024 * 1024;
        let wallets_options = EnvOptions {
            config: wallets_lmdb_config,
            use_no_mem_init: false,
        };
        let wallets_env =
            Arc::new(LmdbEnv::new_with_options(wallets_path, &wallets_options).unwrap());

        let wallets = Arc::new(
            Wallets::new(
                wallets_env,
                ledger.clone(),
                &config,
                network_params.kdf_work,
                network_params.work.clone(),
                distributed_work.clone(),
                network_params.clone(),
                workers.clone(),
                block_processor.clone(),
                online_reps.clone(),
                network.clone(),
                confirming_set.clone(),
            )
            .expect("Could not create wallet"),
        );
        wallets.initialize2();

        let inbound_impl: Arc<
            RwLock<Box<dyn Fn(DeserializedMessage, Arc<ChannelEnum>) + Send + Sync>>,
        > = Arc::new(RwLock::new(Box::new(|_msg, _channel| {
            panic!("inbound callback not set");
        })));
        let inbound_impl_clone = inbound_impl.clone();
        let inbound: InboundCallback =
            Arc::new(move |msg: DeserializedMessage, channel: Arc<ChannelEnum>| {
                let cb = inbound_impl_clone.read().unwrap();
                (*cb)(msg, channel);
            });

        let loopback_channel = create_loopback_channel(
            node_id.public_key(),
            &network,
            stats.clone(),
            &network_params,
            inbound,
            &async_rt,
        );

        let vote_broadcaster = Arc::new(VoteBroadcaster::new(
            online_reps.clone(),
            network.clone(),
            vote_processor_queue.clone(),
            loopback_channel,
        ));

        let vote_generators = Arc::new(VoteGenerators::new(
            ledger.clone(),
            wallets.clone(),
            history.clone(),
            stats.clone(),
            &config,
            &network_params,
            vote_broadcaster,
        ));

        let vote_applier = Arc::new(VoteApplier::new(
            ledger.clone(),
            network_params.clone(),
            online_reps.clone(),
            stats.clone(),
            vote_generators.clone(),
            block_processor.clone(),
            config.clone(),
            history.clone(),
            wallets.clone(),
            recently_confirmed.clone(),
            confirming_set.clone(),
            election_workers.clone(),
        ));

        let vote_router = Arc::new(VoteRouter::new(
            recently_confirmed.clone(),
            vote_applier.clone(),
        ));

        let vote_processor = Arc::new(VoteProcessor::new(
            vote_processor_queue.clone(),
            vote_router.clone(),
            stats.clone(),
            on_vote,
        ));

        let vote_cache_processor = Arc::new(VoteCacheProcessor::new(
            stats.clone(),
            vote_cache.clone(),
            vote_router.clone(),
            config.vote_processor.clone(),
        ));

        let active_elections = Arc::new(ActiveElections::new(
            network_params.clone(),
            wallets.clone(),
            config.clone(),
            ledger.clone(),
            confirming_set.clone(),
            block_processor.clone(),
            vote_generators.clone(),
            network.clone(),
            vote_cache.clone(),
            stats.clone(),
            election_end,
            account_balance_changed,
            online_reps.clone(),
            flags.clone(),
            recently_confirmed,
            vote_applier,
            vote_router.clone(),
            vote_cache_processor.clone(),
            relative_time,
        ));

        active_elections.initialize();
        let websocket = create_websocket_server(
            config.websocket_config.clone(),
            wallets.clone(),
            async_rt.clone(),
            &active_elections,
            &telemetry,
            &vote_processor,
        );

        let bootstrap_initiator = Arc::new(BootstrapInitiator::new(
            global_config.into(),
            flags.clone(),
            network.clone(),
            async_rt.clone(),
            bootstrap_workers.clone(),
            network_params.clone(),
            socket_observer.clone(),
            stats.clone(),
            outbound_limiter.clone(),
            block_processor.clone(),
            websocket.clone(),
            ledger.clone(),
        ));
        bootstrap_initiator.initialize();
        bootstrap_initiator.start();

        let response_server_factory = Arc::new(ResponseServerFactory {
            runtime: async_rt.clone(),
            stats: stats.clone(),
            node_id: node_id.clone(),
            ledger: ledger.clone(),
            workers: workers.clone(),
            block_processor: block_processor.clone(),
            bootstrap_initiator: bootstrap_initiator.clone(),
            network: network.clone(),
            inbound_queue: inbound_message_queue.clone(),
            node_flags: flags.clone(),
            network_params: network_params.clone(),
            syn_cookies: syn_cookies.clone(),
        });

        let peer_connector = Arc::new(PeerConnector::new(
            config.tcp.clone(),
            config.clone(),
            network.clone(),
            stats.clone(),
            async_rt.clone(),
            socket_observer.clone(),
            workers.clone(),
            network_params.clone(),
            response_server_factory.clone(),
        ));

        let rep_crawler = Arc::new(RepCrawler::new(
            online_reps.clone(),
            stats.clone(),
            config.rep_crawler_query_timeout,
            config.clone(),
            network_params.clone(),
            network.clone(),
            async_rt.clone(),
            ledger.clone(),
            active_elections.clone(),
            peer_connector.clone(),
            relative_time,
        ));

        // BEWARE: `bootstrap` takes `network.port` instead of `config.peering_port` because when the user doesn't specify
        //         a peering port and wants the OS to pick one, the picking happens when `network` gets initialized
        //         (if UDP is active, otherwise it happens when `bootstrap` gets initialized), so then for TCP traffic
        //         we want to tell `bootstrap` to use the already picked port instead of itself picking a different one.
        //         Thus, be very careful if you change the order: if `bootstrap` gets constructed before `network`,
        //         the latter would inherit the port from the former (if TCP is active, otherwise `network` picks first)
        //
        let tcp_listener = Arc::new(TcpListener::new(
            network.port(),
            config.clone(),
            network.clone(),
            network_params.clone(),
            async_rt.clone(),
            socket_observer,
            stats.clone(),
            workers.clone(),
            response_server_factory.clone(),
        ));

        let hinted_scheduler = Arc::new(HintedScheduler::new(
            config.hinted_scheduler.clone(),
            active_elections.clone(),
            ledger.clone(),
            stats.clone(),
            vote_cache.clone(),
            confirming_set.clone(),
            online_reps.clone(),
        ));

        let manual_scheduler = Arc::new(ManualScheduler::new(
            stats.clone(),
            active_elections.clone(),
        ));

        let optimistic_scheduler = Arc::new(OptimisticScheduler::new(
            config.optimistic_scheduler.clone(),
            stats.clone(),
            active_elections.clone(),
            network_params.network.clone(),
            ledger.clone(),
            confirming_set.clone(),
        ));

        let priority_scheduler = Arc::new(PriorityScheduler::new(
            config.priority_bucket.clone(),
            ledger.clone(),
            stats.clone(),
            active_elections.clone(),
        ));

        let priority_clone = Arc::downgrade(&priority_scheduler);
        active_elections.set_activate_successors_callback(Box::new(move |tx, block| {
            if let Some(priority) = priority_clone.upgrade() {
                priority.activate_successors(tx, block);
            }
        }));

        let request_aggregator = Arc::new(RequestAggregator::new(
            config.request_aggregator.clone(),
            stats.clone(),
            vote_generators.clone(),
            ledger.clone(),
        ));

        let backlog_population = Arc::new(BacklogPopulation::new(
            global_config.into(),
            ledger.clone(),
            stats.clone(),
            optimistic_scheduler.clone(),
            priority_scheduler.clone(),
        ));

        let ascendboot = Arc::new(BootstrapAscending::new(
            block_processor.clone(),
            ledger.clone(),
            stats.clone(),
            network.clone(),
            global_config.into(),
        ));

        let local_block_broadcaster = Arc::new(LocalBlockBroadcaster::new(
            config.local_block_broadcaster.clone(),
            block_processor.clone(),
            stats.clone(),
            network.clone(),
            online_reps.clone(),
            ledger.clone(),
            confirming_set.clone(),
            !flags.disable_block_processor_republishing,
        ));
        local_block_broadcaster.initialize();

        let process_live_dispatcher = Arc::new(ProcessLiveDispatcher::new(
            ledger.clone(),
            priority_scheduler.clone(),
            websocket.clone(),
        ));

        let realtime_message_handler = Arc::new(RealtimeMessageHandler::new(
            stats.clone(),
            network.clone(),
            peer_connector.clone(),
            block_processor.clone(),
            config.clone(),
            flags.clone(),
            wallets.clone(),
            request_aggregator.clone(),
            vote_processor_queue.clone(),
            telemetry.clone(),
            bootstrap_server.clone(),
            ascendboot.clone(),
        ));

        let realtime_message_handler_weak = Arc::downgrade(&realtime_message_handler);
        *inbound_impl.write().unwrap() =
            Box::new(move |msg: DeserializedMessage, channel: Arc<ChannelEnum>| {
                if let Some(handler) = realtime_message_handler_weak.upgrade() {
                    handler.process(msg.message, &channel);
                }
            });

        let keepalive_factory = Arc::new(KeepaliveFactory {
            network: network.clone(),
            config: config.clone(),
        });
        let network_threads = Arc::new(Mutex::new(NetworkThreads::new(
            network.clone(),
            peer_connector.clone(),
            flags.clone(),
            network_params.clone(),
            stats.clone(),
            syn_cookies.clone(),
            keepalive_factory.clone(),
            online_reps.clone(),
        )));

        let message_processor = Mutex::new(MessageProcessor::new(
            flags.clone(),
            config.clone(),
            inbound_message_queue.clone(),
            realtime_message_handler.clone(),
        ));

        let ongoing_bootstrap = Arc::new(OngoingBootstrap::new(
            network_params.clone(),
            bootstrap_initiator.clone(),
            network.clone(),
            flags.clone(),
            ledger.clone(),
            stats.clone(),
            workers.clone(),
        ));

        debug!("Constructing node...");

        let manual_weak = Arc::downgrade(&manual_scheduler);
        wallets.set_start_election_callback(Box::new(move |block| {
            if let Some(manual) = manual_weak.upgrade() {
                manual.push(block, None);
            }
        }));

        let rep_crawler_w = Arc::downgrade(&rep_crawler);
        if !flags.disable_rep_crawler {
            network.on_new_channel(Arc::new(move |channel| {
                if let Some(crawler) = rep_crawler_w.upgrade() {
                    crawler.query_channel(channel);
                }
            }));
        }

        let block_processor_w = Arc::downgrade(&block_processor);
        let history_w = Arc::downgrade(&history);
        let active_w = Arc::downgrade(&active_elections);
        block_processor.set_blocks_rolled_back_callback(Box::new(
            move |rolled_back, initial_block| {
                // Deleting from votes cache, stop active transaction
                let Some(block_processor) = block_processor_w.upgrade() else {
                    return;
                };
                let Some(history) = history_w.upgrade() else {
                    return;
                };
                let Some(active) = active_w.upgrade() else {
                    return;
                };
                for i in rolled_back {
                    block_processor.notify_block_rolled_back(&i);

                    history.erase(&i.root());
                    // Stop all rolled back active transactions except initial
                    if i.hash() != initial_block.hash() {
                        active.erase(&i.qualified_root());
                    }
                }
            },
        ));

        process_live_dispatcher.connect(&block_processor);

        let block_processor_w = Arc::downgrade(&block_processor);
        unchecked.set_satisfied_observer(Box::new(move |info| {
            if let Some(processor) = block_processor_w.upgrade() {
                processor.add(
                    info.block.as_ref().unwrap().clone(),
                    BlockSource::Unchecked,
                    None,
                );
            }
        }));

        let ledger_w = Arc::downgrade(&ledger);
        let vote_cache_w = Arc::downgrade(&vote_cache);
        let wallets_w = Arc::downgrade(&wallets);
        let channels_w = Arc::downgrade(&network);
        vote_router.add_vote_processed_observer(Box::new(move |vote, source, results| {
            let Some(ledger) = ledger_w.upgrade() else {
                return;
            };
            let Some(vote_cache) = vote_cache_w.upgrade() else {
                return;
            };
            let Some(wallets) = wallets_w.upgrade() else {
                return;
            };
            let Some(channels) = channels_w.upgrade() else {
                return;
            };
            let rep_weight = ledger.weight(&vote.voting_account);

            if source != VoteSource::Cache {
                vote_cache.lock().unwrap().insert(vote, rep_weight, results);
            }

            // Republish vote if it is new and the node does not host a principal representative (or close to)
            let processed = results.iter().any(|(_, code)| *code == VoteCode::Vote);
            if processed {
                if wallets.should_republish_vote(vote.voting_account) {
                    let ack = Message::ConfirmAck(ConfirmAck::new_with_rebroadcasted_vote(
                        vote.as_ref().clone(),
                    ));
                    channels.flood_message(&ack, 0.5);
                }
            }
        }));

        let priority_w = Arc::downgrade(&priority_scheduler);
        let hinted_w = Arc::downgrade(&hinted_scheduler);
        let optimistic_w = Arc::downgrade(&optimistic_scheduler);
        // Notify election schedulers when AEC frees election slot
        *active_elections.vacancy_update.lock().unwrap() = Box::new(move || {
            let Some(priority) = priority_w.upgrade() else {
                return;
            };
            let Some(hinted) = hinted_w.upgrade() else {
                return;
            };
            let Some(optimistic) = optimistic_w.upgrade() else {
                return;
            };

            priority.notify();
            hinted.notify();
            optimistic.notify();
        });

        let keepalive_factory_w = Arc::downgrade(&keepalive_factory);
        network.on_new_channel(Arc::new(move |channel| {
            let Some(factory) = keepalive_factory_w.upgrade() else {
                return;
            };
            let keepalive = factory.create_keepalive_self();
            let msg = Message::Keepalive(keepalive);
            channel.send(&msg, None, BufferDropPolicy::Limiter, TrafficType::Generic);
        }));

        let rep_crawler_w = Arc::downgrade(&rep_crawler);
        let reps_w = Arc::downgrade(&online_reps);
        vote_processor.add_vote_processed_callback(Box::new(move |vote, channel, source, code| {
            debug_assert!(code != VoteCode::Invalid);
            let Some(rep_crawler) = rep_crawler_w.upgrade() else {
                return;
            };
            let Some(reps) = reps_w.upgrade() else {
                return;
            };
            let Some(channel) = &channel else {
                return; // Channel expired when waiting for vote to be processed
            };
            // Ignore republished votes
            if source != VoteSource::Live {
                return;
            }

            let active_in_rep_crawler = rep_crawler.process(vote.clone(), channel.clone());
            if active_in_rep_crawler {
                // Representative is defined as online if replying to live votes or rep_crawler queries
                reps.lock()
                    .unwrap()
                    .vote_observed(vote.voting_account, relative_time.elapsed());
            }
        }));

        if !distributed_work.work_generation_enabled() {
            info!("Work generation is disabled");
        }

        info!(
            "Outbound bandwidth limit: {} bytes/s, burst ratio: {}",
            config.bandwidth_limit, config.bandwidth_limit_burst_ratio
        );

        if !ledger
            .any()
            .block_exists_or_pruned(&ledger.read_txn(), &network_params.ledger.genesis.hash())
        {
            error!("Genesis block not found. This commonly indicates a configuration issue, check that the --network or --data_path command line arguments are correct, and also the ledger backend node config option. If using a read-only CLI command a ledger must already exist, start the node with --daemon first.");

            if network_params.network.is_beta_network() {
                error!("Beta network may have reset, try clearing database files");
            }

            panic!("Genesis block not found!");
        }

        if config.enable_voting {
            info!(
                "Voting is enabled, more system resources will be used, local representatives: {}",
                wallets.voting_reps_count()
            );
            if wallets.voting_reps_count() > 1 {
                warn!("Voting with more than one representative can limit performance");
            }
        }

        {
            let tx = ledger.read_txn();
            if flags.enable_pruning || ledger.store.pruned.count(&tx) > 0 {
                ledger.enable_pruning();
            }
        }

        if ledger.pruning_enabled() {
            if config.enable_voting && !flags.inactive_node {
                let msg = "Incompatibility detected between config node.enable_voting and existing pruned blocks";
                error!(msg);
                panic!("{}", msg);
            } else if !flags.enable_pruning && !flags.inactive_node {
                let msg =
                    "To start node with existing pruned blocks use launch flag --enable_pruning";
                error!(msg);
                panic!("{}", msg);
            }
        }

        let workers_w = Arc::downgrade(&wallet_workers);
        let wallets_w = Arc::downgrade(&wallets);
        confirming_set.add_cemented_observer(Box::new(move |block| {
            let Some(workers) = workers_w.upgrade() else {
                return;
            };
            let Some(wallets) = wallets_w.upgrade() else {
                return;
            };

            // TODO: Is it neccessary to call this for all blocks?
            if block.is_send() {
                let block = block.clone();
                workers.push_task(Box::new(move || {
                    wallets.receive_confirmed(block.hash(), block.destination().unwrap())
                }));
            }
        }));

        if !config.callback_address.is_empty() {
            let async_rt = async_rt.clone();
            let stats = stats.clone();
            let url: Url = format!(
                "http://{}:{}{}",
                config.callback_address, config.callback_port, config.callback_target
            )
            .parse()
            .unwrap();
            active_elections.add_election_end_callback(Box::new(
                move |status, _weights, account, amount, is_state_send, is_state_epoch| {
                    let block = status.winner.as_ref().unwrap().clone();
                    if status.election_status_type == ElectionStatusType::ActiveConfirmedQuorum
                        || status.election_status_type
                            == ElectionStatusType::ActiveConfirmationHeight
                    {
                        let url = url.clone();
                        let stats = stats.clone();
                        async_rt.tokio.spawn(async move {
                            let mut block_json = SerdePropertyTree::new();
                            block.serialize_json(&mut block_json).unwrap();

                            let message = RpcCallbackMessage {
                                account: account.encode_account(),
                                hash: block.hash().encode_hex(),
                                block: block_json.value,
                                amount: amount.to_string_dec(),
                                sub_type: if is_state_send {
                                    Some("send")
                                } else if block.block_type() == BlockType::State {
                                    if block.is_change() {
                                        Some("change")
                                    } else if is_state_epoch {
                                        Some("epoch")
                                    } else {
                                        Some("receive")
                                    }
                                } else {
                                    None
                                },
                                is_send: if is_state_send {
                                    Some(as_nano_json(true))
                                } else {
                                    None
                                },
                            };

                            let http_client = HttpClient::new();
                            match http_client.post_json(url.clone(), &message).await {
                                Ok(response) => {
                                    if response.status().is_success() {
                                        stats.inc_dir(
                                            StatType::HttpCallback,
                                            DetailType::Initiate,
                                            Direction::Out,
                                        );
                                    } else {
                                        error!(
                                            "Callback to {} failed [status: {:?}]",
                                            url,
                                            response.status()
                                        );
                                        stats.inc_dir(
                                            StatType::Error,
                                            DetailType::HttpCallback,
                                            Direction::Out,
                                        );
                                    }
                                }
                                Err(e) => {
                                    error!("Unable to send callback: {} ({})", url, e);
                                    stats.inc_dir(
                                        StatType::Error,
                                        DetailType::HttpCallback,
                                        Direction::Out,
                                    );
                                }
                            }
                        });
                    }
                },
            ))
        }

        let time_factory = SystemTimeFactory::default();

        let peer_cache_updater = PeerCacheUpdater::new(
            network.clone(),
            ledger.clone(),
            time_factory,
            stats.clone(),
            if network_params.network.is_dev_network() {
                Duration::from_secs(10)
            } else {
                Duration::from_secs(60 * 60)
            },
        );

        let peer_cache_connector = PeerCacheConnector::new(
            ledger.clone(),
            peer_connector.clone(),
            stats.clone(),
            network_params.network.merge_period,
        );

        let ledger_pruning = Arc::new(LedgerPruning::new(
            config.clone(),
            flags.clone(),
            ledger.clone(),
            workers.clone(),
        ));

        let monitor = TimerThread::new(
            "Monitor",
            Monitor::new(
                ledger.clone(),
                network.clone(),
                online_reps.clone(),
                active_elections.clone(),
            ),
        );

        Self {
            relative_time,
            peer_cache_updater: TimerThread::new("Peer history", peer_cache_updater),
            peer_cache_connector: TimerThread::new_run_immedately(
                "Net reachout",
                peer_cache_connector,
            ),
            ongoing_bootstrap,
            peer_connector,
            node_id,
            workers,
            bootstrap_workers,
            wallet_workers,
            election_workers,
            distributed_work,
            unchecked,
            telemetry,
            outbound_limiter,
            syn_cookies,
            network,
            ledger,
            store,
            stats,
            application_path,
            network_params,
            config,
            flags,
            work,
            async_rt,
            bootstrap_server,
            online_weight_sampler,
            online_reps,
            rep_tiers,
            vote_router,
            vote_processor_queue,
            history,
            confirming_set,
            vote_cache,
            block_processor,
            wallets,
            vote_generators,
            active: active_elections,
            vote_processor,
            vote_cache_processor,
            websocket,
            bootstrap_initiator,
            rep_crawler,
            tcp_listener,
            hinted_scheduler,
            manual_scheduler,
            optimistic_scheduler,
            priority_scheduler,
            request_aggregator,
            backlog_population,
            ascendboot,
            local_block_broadcaster,
            process_live_dispatcher,
            ledger_pruning,
            network_threads,
            message_processor,
            inbound_message_queue,
            monitor,
            stopped: AtomicBool::new(false),
        }
    }

    pub fn collect_container_info(&self, name: impl Into<String>) -> ContainerInfoComponent {
        ContainerInfoComponent::Composite(
            name.into(),
            vec![
                self.work.collect_container_info("work"),
                self.ledger.collect_container_info("ledger"),
                self.active.collect_container_info("active"),
                self.bootstrap_initiator
                    .collect_container_info("bootstrap_initiator"),
                ContainerInfoComponent::Composite(
                    "network".to_string(),
                    vec![
                        self.network.collect_container_info("tcp_channels"),
                        self.syn_cookies.collect_container_info("syn_cookies"),
                    ],
                ),
                self.telemetry.collect_container_info("telemetry"),
                self.wallets.collect_container_info("wallets"),
                self.vote_processor_queue
                    .collect_container_info("vote_processor"),
                self.vote_cache_processor
                    .collect_container_info("vote_cache_processor"),
                self.rep_crawler.collect_container_info("rep_crawler"),
                self.block_processor
                    .collect_container_info("block_processor"),
                self.online_reps
                    .lock()
                    .unwrap()
                    .collect_container_info("online_reps"),
                self.history.collect_container_info("history"),
                self.confirming_set.collect_container_info("confirming_set"),
                self.request_aggregator
                    .collect_container_info("request_aggregator"),
                ContainerInfoComponent::Composite(
                    "election_scheduler".to_string(),
                    vec![
                        self.hinted_scheduler.collect_container_info("hinted"),
                        self.manual_scheduler.collect_container_info("manual"),
                        self.optimistic_scheduler
                            .collect_container_info("optimistic"),
                        self.priority_scheduler.collect_container_info("priority"),
                    ],
                ),
                self.vote_cache
                    .lock()
                    .unwrap()
                    .collect_container_info("vote_cache"),
                self.vote_router.collect_container_info("vote_router"),
                self.vote_generators
                    .collect_container_info("vote_generators"),
                self.ascendboot
                    .collect_container_info("bootstrap_ascending"),
                self.unchecked.collect_container_info("unchecked"),
                self.local_block_broadcaster
                    .collect_container_info("local_block_broadcaster"),
                self.rep_tiers.collect_container_info("rep_tiers"),
                self.inbound_message_queue
                    .collect_container_info("message_processor"),
            ],
        )
    }

    fn long_inactivity_cleanup(&self) {
        let mut perform_cleanup = false;
        let mut tx = self.ledger.rw_txn();
        if self.ledger.store.online_weight.count(&tx) > 0 {
            let (&sample_time, _) = self
                .ledger
                .store
                .online_weight
                .rbegin(&tx)
                .current()
                .unwrap();
            let one_week_ago = SystemTime::now() - Duration::from_secs(60 * 60 * 24 * 7);
            perform_cleanup = sample_time < system_time_as_nanoseconds(one_week_ago);
        }
        if perform_cleanup {
            self.ledger.store.online_weight.clear(&mut tx);
            self.ledger.store.peer.clear(&mut tx);
            info!("records of peers and online weight after a long period of inactivity");
        }
    }

    pub fn is_stopped(&self) -> bool {
        self.stopped.load(Ordering::SeqCst)
    }

    pub fn ledger_pruning(&self, batch_size: u64, bootstrap_weight_reached: bool) {
        self.ledger_pruning
            .ledger_pruning(batch_size, bootstrap_weight_reached)
    }

<<<<<<< HEAD
    pub fn inactive_node_flag_defaults() -> NodeFlags {
        let mut node_flags = NodeFlags::new();
        node_flags.set_inactive_node(true);
        node_flags.set_read_only(true);
        node_flags.generate_cache.disable_all();
        node_flags.set_disable_bootstrap_listener(true);
        node_flags.set_disable_tcp_realtime(true);

        node_flags
    }

=======
>>>>>>> 8cf8c095
    pub fn process_local(&self, block: BlockEnum) -> Option<BlockStatus> {
        self.block_processor
            .add_blocking(Arc::new(block), BlockSource::Local)
    }

    pub fn block(&self, hash: &BlockHash) -> Option<BlockEnum> {
        let tx = self.ledger.read_txn();
        self.ledger.any().get_block(&tx, hash)
    }

    pub fn get_node_id(&self) -> PublicKey {
        self.node_id.public_key()
    }
}

pub trait NodeExt {
    fn start(&self);
    fn stop(&self);
    fn ongoing_online_weight_calculation_queue(&self);
    fn ongoing_online_weight_calculation(&self);
    fn backup_wallet(&self);
    fn search_receivable_all(&self);
    fn bootstrap_wallet(&self);
}

impl NodeExt for Arc<Node> {
    fn start(&self) {
        self.long_inactivity_cleanup();
        self.network_threads.lock().unwrap().start();
        self.message_processor.lock().unwrap().start();

        if !self.flags.disable_legacy_bootstrap && !self.flags.disable_ongoing_bootstrap {
            self.ongoing_bootstrap.ongoing_bootstrap();
        }

        if self.flags.enable_pruning {
            self.ledger_pruning.start();
        }

        if !self.flags.disable_rep_crawler {
            self.rep_crawler.start();
        }
        self.ongoing_online_weight_calculation_queue();

        if self.config.tcp_incoming_connections_max > 0
            && !(self.flags.disable_bootstrap_listener && self.flags.disable_tcp_realtime)
        {
            self.tcp_listener.start();
        } else {
            warn!("Peering is disabled");
        }

        if !self.flags.disable_backup {
            self.backup_wallet();
        }

        if !self.flags.disable_search_pending {
            self.search_receivable_all();
        }

        if !self.flags.disable_wallet_bootstrap {
            // Delay to start wallet lazy bootstrap
            let node_w = Arc::downgrade(self);
            self.workers.add_delayed_task(
                Duration::from_secs(60),
                Box::new(move || {
                    if let Some(node) = node_w.upgrade() {
                        node.bootstrap_wallet();
                    }
                }),
            );
        }

        self.unchecked.start();
        self.wallets.start();
        self.rep_tiers.start();
        self.vote_processor.start();
        self.vote_cache_processor.start();
        self.block_processor.start();
        self.active.start();
        self.vote_generators.start();
        self.request_aggregator.start();
        self.confirming_set.start();
        self.hinted_scheduler.start();
        self.manual_scheduler.start();
        self.optimistic_scheduler.start();
        if self.config.priority_scheduler_enabled {
            self.priority_scheduler.start();
        }
        self.backlog_population.start();
        self.bootstrap_server.start();
        if !self.flags.disable_ascending_bootstrap {
            self.ascendboot.start();
        }
        if let Some(ws_listener) = &self.websocket {
            ws_listener.start();
        }
        self.telemetry.start();
        self.stats.start();
        self.local_block_broadcaster.start();

        let peer_cache_update_interval = if self.network_params.network.is_dev_network() {
            Duration::from_secs(1)
        } else {
            Duration::from_secs(15)
        };
        self.peer_cache_updater.start(peer_cache_update_interval);

        if !self.network_params.network.merge_period.is_zero() {
            self.peer_cache_connector
                .start(self.network_params.network.merge_period);
        }
        self.vote_router.start();

        if self.config.monitor.enabled {
            self.monitor.start(self.config.monitor.interval);
        }
    }

    fn stop(&self) {
        // Ensure stop can only be called once
        if self.stopped.swap(true, Ordering::SeqCst) {
            return;
        }
        info!("Node stopping...");

        self.tcp_listener.stop();
        self.bootstrap_workers.stop();
        self.wallet_workers.stop();
        self.election_workers.stop();
        self.vote_router.stop();
        self.peer_connector.stop();
        self.ledger_pruning.stop();
        self.peer_cache_connector.stop();
        self.peer_cache_updater.stop();
        // Cancels ongoing work generation tasks, which may be blocking other threads
        // No tasks may wait for work generation in I/O threads, or termination signal capturing will be unable to call node::stop()
        self.distributed_work.stop();
        self.backlog_population.stop();
        if !self.flags.disable_ascending_bootstrap {
            self.ascendboot.stop();
        }
        self.rep_crawler.stop();
        self.unchecked.stop();
        self.block_processor.stop();
        self.request_aggregator.stop();
        self.vote_cache_processor.stop();
        self.vote_processor.stop();
        self.rep_tiers.stop();
        self.hinted_scheduler.stop();
        self.manual_scheduler.stop();
        self.optimistic_scheduler.stop();
        self.priority_scheduler.stop();
        self.active.stop();
        self.vote_generators.stop();
        self.confirming_set.stop();
        self.telemetry.stop();
        if let Some(ws_listener) = &self.websocket {
            ws_listener.stop();
        }
        self.bootstrap_server.stop();
        self.bootstrap_initiator.stop();
        self.wallets.stop();
        self.stats.stop();
        self.workers.stop();
        self.local_block_broadcaster.stop();
        self.message_processor.lock().unwrap().stop();
        self.network_threads.lock().unwrap().stop(); // Stop network last to avoid killing in-use sockets
        self.monitor.stop();

        // work pool is not stopped on purpose due to testing setup
    }

    fn ongoing_online_weight_calculation_queue(&self) {
        let node_w = Arc::downgrade(self);
        self.workers.add_delayed_task(
            Duration::from_secs(self.network_params.node.weight_period),
            Box::new(move || {
                if let Some(node) = node_w.upgrade() {
                    node.ongoing_online_weight_calculation();
                }
            }),
        )
    }

    fn ongoing_online_weight_calculation(&self) {
        let online = self.online_reps.lock().unwrap().online_weight();
        self.online_weight_sampler.sample(online);
        let trend = self.online_weight_sampler.calculate_trend();
        self.online_reps.lock().unwrap().set_trended(trend);
    }

    fn backup_wallet(&self) {
        let mut backup_path = self.application_path.clone();
        backup_path.push("backup");
        if let Err(e) = self.wallets.backup(&backup_path) {
            error!(error = ?e, "Could not create backup of wallets");
        }

        let node_w = Arc::downgrade(self);
        self.workers.add_delayed_task(
            Duration::from_secs(self.network_params.node.backup_interval_m as u64 * 60),
            Box::new(move || {
                if let Some(node) = node_w.upgrade() {
                    node.backup_wallet();
                }
            }),
        )
    }

    fn search_receivable_all(&self) {
        // Reload wallets from disk
        self.wallets.reload();
        // Search pending
        self.wallets.search_receivable_all();
        let node_w = Arc::downgrade(self);
        self.workers.add_delayed_task(
            Duration::from_secs(self.network_params.node.search_pending_interval_s as u64),
            Box::new(move || {
                if let Some(node) = node_w.upgrade() {
                    node.search_receivable_all();
                }
            }),
        )
    }

    fn bootstrap_wallet(&self) {
        let accounts: VecDeque<_> = self.wallets.get_accounts(128).drain(..).collect();
        if !accounts.is_empty() {
            self.bootstrap_initiator.bootstrap_wallet(accounts)
        }
    }
}

fn make_store(
    path: &Path,
    add_db_postfix: bool,
    txn_tracking_config: &TxnTrackingConfig,
    block_processor_batch_max_time: Duration,
    lmdb_config: LmdbConfig,
    backup_before_upgrade: bool,
) -> anyhow::Result<Arc<LmdbStore>> {
    let mut path = PathBuf::from(path);
    if add_db_postfix {
        path.push("data.ldb");
    }

    let txn_tracker: Arc<dyn TransactionTracker> = if txn_tracking_config.enable {
        Arc::new(LongRunningTransactionLogger::new(
            txn_tracking_config.clone(),
            block_processor_batch_max_time,
        ))
    } else {
        Arc::new(NullTransactionTracker::new())
    };

    let options = EnvOptions {
        config: lmdb_config,
        use_no_mem_init: true,
    };

    let store = LmdbStore::open(&path)
        .options(&options)
        .backup_before_upgrade(backup_before_upgrade)
        .txn_tracker(txn_tracker)
        .build()?;
    Ok(Arc::new(store))
}

#[derive(Serialize)]
struct RpcCallbackMessage {
    account: String,
    hash: String,
    block: serde_json::Value,
    amount: String,
    #[serde(skip_serializing_if = "Option::is_none")]
    sub_type: Option<&'static str>,
    #[serde(skip_serializing_if = "Option::is_none")]
    is_send: Option<&'static str>,
}

#[cfg(test)]
mod tests {
    use super::*;
    use crate::{transport::NullSocketObserver, utils::TimerStartEvent};
    use rsnano_core::Networks;
    use std::ops::Deref;
    use uuid::Uuid;

    #[test]
    fn start_peer_cache_updater() {
        let node = TestNode::new();
        let start_tracker = node.peer_cache_updater.track_start();

        node.start();

        assert_eq!(
            start_tracker.output(),
            vec![TimerStartEvent {
                thread_name: "Peer history".to_string(),
                interval: Duration::from_secs(1),
                run_immediately: false
            }]
        );
    }

    #[test]
    fn start_peer_cache_connector() {
        let node = TestNode::new();
        let start_tracker = node.peer_cache_connector.track_start();

        node.start();

        assert_eq!(
            start_tracker.output(),
            vec![TimerStartEvent {
                thread_name: "Net reachout".to_string(),
                interval: node.network_params.network.merge_period,
                run_immediately: true
            }]
        );
    }

    #[test]
    fn stop_node() {
        let node = TestNode::new();
        node.start();

        node.stop();

        assert_eq!(
            node.peer_cache_updater.is_running(),
            false,
            "peer_cache_updater running"
        );
        assert_eq!(
            node.peer_cache_connector.is_running(),
            false,
            "peer_cache_connector running"
        );
    }

    struct TestNode {
        app_path: PathBuf,
        node: Arc<Node>,
    }

    impl TestNode {
        pub fn new() -> Self {
            let async_rt = Arc::new(AsyncRuntime::default());
            let mut app_path = std::env::temp_dir();
            app_path.push(format!("rsnano-test-{}", Uuid::new_v4().simple()));
            let config = NodeConfig::new_test_instance();
            let network_params = NetworkParams::new(Networks::NanoDevNetwork);
            let flags = NodeFlags::default();
            let work = Arc::new(WorkPoolImpl::new(
                network_params.work.clone(),
                1,
                Duration::ZERO,
            ));

            let node = Arc::new(Node::new(
                async_rt,
                &app_path,
                config,
                network_params,
                flags,
                work,
                Arc::new(NullSocketObserver::new()),
                Box::new(|_, _, _, _, _, _| {}),
                Box::new(|_, _| {}),
                Box::new(|_, _, _, _| {}),
            ));

            Self { node, app_path }
        }
    }

    impl Drop for TestNode {
        fn drop(&mut self) {
            self.node.stop();
            std::fs::remove_dir_all(&self.app_path).unwrap();
        }
    }

    impl Deref for TestNode {
        type Target = Arc<Node>;

        fn deref(&self) -> &Self::Target {
            &self.node
        }
    }
}<|MERGE_RESOLUTION|>--- conflicted
+++ resolved
@@ -50,11 +50,7 @@
     work::WorkPoolImpl,
     BlockEnum, BlockHash, BlockType, KeyPair, PublicKey, Vote, VoteCode, VoteSource,
 };
-<<<<<<< HEAD
-use rsnano_ledger::{BlockStatus, Ledger, LedgerCache, RepWeightCache};
-=======
 use rsnano_ledger::{BlockStatus, Ledger, RepWeightCache};
->>>>>>> 8cf8c095
 use rsnano_messages::{ConfirmAck, DeserializedMessage, Message};
 use rsnano_store_lmdb::{
     EnvOptions, LmdbConfig, LmdbEnv, LmdbStore, NullTransactionTracker, SyncStrategy,
@@ -76,10 +72,7 @@
 pub struct Node {
     pub async_rt: Arc<AsyncRuntime>,
     pub application_path: PathBuf,
-<<<<<<< HEAD
-=======
     pub relative_time: Instant,
->>>>>>> 8cf8c095
     pub node_id: KeyPair,
     pub config: NodeConfig,
     network_params: NetworkParams,
@@ -139,76 +132,6 @@
 }
 
 impl Node {
-    /*pub fn new_null() -> Self {
-    Self {
-        async_rt: Arc::new(AsyncRuntime::default()),
-        application_path: PathBuf::new(),
-        node_id: KeyPair::new(),
-        config: NodeConfig::new_test_instance(),
-        network_params: DEV_NETWORK_PARAMS.to_owned(),
-        stats: Arc::new(Stats::default()),
-        workers: Arc::new(ThreadPoolImpl::new_null()),
-        bootstrap_workers: Arc::new(ThreadPoolImpl::new_null()),
-        wallet_workers: Arc::new(ThreadPoolImpl::new_null()),
-        election_workers: Arc::new(ThreadPoolImpl::new_null()),
-        flags: NodeFlags::new(),
-        work: Arc::new(WorkPoolImpl::new_null(0)),
-        distributed_work: Arc::new(DistributedWorkFactory::new(
-            Arc::new(WorkPoolImpl::new_null(0)),
-            Arc::new(AsyncRuntime::default()),
-        )),
-        store: Arc::new(LmdbStore::new_null()),
-        unchecked: Arc::new(UncheckedMap::default()),
-        ledger: Arc::new(Ledger::new_null()),
-        outbound_limiter: Arc::new(OutboundBandwidthLimiter::default()),
-        syn_cookies: Arc::new(SynCookies::default()),
-        network: Arc::new(Network::new_null()),
-        telemetry: Arc::new(Telemetry::new_null()),
-        bootstrap_server: Arc::new(BootstrapServer::new(
-            BootstrapServerConfig::default(),
-            Arc::new(Stats::default()),
-            Arc::new(Ledger::new_null()),
-        )),
-        online_reps: Arc::new(Mutex::new(OnlineReps::new(Arc::new(RepWeightCache::new())))),
-        online_reps_sampler: (),
-        representative_register: (),
-        rep_tiers: (),
-        vote_processor_queue: (),
-        history: (),
-        confirming_set: (),
-        vote_cache: (),
-        block_processor: (),
-        wallets: (),
-        vote_generators: (),
-        active: (),
-        vote_router: (),
-        vote_processor: (),
-        vote_cache_processor: (),
-        websocket: (),
-        bootstrap_initiator: (),
-        rep_crawler: (),
-        tcp_listener: (),
-        hinted_scheduler: (),
-        manual_scheduler: (),
-        optimistic_scheduler: (),
-        priority_scheduler: (),
-        request_aggregator: (),
-        backlog_population: (),
-        ascendboot: (),
-        local_block_broadcaster: (),
-        process_live_dispatcher: (),
-        message_processor: (),
-        network_threads: (),
-        ledger_pruning: (),
-        peer_connector: (),
-        ongoing_bootstrap: (),
-        peer_cache_updater: (),
-        peer_cache_connector: (),
-        inbound_message_queue: (),
-        stopped: (),
-    }
-    }*/
-
     pub fn new(
         async_rt: Arc<AsyncRuntime>,
         application_path: impl Into<PathBuf>,
@@ -1258,20 +1181,6 @@
             .ledger_pruning(batch_size, bootstrap_weight_reached)
     }
 
-<<<<<<< HEAD
-    pub fn inactive_node_flag_defaults() -> NodeFlags {
-        let mut node_flags = NodeFlags::new();
-        node_flags.set_inactive_node(true);
-        node_flags.set_read_only(true);
-        node_flags.generate_cache.disable_all();
-        node_flags.set_disable_bootstrap_listener(true);
-        node_flags.set_disable_tcp_realtime(true);
-
-        node_flags
-    }
-
-=======
->>>>>>> 8cf8c095
     pub fn process_local(&self, block: BlockEnum) -> Option<BlockStatus> {
         self.block_processor
             .add_blocking(Arc::new(block), BlockSource::Local)
