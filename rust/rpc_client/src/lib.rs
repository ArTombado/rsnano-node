use crate::AccountBalanceDto;
use anyhow::{bail, Result};
use reqwest::Client;
pub use reqwest::Url;
use rsnano_core::{
    Account, Amount, BlockHash, HashOrAccount, JsonBlock, PublicKey,
    QualifiedRoot, RawKey, WalletId, WorkNonce,
};
use rsnano_rpc_messages::*;
use serde::Serialize;
use serde_json::{from_str, from_value, Value};
use std::{net::Ipv6Addr, time::Duration};

pub struct NanoRpcClient {
    url: Url,
    client: Client,
}

impl NanoRpcClient {
    pub fn new(url: Url) -> Self {
        Self {
            url,
            client: reqwest::ClientBuilder::new()
                .timeout(Duration::from_secs(5))
                .build()
                .unwrap(),
        }
    }

<<<<<<< HEAD
    pub async fn work_peers(&self) -> Result<WorkPeersDto> {
        let cmd = RpcCommand::work_peers();
        let result = self.rpc_request(&cmd).await?;
        Ok(serde_json::from_value(result)?)
    }


    pub async fn account_info(&self, account: Account) -> Result<AccountInfoDto> {
        let cmd = RpcCommand::account_info(account);
=======
    pub async fn account_get(&self, key: PublicKey) -> Result<AccountRpcMessage> {
        let cmd = RpcCommand::account_get(key);
>>>>>>> a2b20979
        let result = self.rpc_request(&cmd).await?;
        Ok(serde_json::from_value(result)?)
    }

    pub async fn block_create(&self, block_create_args: BlockCreateArgs) -> Result<BlockCreateDto> {
        let cmd = RpcCommand::block_create(block_create_args);
        let result = self.rpc_request(&cmd).await?;
        Ok(serde_json::from_value(result)?)
    }

    pub async fn republish(
        &self,
        hash: BlockHash,
        sources: Option<u64>,
        destinations: Option<u64>,
        count: Option<u64>,
    ) -> Result<BlockHashesDto> {
        let cmd = RpcCommand::republish(hash, sources, destinations, count);
        let result = self.rpc_request(&cmd).await?;
        Ok(serde_json::from_value(result)?)
    }

    pub async fn work_generate(
        &self,
        work_generate_args: WorkGenerateArgs,
    ) -> Result<WorkGenerateDto> {
        let cmd = RpcCommand::work_generate(work_generate_args);
        let result = self.rpc_request(&cmd).await?;
        Ok(serde_json::from_value(result)?)
    }

    pub async fn ledger(&self, ledger_args: LedgerArgs) -> Result<LedgerDto> {
        let cmd = RpcCommand::ledger(ledger_args);
        let result = self.rpc_request(&cmd).await?;
        Ok(serde_json::from_value(result)?)
    }

    pub async fn confirmation_info(
        &self,
        root: QualifiedRoot,
        contents: Option<bool>,
        representatives: Option<bool>,
    ) -> Result<ConfirmationInfoDto> {
        let cmd = RpcCommand::confirmation_info(root, contents, representatives);
        let result = self.rpc_request(&cmd).await?;
        Ok(serde_json::from_value(result)?)
    }

    pub async fn unchecked_keys(&self, key: HashOrAccount, count: u64) -> Result<UncheckedKeysDto> {
        let cmd = RpcCommand::unchecked_keys(key, count);
        let result = self.rpc_request(&cmd).await?;
        Ok(serde_json::from_value(result)?)
    }

    pub async fn unchecked_get(&self, hash: BlockHash) -> Result<UncheckedGetDto> {
        let cmd = RpcCommand::unchecked_get(hash);
        let result = self.rpc_request(&cmd).await?;
        Ok(serde_json::from_value(result)?)
    }

    pub async fn unchecked(&self, count: u64) -> Result<UncheckedDto> {
        let cmd = RpcCommand::unchecked(count);
        let result = self.rpc_request(&cmd).await?;
        Ok(serde_json::from_value(result)?)
    }

    pub async fn representatives_online(
        &self,
        weight: Option<bool>,
        accounts: Option<Vec<Account>>,
    ) -> Result<AccountsWithAmountsDto> {
        let cmd = RpcCommand::representatives_online(weight, accounts);
        let result = self.rpc_request(&cmd).await?;
        Ok(serde_json::from_value(result)?)
    }

    pub async fn receivable_exists(
        &self,
        hash: BlockHash,
        include_active: Option<bool>,
        include_only_confirmed: Option<bool>,
    ) -> Result<BoolDto> {
        let cmd = RpcCommand::receivable_exists(hash, include_active, include_only_confirmed);
        let result = self.rpc_request(&cmd).await?;
        Ok(serde_json::from_value(result)?)
    }

    pub async fn receivable(
        &self,
        account: Account,
        count: u64,
        threshold: Option<Amount>,
        source: Option<bool>,
        min_version: Option<bool>,
        sorting: Option<bool>,
        include_only_confirmed: Option<bool>,
    ) -> Result<ReceivableDto> {
        let cmd = RpcCommand::receivable(
            account,
            count,
            threshold,
            source,
            min_version,
            sorting,
            include_only_confirmed,
        );
        let result = self.rpc_request(&cmd).await?;
        Ok(serde_json::from_value(result)?)
    }

    pub async fn accounts_receivable(
        &self,
        accounts: Vec<Account>,
        count: u64,
        threshold: Option<Amount>,
        source: Option<bool>,
        sorting: Option<bool>,
        include_only_confirmed: Option<bool>,
    ) -> Result<ReceivableDto> {
        let cmd = RpcCommand::accounts_receivable(
            accounts,
            count,
            threshold,
            source,
            sorting,
            include_only_confirmed,
        );
        let result = self.rpc_request(&cmd).await?;
        Ok(serde_json::from_value(result)?)
    }

    pub async fn wallet_ledger(
        &self,
        wallet: WalletId,
        representative: Option<bool>,
        weight: Option<bool>,
        receivable: Option<bool>,
        modified_since: Option<u64>,
    ) -> Result<WalletLedgerDto> {
        let cmd =
            RpcCommand::wallet_ledger(wallet, representative, weight, receivable, modified_since);
        let result = self.rpc_request(&cmd).await?;
        Ok(serde_json::from_value(result)?)
    }

    pub async fn wallet_history(
        &self,
        wallet: WalletId,
        modified_since: Option<u64>,
    ) -> Result<WalletHistoryDto> {
        let cmd = RpcCommand::wallet_history(wallet, modified_since);
        let result = self.rpc_request(&cmd).await?;
        Ok(serde_json::from_value(result)?)
    }

    pub async fn wallet_republish(&self, wallet: WalletId, count: u64) -> Result<BlockHashesDto> {
        let cmd = RpcCommand::wallet_republish(wallet, count);
        let result = self.rpc_request(&cmd).await?;
        Ok(serde_json::from_value(result)?)
    }

    pub async fn search_receivable(&self, wallet: WalletId) -> Result<BoolDto> {
        let cmd = RpcCommand::search_receivable(wallet);
        let result = self.rpc_request(&cmd).await?;
        Ok(serde_json::from_value(result)?)
    }

    pub async fn wallet_representative_set(
        &self,
        wallet: WalletId,
        representative: Account,
        update_existing_accounts: Option<bool>,
    ) -> Result<BoolDto> {
        let cmd = RpcCommand::wallet_representative_set(
            WalletWithAccountArgs::new(wallet, representative),
            update_existing_accounts,
        );
        let result = self.rpc_request(&cmd).await?;
        Ok(serde_json::from_value(result)?)
    }

    pub async fn wallet_receivable(
        &self,
        wallet: WalletId,
        count: u64,
        threshold: Option<Amount>,
        source: Option<bool>,
        min_version: Option<bool>,
        include_only_confirmed: Option<bool>,
    ) -> Result<ReceivableDto> {
        let cmd = RpcCommand::wallet_receivable(
            WalletWithCountArgs::new(wallet, count),
            threshold,
            source,
            min_version,
            include_only_confirmed,
        );
        let result = self.rpc_request(&cmd).await?;
        Ok(serde_json::from_value(result)?)
    }

    pub async fn bootstrap_lazy(
        &self,
        hash: BlockHash,
        force: Option<bool>,
        id: Option<String>,
    ) -> Result<BootstrapLazyDto> {
        let cmd = RpcCommand::bootstrap_lazy(hash, force, id);
        let result = self.rpc_request(&cmd).await?;
        Ok(serde_json::from_value(result)?)
    }

    pub async fn bootstrap_any(
        &self,
        force: Option<bool>,
        id: Option<String>,
        account: Option<Account>,
    ) -> Result<SuccessDto> {
        let cmd = RpcCommand::bootstrap_any(force, id, account);
        let result = self.rpc_request(&cmd).await?;
        Ok(serde_json::from_value(result)?)
    }

    pub async fn bootstrap(
        &self,
        address: Ipv6Addr,
        port: u16,
        id: Option<String>,
    ) -> Result<SuccessDto> {
        let cmd = RpcCommand::bootstrap(address, port, id);
        let result = self.rpc_request(&cmd).await?;
        Ok(serde_json::from_value(result)?)
    }

    pub async fn work_cancel(&self, hash: BlockHash) -> Result<SuccessDto> {
        let cmd = RpcCommand::work_cancel(hash);
        let result = self.rpc_request(&cmd).await?;
        Ok(serde_json::from_value(result)?)
    }

    pub async fn process(&self, process_args: ProcessArgs) -> Result<BlockHashRpcMessage> {
        let cmd = RpcCommand::process(process_args);
        let result = self.rpc_request(&cmd).await?;
        Ok(serde_json::from_value(result)?)
    }

    pub async fn sign(
        &self,
        key: Option<RawKey>,
        wallet: Option<WalletId>,
        account: Option<Account>,
        block: JsonBlock,
    ) -> Result<SignDto> {
        let cmd = RpcCommand::sign(key, wallet, account, block);
        let json = self.rpc_request(&cmd).await?;
        Ok(serde_json::from_value(json)?)
    }

    pub async fn account_history(
        &self,
        account_history_args: AccountHistoryArgs,
    ) -> Result<AccountHistoryDto> {
        let cmd = RpcCommand::account_history(account_history_args);
        let result = self.rpc_request(&cmd).await?;
        Ok(serde_json::from_value(result)?)
    }

    pub async fn account_balance(
        &self,
        account: Account,
        include_only_confirmed: Option<bool>,
    ) -> Result<AccountBalanceDto> {
        let cmd = RpcCommand::account_balance(account, include_only_confirmed);
        let result = self.rpc_request(&cmd).await?;
        Ok(serde_json::from_value(result)?)
    }

    pub async fn account_create(
        &self,
        wallet: WalletId,
        index: Option<u32>,
        work: Option<bool>,
    ) -> Result<AccountRpcMessage> {
        let cmd = RpcCommand::account_create(wallet, index, work);
        let result = self.rpc_request(&cmd).await?;
        Ok(from_value(result)?)
    }

    pub async fn accounts_create(
        &self,
        wallet: WalletId,
        count: u64,
        work: Option<bool>,
    ) -> Result<AccountsRpcMessage> {
        let cmd = RpcCommand::accounts_create(wallet, count, work);
        let result = self.rpc_request(&cmd).await?;
        Ok(serde_json::from_value(result)?)
    }

    pub async fn account_remove(&self, wallet: WalletId, account: Account) -> Result<BoolDto> {
        let cmd = RpcCommand::account_remove(wallet, account);
        let result = self.rpc_request(&cmd).await?;
        Ok(serde_json::from_value(result)?)
    }

    pub async fn account_move(
        &self,
        wallet: WalletId,
        source: WalletId,
        account: Vec<Account>,
    ) -> Result<BoolDto> {
        let cmd = RpcCommand::account_move(wallet, source, account);
        let result = self.rpc_request(&cmd).await?;
        Ok(serde_json::from_value(result)?)
    }

    pub async fn account_list(&self, wallet: WalletId) -> Result<AccountsRpcMessage> {
        let cmd = RpcCommand::account_list(wallet);
        let result = self.rpc_request(&cmd).await?;
        Ok(serde_json::from_value(result)?)
    }

    pub async fn wallet_create(&self, seed: Option<RawKey>) -> Result<WalletCreateDto> {
        let cmd = RpcCommand::wallet_create(seed);
        let result = self.rpc_request(&cmd).await?;
        Ok(serde_json::from_value(result)?)
    }

    pub async fn wallet_contains(&self, wallet: WalletId, account: Account) -> Result<BoolDto> {
        let cmd = RpcCommand::wallet_contains(wallet, account);
        let result = self.rpc_request(&cmd).await?;
        Ok(serde_json::from_value(result)?)
    }

    pub async fn wallet_destroy(&self, wallet: WalletId) -> Result<BoolDto> {
        let cmd = RpcCommand::wallet_destroy(wallet);
        let result = self.rpc_request(&cmd).await?;
        Ok(serde_json::from_value(result)?)
    }

    pub async fn wallet_lock(&self, wallet: WalletId) -> Result<BoolDto> {
        let cmd = RpcCommand::wallet_lock(wallet);
        let result = self.rpc_request(&cmd).await?;
        Ok(serde_json::from_value(result)?)
    }

    pub async fn wallet_locked(&self, wallet: WalletId) -> Result<BoolDto> {
        let cmd = RpcCommand::wallet_locked(wallet);
        let result = self.rpc_request(&cmd).await?;
        Ok(serde_json::from_value(result)?)
    }

    pub async fn stop(&self) -> Result<SuccessDto> {
        let cmd = RpcCommand::stop();
        let result = self.rpc_request(&cmd).await?;
        Ok(serde_json::from_value(result)?)
    }

    pub async fn account_block_count(&self, account: Account) -> Result<U64RpcMessage> {
        let cmd = RpcCommand::account_block_count(account);
        let result = self.rpc_request(&cmd).await?;
        Ok(serde_json::from_value(result)?)
    }

    pub async fn account_key(&self, account: Account) -> Result<KeyRpcMessage> {
        let cmd = RpcCommand::account_key(account);
        let result = self.rpc_request(&cmd).await?;
        Ok(serde_json::from_value(result)?)
    }

    pub async fn account_representative(&self, account: Account) -> Result<AccountRpcMessage> {
        let cmd = RpcCommand::account_representative(account);
        let result = self.rpc_request(&cmd).await?;
        Ok(serde_json::from_value(result)?)
    }

    pub async fn account_weight(&self, account: Account) -> Result<AmountDto> {
        let cmd = RpcCommand::account_weight(account);
        let result = self.rpc_request(&cmd).await?;
        Ok(serde_json::from_value(result)?)
    }

    pub async fn available_supply(&self) -> Result<AmountDto> {
        let cmd = RpcCommand::AvailableSupply;
        let result = self.rpc_request(&cmd).await?;
        Ok(serde_json::from_value(result)?)
    }

    pub async fn block_account(&self, hash: BlockHash) -> Result<AccountRpcMessage> {
        let cmd = RpcCommand::block_account(hash);
        let result = self.rpc_request(&cmd).await?;
        Ok(serde_json::from_value(result)?)
    }

    pub async fn block_confirm(&self, hash: BlockHash) -> Result<BoolDto> {
        let cmd = RpcCommand::block_confirm(hash);
        let result = self.rpc_request(&cmd).await?;
        Ok(serde_json::from_value(result)?)
    }

    pub async fn block_count(&self) -> Result<BlockCountDto> {
        let cmd = RpcCommand::BlockCount;
        let result = self.rpc_request(&cmd).await?;
        Ok(serde_json::from_value(result)?)
    }

    pub async fn uptime(&self) -> Result<U64RpcMessage> {
        let cmd = RpcCommand::uptime();
        let result = self.rpc_request(&cmd).await?;
        Ok(serde_json::from_value(result)?)
    }

    pub async fn frontier_count(&self) -> Result<U64RpcMessage> {
        let cmd = RpcCommand::frontier_count();
        let result = self.rpc_request(&cmd).await?;
        Ok(serde_json::from_value(result)?)
    }

    pub async fn validate_account_number(&self, account: Account) -> Result<SuccessDto> {
        let cmd = RpcCommand::validate_account_number(account);
        let result = self.rpc_request(&cmd).await?;
        Ok(serde_json::from_value(result)?)
    }

    pub async fn nano_to_raw(&self, amount: Amount) -> Result<AmountDto> {
        let cmd = RpcCommand::nano_to_raw(amount);
        let result = self.rpc_request(&cmd).await?;
        Ok(serde_json::from_value(result)?)
    }

    pub async fn raw_to_nano(&self, amount: Amount) -> Result<AmountDto> {
        let cmd = RpcCommand::raw_to_nano(amount);
        let result = self.rpc_request(&cmd).await?;
        Ok(serde_json::from_value(result)?)
    }

    pub async fn wallet_add_watch(
        &self,
        wallet: WalletId,
        accounts: Vec<Account>,
    ) -> Result<SuccessDto> {
        let cmd = RpcCommand::wallet_add_watch(wallet, accounts);
        let result = self.rpc_request(&cmd).await?;
        Ok(serde_json::from_value(result)?)
    }

    pub async fn wallet_representative(&self, wallet: WalletId) -> Result<AccountRpcMessage> {
        let cmd = RpcCommand::wallet_representative(wallet);
        let result = self.rpc_request(&cmd).await?;
        Ok(serde_json::from_value(result)?)
    }

    pub async fn work_set(
        &self,
        wallet: WalletId,
        account: Account,
        work: WorkNonce,
    ) -> Result<SuccessDto> {
        let cmd = RpcCommand::work_set(wallet, account, work);
        let result = self.rpc_request(&cmd).await?;
        Ok(serde_json::from_value(result)?)
    }

    pub async fn work_get(&self, wallet: WalletId, account: Account) -> Result<WorkDto> {
        let cmd = RpcCommand::work_get(wallet, account);
        let result = self.rpc_request(&cmd).await?;
        Ok(serde_json::from_value(result)?)
    }

    pub async fn wallet_work_get(&self, wallet: WalletId) -> Result<AccountsWithWorkDto> {
        let cmd = RpcCommand::wallet_work_get(wallet);
        let result = self.rpc_request(&cmd).await?;
        Ok(serde_json::from_value(result)?)
    }

    pub async fn accounts_frontiers(&self, accounts: Vec<Account>) -> Result<FrontiersDto> {
        let cmd = RpcCommand::accounts_frontiers(accounts);
        let result = self.rpc_request(&cmd).await?;
        Ok(serde_json::from_value(result)?)
    }

    pub async fn wallet_frontiers(&self, wallet: WalletId) -> Result<FrontiersDto> {
        let cmd = RpcCommand::wallet_frontiers(wallet);
        let result = self.rpc_request(&cmd).await?;
        Ok(serde_json::from_value(result)?)
    }

    pub async fn frontiers(&self, account: Account, count: u64) -> Result<FrontiersDto> {
        let cmd = RpcCommand::frontiers(account, count);
        let result = self.rpc_request(&cmd).await?;
        Ok(serde_json::from_value(result)?)
    }

    pub async fn wallet_info(&self, wallet: WalletId) -> Result<WalletInfoDto> {
        let cmd = RpcCommand::wallet_info(wallet);
        let result = self.rpc_request(&cmd).await?;
        Ok(serde_json::from_value(result)?)
    }

    pub async fn wallet_export(&self, wallet: WalletId) -> Result<JsonDto> {
        let cmd = RpcCommand::wallet_export(wallet);
        let result = self.rpc_request(&cmd).await?;
        Ok(serde_json::from_value(result)?)
    }

    pub async fn password_change(&self, wallet: WalletId, password: String) -> Result<SuccessDto> {
        let cmd = RpcCommand::password_change(wallet, password);
        let result = self.rpc_request(&cmd).await?;
        Ok(serde_json::from_value(result)?)
    }

    pub async fn password_enter(&self, wallet: WalletId, password: String) -> Result<BoolDto> {
        let cmd = RpcCommand::password_enter(wallet, password);
        let result = self.rpc_request(&cmd).await?;
        Ok(serde_json::from_value(result)?)
    }

    pub async fn password_valid(&self, wallet: WalletId) -> Result<BoolDto> {
        let cmd = RpcCommand::password_valid(wallet);
        let result = self.rpc_request(&cmd).await?;
        Ok(serde_json::from_value(result)?)
    }

    pub async fn deterministic_key(&self, seed: RawKey, index: u32) -> Result<KeyPairDto> {
        let cmd = RpcCommand::deterministic_key(seed, index);
        let result = self.rpc_request(&cmd).await?;
        Ok(serde_json::from_value(result)?)
    }

    pub async fn key_expand(&self, key: RawKey) -> Result<KeyPairDto> {
        let cmd = RpcCommand::key_expand(key);
        let result = self.rpc_request(&cmd).await?;
        Ok(serde_json::from_value(result)?)
    }

    pub async fn peers(&self, peer_details: Option<bool>) -> Result<PeersDto> {
        let cmd = RpcCommand::peers(peer_details);
        let result = self.rpc_request(&cmd).await?;
        Ok(serde_json::from_value(result)?)
    }

    pub async fn populate_backlog(&self) -> Result<SuccessDto> {
        let cmd = RpcCommand::populate_backlog();
        let result = self.rpc_request(&cmd).await?;
        Ok(serde_json::from_value(result)?)
    }

    pub async fn representatives(
        &self,
        count: Option<u64>,
        sorting: Option<bool>,
    ) -> Result<AccountsWithAmountsDto> {
        let cmd = RpcCommand::representatives(count, sorting);
        let result = self.rpc_request(&cmd).await?;
        Ok(serde_json::from_value(result)?)
    }

    pub async fn accounts_representatives(
        &self,
        accounts: Vec<Account>,
    ) -> Result<AccountsRepresentativesDto> {
        let cmd = RpcCommand::accounts_representatives(accounts);
        let result = self.rpc_request(&cmd).await?;
        Ok(serde_json::from_value(result)?)
    }

    pub async fn stats_clear(&self) -> Result<SuccessDto> {
        let cmd = RpcCommand::stats_clear();
        let result = self.rpc_request(&cmd).await?;
        Ok(serde_json::from_value(result)?)
    }

    pub async fn unchecked_clear(&self) -> Result<SuccessDto> {
        let cmd = RpcCommand::unchecked_clear();
        let result = self.rpc_request(&cmd).await?;
        Ok(serde_json::from_value(result)?)
    }

    pub async fn unopened(
        &self,
        account: Account,
        count: u64,
        threshold: Option<Amount>,
    ) -> Result<AccountsWithAmountsDto> {
        let cmd = RpcCommand::unopened(account, count, threshold);
        let result = self.rpc_request(&cmd).await?;
        Ok(serde_json::from_value(result)?)
    }

    pub async fn node_id(&self) -> Result<NodeIdDto> {
        let cmd = RpcCommand::node_id();
        let result = self.rpc_request(&cmd).await?;
        Ok(serde_json::from_value(result)?)
    }

    pub async fn search_receivable_all(&self) -> Result<SuccessDto> {
        let cmd = RpcCommand::search_receivable_all();
        let result = self.rpc_request(&cmd).await?;
        Ok(serde_json::from_value(result)?)
    }

    pub async fn receive_minimum(&self) -> Result<AmountDto> {
        let cmd = RpcCommand::receive_minimum();
        let result = self.rpc_request(&cmd).await?;
        Ok(serde_json::from_value(result)?)
    }

    pub async fn wallet_change_seed(
        &self,
        wallet: WalletId,
        seed: RawKey,
        count: Option<u32>,
    ) -> Result<WalletChangeSeedDto> {
        let cmd = RpcCommand::wallet_change_seed(wallet, seed, count);
        let result = self.rpc_request(&cmd).await?;
        Ok(serde_json::from_value(result)?)
    }

    pub async fn delegators(
        &self,
        account: Account,
        threshold: Option<Amount>,
        count: Option<u64>,
        start: Option<Account>,
    ) -> Result<AccountsWithAmountsDto> {
        let cmd = RpcCommand::delegators(account, threshold, count, start);
        let result = self.rpc_request(&cmd).await?;
        Ok(serde_json::from_value(result)?)
    }

    pub async fn delegators_count(&self, account: Account) -> Result<CountDto> {
        let cmd = RpcCommand::delegators_count(account);
        let result = self.rpc_request(&cmd).await?;
        Ok(serde_json::from_value(result)?)
    }

    pub async fn block_hash(&self, block: JsonBlock) -> Result<BlockHashRpcMessage> {
        let cmd = RpcCommand::block_hash(block);
        let result = self.rpc_request(&cmd).await?;
        Ok(serde_json::from_value(result)?)
    }

    pub async fn accounts_balances(
        &self,
        accounts: Vec<Account>,
        include_only_confirmed: Option<bool>,
    ) -> Result<AccountsBalancesDto> {
        let cmd = RpcCommand::accounts_balances(accounts, include_only_confirmed);
        let result = self.rpc_request(&cmd).await?;
        Ok(serde_json::from_value(result)?)
    }

    pub async fn wallet_balances(
        &self,
        wallet: WalletId,
        threshold: Option<Amount>,
    ) -> Result<AccountsBalancesDto> {
        let cmd = RpcCommand::wallet_balances(wallet, threshold);
        let result = self.rpc_request(&cmd).await?;
        Ok(serde_json::from_value(result)?)
    }

    pub async fn block_info(&self, hash: BlockHash) -> Result<BlockInfoDto> {
        let cmd = RpcCommand::block_info(hash);
        let result = self.rpc_request(&cmd).await?;
        Ok(serde_json::from_value(result)?)
    }

    pub async fn blocks(&self, blocks: Vec<BlockHash>) -> Result<BlocksDto> {
        let cmd = RpcCommand::blocks(blocks);
        let result = self.rpc_request(&cmd).await?;
        Ok(serde_json::from_value(result)?)
    }

    pub async fn blocks_info(&self, blocks: Vec<BlockHash>) -> Result<BlocksInfoDto> {
        let cmd = RpcCommand::blocks_info(blocks);
        let result = self.rpc_request(&cmd).await?;
        Ok(serde_json::from_value(result)?)
    }

    pub async fn successors(
        &self,
        block: BlockHash,
        count: u64,
        offset: Option<u64>,
        reverse: Option<bool>,
    ) -> Result<BlockHashesDto> {
        let cmd = RpcCommand::successors(block, count, offset, reverse);
        let result = self.rpc_request(&cmd).await?;
        Ok(serde_json::from_value(result)?)
    }

    pub async fn chain(
        &self,
        block: BlockHash,
        count: u64,
        offset: Option<u64>,
        reverse: Option<bool>,
    ) -> Result<BlockHashesDto> {
        let cmd = RpcCommand::chain(block, count, offset, reverse);
        let result = self.rpc_request(&cmd).await?;
        Ok(serde_json::from_value(result)?)
    }

    pub async fn confirmation_active(
        &self,
        announcements: Option<u64>,
    ) -> Result<ConfirmationActiveDto> {
        let cmd = RpcCommand::confirmation_active(announcements);
        let result = self.rpc_request(&cmd).await?;
        Ok(serde_json::from_value(result)?)
    }

    pub async fn confirmation_quorum(
        &self,
        peer_details: Option<bool>,
    ) -> Result<ConfirmationQuorumDto> {
        let cmd = RpcCommand::confirmation_quorum(peer_details);
        let result = self.rpc_request(&cmd).await?;
        Ok(serde_json::from_value(result)?)
    }

    pub async fn work_validate(&self, work: WorkNonce, hash: BlockHash) -> Result<WorkValidateDto> {
        let cmd = RpcCommand::work_validate(work, hash);
        let result = self.rpc_request(&cmd).await?;
        Ok(serde_json::from_value(result)?)
    }

    pub async fn account_info(&self, account_info_args: AccountInfoArgs) -> Result<AccountInfoDto> {
        let cmd = RpcCommand::account_info(account_info_args);
        let result = self.rpc_request(&cmd).await?;
        Ok(from_value(result)?)
    }

    pub async fn receive_block(
        &self,
        wallet: WalletId,
        destination: Account,
        block: impl Into<JsonBlock>,
    ) -> Result<()> {
        let request = RpcCommand::Receive(ReceiveArgs {
            wallet,
            account: destination,
            block: block.into(),
        });
        self.rpc_request(&request).await?;
        Ok(())
    }

    pub async fn send(&self, args: SendArgs) -> Result<BlockHashRpcMessage> {
        let request = RpcCommand::send(args);
        let result = self.rpc_request(&request).await?;
        Ok(serde_json::from_value(result)?)
    }

    pub async fn send_block(
        &self,
        wallet: WalletId,
        source: Account,
        destination: Account,
    ) -> Result<JsonBlock> {
        let request = RpcCommand::send(SendArgs {
            wallet,
            source,
            destination,
            amount: Amount::raw(1),
            work: None,
            id: None,
        });
        let json = self.rpc_request(&request).await?;
        let block = json["block"].as_str().unwrap().to_owned();
        Ok(from_str(&block)?)
    }

    pub async fn send_receive(
        &self,
        wallet: WalletId,
        source: Account,
        destination: Account,
    ) -> Result<()> {
        let block = self.send_block(wallet, source, destination).await?;
        self.receive_block(wallet, destination, block).await
    }

    pub async fn keepalive(&self, address: Ipv6Addr, port: u16) -> Result<SuccessDto> {
        let cmd = RpcCommand::keepalive(address, port);
        let json = self.rpc_request(&cmd).await?;
        Ok(serde_json::from_value(json)?)
    }

    pub async fn key_create(&self) -> Result<KeyPairDto> {
        let cmd = RpcCommand::KeyCreate;
        let json = self.rpc_request(&cmd).await?;
        Ok(from_value(json)?)
    }

    pub async fn wallet_add(
        &self,
        wallet: WalletId,
        prv_key: RawKey,
        work: Option<bool>,
    ) -> Result<AccountRpcMessage> {
        let cmd = RpcCommand::wallet_add(wallet, prv_key, work);
        let json = self.rpc_request(&cmd).await?;
        Ok(serde_json::from_value(json)?)
    }

    pub async fn stop_rpc(&self) -> Result<()> {
        self.rpc_request(&RpcCommand::Stop).await?;
        Ok(())
    }

    async fn rpc_request<T>(&self, request: &T) -> Result<serde_json::Value>
    where
        T: Serialize,
    {
        let result = self
            .client
            .post(self.url.clone())
            .json(request)
            .send()
            .await?
            .error_for_status()?
            .json::<Value>()
            .await?;

        if let Some(error) = result.get("error") {
            bail!("node returned error: {}", error);
        }

        Ok(result)
    }
}<|MERGE_RESOLUTION|>--- conflicted
+++ resolved
@@ -27,20 +27,14 @@
         }
     }
 
-<<<<<<< HEAD
+    pub async fn account_get(&self, key: PublicKey) -> Result<AccountRpcMessage> {
+        let cmd = RpcCommand::account_get(key);
+        let result = self.rpc_request(&cmd).await?;
+        Ok(serde_json::from_value(result)?)
+    }
+
     pub async fn work_peers(&self) -> Result<WorkPeersDto> {
         let cmd = RpcCommand::work_peers();
-        let result = self.rpc_request(&cmd).await?;
-        Ok(serde_json::from_value(result)?)
-    }
-
-
-    pub async fn account_info(&self, account: Account) -> Result<AccountInfoDto> {
-        let cmd = RpcCommand::account_info(account);
-=======
-    pub async fn account_get(&self, key: PublicKey) -> Result<AccountRpcMessage> {
-        let cmd = RpcCommand::account_get(key);
->>>>>>> a2b20979
         let result = self.rpc_request(&cmd).await?;
         Ok(serde_json::from_value(result)?)
     }
