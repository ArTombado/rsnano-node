--- conflicted
+++ resolved
@@ -24,7 +24,6 @@
         }
     }
 
-<<<<<<< HEAD
     pub async fn account_get(&self, key: PublicKey) -> Result<AccountRpcMessage> {
         let cmd = RpcCommand::account_get(key);
         let result = self.rpc_request(&cmd).await?;
@@ -206,10 +205,12 @@
         accounts: Vec<Account>,
     ) -> Result<SuccessDto> {
         let cmd = RpcCommand::wallet_add_watch(wallet, accounts);
-=======
+        let result = self.rpc_request(&cmd).await?;
+        Ok(serde_json::from_value(result)?)
+    }
+
     pub async fn wallet_representative(&self, wallet: WalletId) -> Result<AccountRpcMessage> {
         let cmd = RpcCommand::wallet_representative(wallet);
->>>>>>> bb1ca7a0
         let result = self.rpc_request(&cmd).await?;
         Ok(serde_json::from_value(result)?)
     }
