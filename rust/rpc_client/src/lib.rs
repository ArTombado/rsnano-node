use crate::AccountBalanceDto;
use anyhow::{bail, Result};
use reqwest::Client;
pub use reqwest::Url;
use rsnano_core::{Account, Amount, BlockHash, JsonBlock, PublicKey, RawKey, WalletId};
use rsnano_rpc_messages::*;
use serde::Serialize;
use serde_json::{from_str, from_value, Value};
use std::{net::Ipv6Addr, time::Duration};

pub struct NanoRpcClient {
    url: Url,
    client: Client,
}

impl NanoRpcClient {
    pub fn new(url: Url) -> Self {
        Self {
            url,
            client: reqwest::ClientBuilder::new()
                .timeout(Duration::from_secs(5))
                .build()
                .unwrap(),
        }
    }

<<<<<<< HEAD
    pub async fn account_get(&self, key: PublicKey) -> Result<AccountRpcMessage> {
        let cmd = RpcCommand::account_get(key);
        let result = self.rpc_request(&cmd).await?;
        Ok(serde_json::from_value(result)?)
    }

    pub async fn account_balance(
        &self,
        account: Account,
        include_only_confirmed: Option<bool>,
    ) -> Result<AccountBalanceDto> {
        let cmd = RpcCommand::account_balance(account, include_only_confirmed);
        let result = self.rpc_request(&cmd).await?;
        Ok(serde_json::from_value(result)?)
    }

    pub async fn account_create(
        &self,
        wallet: WalletId,
        index: Option<u32>,
        work: Option<bool>,
    ) -> Result<AccountRpcMessage> {
        let cmd = RpcCommand::account_create(wallet, index, work);
        let result = self.rpc_request(&cmd).await?;
        Ok(from_value(result)?)
    }

    pub async fn accounts_create(
        &self,
        wallet: WalletId,
        count: u32,
        work: Option<bool>,
    ) -> Result<AccountsRpcMessage> {
        let cmd = RpcCommand::accounts_create(wallet, count, work);
        let result = self.rpc_request(&cmd).await?;
        Ok(serde_json::from_value(result)?)
    }

    pub async fn account_remove(&self, wallet: WalletId, account: Account) -> Result<BoolDto> {
        let cmd = RpcCommand::account_remove(wallet, account);
        let result = self.rpc_request(&cmd).await?;
        Ok(serde_json::from_value(result)?)
    }

    pub async fn account_move(
        &self,
        wallet: WalletId,
        source: WalletId,
        account: Vec<Account>,
    ) -> Result<BoolDto> {
        let cmd = RpcCommand::account_move(wallet, source, account);
        let result = self.rpc_request(&cmd).await?;
        Ok(serde_json::from_value(result)?)
    }

    pub async fn account_list(&self, wallet: WalletId) -> Result<AccountsRpcMessage> {
        let cmd = RpcCommand::account_list(wallet);
        let result = self.rpc_request(&cmd).await?;
        Ok(serde_json::from_value(result)?)
    }

    pub async fn wallet_create(&self, seed: Option<RawKey>) -> Result<WalletCreateDto> {
        let cmd = RpcCommand::wallet_create(seed);
        let result = self.rpc_request(&cmd).await?;
        Ok(serde_json::from_value(result)?)
    }

    pub async fn wallet_contains(&self, wallet: WalletId, account: Account) -> Result<BoolDto> {
        let cmd = RpcCommand::wallet_contains(wallet, account);
        let result = self.rpc_request(&cmd).await?;
        Ok(serde_json::from_value(result)?)
    }

    pub async fn wallet_destroy(&self, wallet: WalletId) -> Result<BoolDto> {
        let cmd = RpcCommand::wallet_destroy(wallet);
        let result = self.rpc_request(&cmd).await?;
        Ok(serde_json::from_value(result)?)
    }

    pub async fn wallet_lock(&self, wallet: WalletId) -> Result<BoolDto> {
        let cmd = RpcCommand::wallet_lock(wallet);
        let result = self.rpc_request(&cmd).await?;
        Ok(serde_json::from_value(result)?)
    }

    pub async fn wallet_locked(&self, wallet: WalletId) -> Result<BoolDto> {
        let cmd = RpcCommand::wallet_locked(wallet);
        let result = self.rpc_request(&cmd).await?;
        Ok(serde_json::from_value(result)?)
    }

    pub async fn stop(&self) -> Result<SuccessDto> {
        let cmd = RpcCommand::stop();
        let result = self.rpc_request(&cmd).await?;
        Ok(serde_json::from_value(result)?)
    }

    pub async fn account_block_count(&self, account: Account) -> Result<U64RpcMessage> {
        let cmd = RpcCommand::account_block_count(account);
        let result = self.rpc_request(&cmd).await?;
        Ok(serde_json::from_value(result)?)
    }

    pub async fn account_key(&self, account: Account) -> Result<KeyRpcMessage> {
        let cmd = RpcCommand::account_key(account);
        let result = self.rpc_request(&cmd).await?;
        Ok(serde_json::from_value(result)?)
    }

    pub async fn account_representative(&self, account: Account) -> Result<AccountRpcMessage> {
        let cmd = RpcCommand::account_representative(account);
        let result = self.rpc_request(&cmd).await?;
        Ok(serde_json::from_value(result)?)
    }

    pub async fn account_weight(&self, account: Account) -> Result<AmountDto> {
        let cmd = RpcCommand::account_weight(account);
        let result = self.rpc_request(&cmd).await?;
        Ok(serde_json::from_value(result)?)
    }

    pub async fn available_supply(&self) -> Result<AmountDto> {
        let cmd = RpcCommand::AvailableSupply;
        let result = self.rpc_request(&cmd).await?;
        Ok(serde_json::from_value(result)?)
    }

    pub async fn block_account(&self, hash: BlockHash) -> Result<AccountRpcMessage> {
        let cmd = RpcCommand::block_account(hash);
        let result = self.rpc_request(&cmd).await?;
        Ok(serde_json::from_value(result)?)
    }

    pub async fn block_confirm(&self, hash: BlockHash) -> Result<BoolDto> {
        let cmd = RpcCommand::block_confirm(hash);
        let result = self.rpc_request(&cmd).await?;
        Ok(serde_json::from_value(result)?)
    }

    pub async fn block_count(&self) -> Result<BlockCountDto> {
        let cmd = RpcCommand::BlockCount;
        let result = self.rpc_request(&cmd).await?;
        Ok(serde_json::from_value(result)?)
    }

    pub async fn uptime(&self) -> Result<U64RpcMessage> {
        let cmd = RpcCommand::uptime();
=======
    pub async fn frontier_count(&self) -> Result<U64RpcMessage> {
        let cmd = RpcCommand::frontier_count();
>>>>>>> 5fee4eae
        let result = self.rpc_request(&cmd).await?;
        Ok(serde_json::from_value(result)?)
    }

    pub async fn account_info(&self, account: Account) -> Result<AccountInfoDto> {
        let cmd = RpcCommand::account_info(account);
        let result = self.rpc_request(&cmd).await?;
        Ok(from_value(result)?)
    }

    pub async fn receive_block(
        &self,
        wallet: WalletId,
        destination: Account,
        block: impl Into<JsonBlock>,
    ) -> Result<()> {
        let request = RpcCommand::Receive(ReceiveArgs {
            wallet,
            account: destination,
            block: block.into(),
        });
        self.rpc_request(&request).await?;
        Ok(())
    }

    pub async fn send_block(
        &self,
        wallet: WalletId,
        source: Account,
        destination: Account,
    ) -> Result<JsonBlock> {
        let request = RpcCommand::Send(SendArgs {
            wallet,
            source,
            destination,
            amount: Amount::raw(1),
        });
        let json = self.rpc_request(&request).await?;
        let block = json["block"].as_str().unwrap().to_owned();
        Ok(from_str(&block)?)
    }

    pub async fn send_receive(
        &self,
        wallet: WalletId,
        source: Account,
        destination: Account,
    ) -> Result<()> {
        let block = self.send_block(wallet, source, destination).await?;
        self.receive_block(wallet, destination, block).await
    }

    pub async fn keepalive(&self, address: Ipv6Addr, port: u16) -> Result<SuccessDto> {
        let cmd = RpcCommand::keepalive(address, port);
        let json = self.rpc_request(&cmd).await?;
        Ok(serde_json::from_value(json)?)
    }

    pub async fn key_create(&self) -> Result<KeyPairDto> {
        let cmd = RpcCommand::KeyCreate;
        let json = self.rpc_request(&cmd).await?;
        Ok(from_value(json)?)
    }

    pub async fn wallet_add(
        &self,
        wallet: WalletId,
        prv_key: RawKey,
        work: Option<bool>,
    ) -> Result<AccountRpcMessage> {
        let cmd = RpcCommand::wallet_add(wallet, prv_key, work);
        let json = self.rpc_request(&cmd).await?;
        Ok(serde_json::from_value(json)?)
    }

    pub async fn stop_rpc(&self) -> Result<()> {
        self.rpc_request(&RpcCommand::Stop).await?;
        Ok(())
    }

    async fn rpc_request<T>(&self, request: &T) -> Result<serde_json::Value>
    where
        T: Serialize,
    {
        let result = self
            .client
            .post(self.url.clone())
            .json(request)
            .send()
            .await?
            .error_for_status()?
            .json::<Value>()
            .await?;

        if let Some(error) = result.get("error") {
            bail!("node returned error: {}", error);
        }

        Ok(result)
    }
}<|MERGE_RESOLUTION|>--- conflicted
+++ resolved
@@ -24,7 +24,6 @@
         }
     }
 
-<<<<<<< HEAD
     pub async fn account_get(&self, key: PublicKey) -> Result<AccountRpcMessage> {
         let cmd = RpcCommand::account_get(key);
         let result = self.rpc_request(&cmd).await?;
@@ -172,10 +171,12 @@
 
     pub async fn uptime(&self) -> Result<U64RpcMessage> {
         let cmd = RpcCommand::uptime();
-=======
+        let result = self.rpc_request(&cmd).await?;
+        Ok(serde_json::from_value(result)?)
+    }
+
     pub async fn frontier_count(&self) -> Result<U64RpcMessage> {
         let cmd = RpcCommand::frontier_count();
->>>>>>> 5fee4eae
         let result = self.rpc_request(&cmd).await?;
         Ok(serde_json::from_value(result)?)
     }
