use crate::AccountBalanceDto;
use anyhow::{bail, Result};
use reqwest::Client;
pub use reqwest::Url;
use rsnano_core::{Account, Amount, JsonBlock, RawKey, WalletId};
use rsnano_rpc_messages::*;
use serde::Serialize;
use serde_json::{from_str, from_value, Value};
use std::{net::Ipv6Addr, time::Duration};

pub struct NanoRpcClient {
    url: Url,
    client: Client,
}

impl NanoRpcClient {
    pub fn new(url: Url) -> Self {
        Self {
            url,
            client: reqwest::ClientBuilder::new()
                .timeout(Duration::from_secs(5))
                .build()
                .unwrap(),
        }
    }

<<<<<<< HEAD
    pub async fn account_balance(
        &self,
        account: Account,
        include_only_confirmed: Option<bool>,
    ) -> Result<AccountBalanceDto> {
        let cmd = RpcCommand::account_balance(account, include_only_confirmed);
        let result = self.rpc_request(&cmd).await?;
        Ok(serde_json::from_value(result)?)
    }

    pub async fn account_create(
        &self,
        wallet: WalletId,
        index: Option<u32>,
        work: Option<bool>,
    ) -> Result<AccountRpcMessage> {
        let cmd = RpcCommand::account_create(wallet, index, work);
        let result = self.rpc_request(&cmd).await?;
        Ok(from_value(result)?)
    }

    pub async fn accounts_create(
        &self,
        wallet: WalletId,
        count: u32,
        work: Option<bool>,
    ) -> Result<AccountsRpcMessage> {
        let cmd = RpcCommand::accounts_create(wallet, count, work);
        let result = self.rpc_request(&cmd).await?;
        Ok(serde_json::from_value(result)?)
    }

    pub async fn account_remove(&self, wallet: WalletId, account: Account) -> Result<BoolDto> {
        let cmd = RpcCommand::account_remove(wallet, account);
        let result = self.rpc_request(&cmd).await?;
        Ok(serde_json::from_value(result)?)
    }

    pub async fn account_move(
        &self,
        wallet: WalletId,
        source: WalletId,
        account: Vec<Account>,
    ) -> Result<BoolDto> {
        let cmd = RpcCommand::account_move(wallet, source, account);
        let result = self.rpc_request(&cmd).await?;
        Ok(serde_json::from_value(result)?)
    }

    pub async fn account_list(&self, wallet: WalletId) -> Result<AccountsRpcMessage> {
        let cmd = RpcCommand::account_list(wallet);
        let result = self.rpc_request(&cmd).await?;
        Ok(serde_json::from_value(result)?)
    }

    pub async fn wallet_create(&self, seed: Option<RawKey>) -> Result<WalletCreateDto> {
        let cmd = RpcCommand::wallet_create(seed);
        let result = self.rpc_request(&cmd).await?;
        Ok(serde_json::from_value(result)?)
    }

    pub async fn wallet_contains(&self, wallet: WalletId, account: Account) -> Result<BoolDto> {
        let cmd = RpcCommand::wallet_contains(wallet, account);
        let result = self.rpc_request(&cmd).await?;
        Ok(serde_json::from_value(result)?)
    }

    pub async fn wallet_destroy(&self, wallet: WalletId) -> Result<BoolDto> {
        let cmd = RpcCommand::wallet_destroy(wallet);
        let result = self.rpc_request(&cmd).await?;
        Ok(serde_json::from_value(result)?)
    }

    pub async fn wallet_lock(&self, wallet: WalletId) -> Result<BoolDto> {
        let cmd = RpcCommand::wallet_lock(wallet);
        let result = self.rpc_request(&cmd).await?;
        Ok(serde_json::from_value(result)?)
    }

    pub async fn wallet_locked(&self, wallet: WalletId) -> Result<BoolDto> {
        let cmd = RpcCommand::wallet_locked(wallet);
        let result = self.rpc_request(&cmd).await?;
        Ok(serde_json::from_value(result)?)
    }

    pub async fn stop(&self) -> Result<SuccessDto> {
        let cmd = RpcCommand::stop();
=======
    pub async fn account_block_count(&self, account: Account) -> Result<U64RpcMessage> {
        let cmd = RpcCommand::account_block_count(account);
>>>>>>> 51c4561c
        let result = self.rpc_request(&cmd).await?;
        Ok(serde_json::from_value(result)?)
    }

    pub async fn account_info(&self, account: Account) -> Result<AccountInfoDto> {
        let cmd = RpcCommand::account_info(account);
        let result = self.rpc_request(&cmd).await?;
        Ok(from_value(result)?)
    }

    pub async fn receive_block(
        &self,
        wallet: WalletId,
        destination: Account,
        block: impl Into<JsonBlock>,
    ) -> Result<()> {
        let request = RpcCommand::Receive(ReceiveArgs {
            wallet,
            account: destination,
            block: block.into(),
        });
        self.rpc_request(&request).await?;
        Ok(())
    }

    pub async fn send_block(
        &self,
        wallet: WalletId,
        source: Account,
        destination: Account,
    ) -> Result<JsonBlock> {
        let request = RpcCommand::Send(SendArgs {
            wallet,
            source,
            destination,
            amount: Amount::raw(1),
        });
        let json = self.rpc_request(&request).await?;
        let block = json["block"].as_str().unwrap().to_owned();
        Ok(from_str(&block)?)
    }

    pub async fn send_receive(
        &self,
        wallet: WalletId,
        source: Account,
        destination: Account,
    ) -> Result<()> {
        let block = self.send_block(wallet, source, destination).await?;
        self.receive_block(wallet, destination, block).await
    }

    pub async fn keepalive(&self, port: u16) -> Result<()> {
        let request = RpcCommand::keepalive(Ipv6Addr::LOCALHOST, port);
        self.rpc_request(&request).await?;
        Ok(())
    }

    pub async fn key_create(&self) -> Result<KeyPairDto> {
        let cmd = RpcCommand::KeyCreate;
        let json = self.rpc_request(&cmd).await?;
        Ok(from_value(json)?)
    }

    pub async fn wallet_add(
        &self,
        wallet: WalletId,
        prv_key: RawKey,
        work: Option<bool>,
    ) -> Result<AccountRpcMessage> {
        let cmd = RpcCommand::wallet_add(wallet, prv_key, work);
        let json = self.rpc_request(&cmd).await?;
        Ok(serde_json::from_value(json)?)
    }

    pub async fn stop_rpc(&self) -> Result<()> {
        self.rpc_request(&RpcCommand::Stop).await?;
        Ok(())
    }

    async fn rpc_request<T>(&self, request: &T) -> Result<serde_json::Value>
    where
        T: Serialize,
    {
        let result = self
            .client
            .post(self.url.clone())
            .json(request)
            .send()
            .await?
            .error_for_status()?
            .json::<Value>()
            .await?;

        if let Some(error) = result.get("error") {
            bail!("node returned error: {}", error);
        }

        Ok(result)
    }
}<|MERGE_RESOLUTION|>--- conflicted
+++ resolved
@@ -24,7 +24,6 @@
         }
     }
 
-<<<<<<< HEAD
     pub async fn account_balance(
         &self,
         account: Account,
@@ -112,10 +111,12 @@
 
     pub async fn stop(&self) -> Result<SuccessDto> {
         let cmd = RpcCommand::stop();
-=======
+        let result = self.rpc_request(&cmd).await?;
+        Ok(serde_json::from_value(result)?)
+    }
+
     pub async fn account_block_count(&self, account: Account) -> Result<U64RpcMessage> {
         let cmd = RpcCommand::account_block_count(account);
->>>>>>> 51c4561c
         let result = self.rpc_request(&cmd).await?;
         Ok(serde_json::from_value(result)?)
     }
