--- conflicted
+++ resolved
@@ -24,7 +24,6 @@
         }
     }
 
-<<<<<<< HEAD
     pub async fn account_get(&self, key: PublicKey) -> Result<AccountRpcMessage> {
         let cmd = RpcCommand::account_get(key);
         let result = self.rpc_request(&cmd).await?;
@@ -142,10 +141,12 @@
 
     pub async fn account_weight(&self, account: Account) -> Result<AmountDto> {
         let cmd = RpcCommand::account_weight(account);
-=======
+        let result = self.rpc_request(&cmd).await?;
+        Ok(serde_json::from_value(result)?)
+    }
+
     pub async fn available_supply(&self) -> Result<AmountDto> {
         let cmd = RpcCommand::AvailableSupply;
->>>>>>> f3b599e0
         let result = self.rpc_request(&cmd).await?;
         Ok(serde_json::from_value(result)?)
     }
