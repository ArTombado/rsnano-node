use crate::AccountBalanceDto;
use anyhow::{bail, Result};
<<<<<<< HEAD
use reqwest::Client;
pub use reqwest::Url;
use rsnano_core::{Account, Amount, JsonBlock, RawKey, WalletId};
=======
use reqwest::{Client, Url};
use rsnano_core::{Account, Amount, JsonBlock, PublicKey, RawKey, WalletId};
>>>>>>> dcbdd6e9
use rsnano_rpc_messages::*;
use serde::Serialize;
use serde_json::{from_str, from_value, Value};
use std::{net::Ipv6Addr, time::Duration};

pub struct NanoRpcClient {
    url: Url,
    client: Client,
}

impl NanoRpcClient {
    pub fn new(url: Url) -> Self {
        Self {
            url,
            client: reqwest::ClientBuilder::new()
                .timeout(Duration::from_secs(5))
                .build()
                .unwrap(),
        }
    }

<<<<<<< HEAD
    pub async fn account_balance(
        &self,
        account: Account,
        include_only_confirmed: Option<bool>,
    ) -> Result<AccountBalanceDto> {
        let cmd = RpcCommand::account_balance(account, include_only_confirmed);
        let result = self.rpc_request(&cmd).await?;
        Ok(serde_json::from_value(result)?)
    }

    pub async fn account_create(
        &self,
        wallet: WalletId,
        index: Option<u32>,
        work: Option<bool>,
    ) -> Result<AccountRpcMessage> {
        let cmd = RpcCommand::account_create(wallet, index, work);
        let result = self.rpc_request(&cmd).await?;
        Ok(from_value(result)?)
    }

    pub async fn accounts_create(
        &self,
        wallet: WalletId,
        count: u32,
        work: Option<bool>,
    ) -> Result<AccountsRpcMessage> {
        let cmd = RpcCommand::accounts_create(wallet, count, work);
        let result = self.rpc_request(&cmd).await?;
        Ok(serde_json::from_value(result)?)
    }

    pub async fn account_remove(&self, wallet: WalletId, account: Account) -> Result<BoolDto> {
        let cmd = RpcCommand::account_remove(wallet, account);
        let result = self.rpc_request(&cmd).await?;
        Ok(serde_json::from_value(result)?)
    }

    pub async fn account_move(
        &self,
        wallet: WalletId,
        source: WalletId,
        account: Vec<Account>,
    ) -> Result<BoolDto> {
        let cmd = RpcCommand::account_move(wallet, source, account);
=======
    pub async fn account_list(&self, wallet: WalletId) -> Result<AccountsRpcMessage> {
        let cmd = RpcCommand::account_list(wallet);
>>>>>>> dcbdd6e9
        let result = self.rpc_request(&cmd).await?;
        Ok(serde_json::from_value(result)?)
    }

    pub async fn account_info(&self, account: Account) -> Result<AccountInfoDto> {
        let cmd = RpcCommand::account_info(account);
        let result = self.rpc_request(&cmd).await?;
        Ok(from_value(result)?)
    }

    pub async fn receive_block(
        &self,
        wallet: WalletId,
        destination: Account,
        block: impl Into<JsonBlock>,
    ) -> Result<()> {
        let request = RpcCommand::Receive(ReceiveArgs {
            wallet,
            account: destination,
            block: block.into(),
        });
        self.rpc_request(&request).await?;
        Ok(())
    }

    pub async fn send_block(
        &self,
        wallet: WalletId,
        source: Account,
        destination: Account,
    ) -> Result<JsonBlock> {
        let request = RpcCommand::Send(SendArgs {
            wallet,
            source,
            destination,
            amount: Amount::raw(1),
        });
        let json = self.rpc_request(&request).await?;
        let block = json["block"].as_str().unwrap().to_owned();
        Ok(from_str(&block)?)
    }

    pub async fn send_receive(
        &self,
        wallet: WalletId,
        source: Account,
        destination: Account,
    ) -> Result<()> {
        let block = self.send_block(wallet, source, destination).await?;
        self.receive_block(wallet, destination, block).await
    }

    pub async fn keepalive(&self, port: u16) -> Result<()> {
        let request = RpcCommand::keepalive(Ipv6Addr::LOCALHOST, port);
        self.rpc_request(&request).await?;
        Ok(())
    }

    pub async fn key_create_rpc(&self) -> Result<KeyPairDto> {
        let cmd = RpcCommand::KeyCreate;
        let json = self.rpc_request(&cmd).await?;
        Ok(from_value(json)?)
    }

    pub async fn wallet_create_rpc(&self) -> Result<WalletId> {
        let cmd = RpcCommand::WalletCreate;
        let json = self.rpc_request(&cmd).await?;
        WalletId::decode_hex(json["wallet"].as_str().unwrap())
    }

    pub async fn wallet_add(&self, wallet: WalletId, prv_key: RawKey) -> Result<()> {
        let cmd = RpcCommand::wallet_add(wallet, prv_key);
        self.rpc_request(&cmd).await?;
        Ok(())
    }

    pub async fn stop_rpc(&self) -> Result<()> {
        self.rpc_request(&RpcCommand::Stop).await?;
        Ok(())
    }

    async fn rpc_request<T>(&self, request: &T) -> Result<Value>
    where
        T: Serialize,
    {
        let result = self
            .client
            .post(self.url.clone())
            .json(request)
            .send()
            .await?
            .error_for_status()?
            .json::<Value>()
            .await?;

        if let Some(error) = result.get("error") {
            bail!("node returned error: {}", error);
        }

        Ok(result)
    }
}<|MERGE_RESOLUTION|>--- conflicted
+++ resolved
@@ -1,13 +1,8 @@
 use crate::AccountBalanceDto;
 use anyhow::{bail, Result};
-<<<<<<< HEAD
 use reqwest::Client;
 pub use reqwest::Url;
 use rsnano_core::{Account, Amount, JsonBlock, RawKey, WalletId};
-=======
-use reqwest::{Client, Url};
-use rsnano_core::{Account, Amount, JsonBlock, PublicKey, RawKey, WalletId};
->>>>>>> dcbdd6e9
 use rsnano_rpc_messages::*;
 use serde::Serialize;
 use serde_json::{from_str, from_value, Value};
@@ -29,7 +24,6 @@
         }
     }
 
-<<<<<<< HEAD
     pub async fn account_balance(
         &self,
         account: Account,
@@ -75,10 +69,12 @@
         account: Vec<Account>,
     ) -> Result<BoolDto> {
         let cmd = RpcCommand::account_move(wallet, source, account);
-=======
+        let result = self.rpc_request(&cmd).await?;
+        Ok(serde_json::from_value(result)?)
+    }
+
     pub async fn account_list(&self, wallet: WalletId) -> Result<AccountsRpcMessage> {
         let cmd = RpcCommand::account_list(wallet);
->>>>>>> dcbdd6e9
         let result = self.rpc_request(&cmd).await?;
         Ok(serde_json::from_value(result)?)
     }
