--- conflicted
+++ resolved
@@ -24,7 +24,6 @@
         }
     }
 
-<<<<<<< HEAD
     pub async fn account_balance(
         &self,
         account: Account,
@@ -33,7 +32,8 @@
         let cmd = RpcCommand::account_balance(account, include_only_confirmed);
         let result = self.rpc_request(&cmd).await?;
         Ok(serde_json::from_value(result)?)
-=======
+    }
+
     pub async fn account_create(
         &self,
         wallet: WalletId,
@@ -43,7 +43,6 @@
         let cmd = RpcCommand::account_create(wallet, index, work);
         let result = self.rpc_request(&cmd).await?;
         Ok(from_value(result)?)
->>>>>>> 94378f4e
     }
 
     pub async fn account_info(&self, account: Account) -> Result<AccountInfoDto> {
