use crate::AccountBalanceDto;
use anyhow::{bail, Result};
<<<<<<< HEAD
use reqwest::Client;
pub use reqwest::Url;
use rsnano_core::{
    Account, Amount, BlockHash, BlockSubType, HashOrAccount, JsonBlock, PublicKey, QualifiedRoot,
    RawKey, WalletId, WorkNonce,
};
=======
use reqwest::{Client, Url};
use rsnano_core::{Account, Amount, BlockHash, BlockType, JsonBlock, Link, RawKey, WalletId, WorkNonce, WorkVersion};
>>>>>>> 397799f5
use rsnano_rpc_messages::*;
use serde::Serialize;
use serde_json::{from_str, from_value, Value};
use std::{net::Ipv6Addr, time::Duration};

pub struct NanoRpcClient {
    url: Url,
    client: Client,
}

impl NanoRpcClient {
    pub fn new(url: Url) -> Self {
        Self {
            url,
            client: reqwest::ClientBuilder::new()
                .timeout(Duration::from_secs(5))
                .build()
                .unwrap(),
        }
    }

<<<<<<< HEAD
    pub async fn account_get(&self, key: PublicKey) -> Result<AccountRpcMessage> {
        let cmd = RpcCommand::account_get(key);
=======
    pub async fn block_create(&self, 
        block_type: BlockType,
        balance: Option<Amount>,
        key: Option<RawKey>,
        wallet: Option<WalletId>,
        account: Option<Account>,
        source: Option<BlockHash>,
        destination: Option<Account>,
        representative: Option<Account>,
        link: Option<Link>,
        previous: Option<BlockHash>,
        work: Option<WorkNonce>,
        version: Option<WorkVersion>,
        difficulty: Option<u64>,) -> Result<BlockCreateDto> {
        let cmd = RpcCommand::block_create(
            block_type,
            balance,
            key,
            wallet,
            account,
            source,
            destination,
            representative,
            link,
            previous,
            work,
            version,
            difficulty
        );
        let result = self.rpc_request(&cmd).await?;
        Ok(serde_json::from_value(result)?)
    }

    pub async fn account_info(&self, account: Account) -> Result<AccountInfoDto> {
        let cmd = RpcCommand::account_info(account);
>>>>>>> 397799f5
        let result = self.rpc_request(&cmd).await?;
        Ok(serde_json::from_value(result)?)
    }

    pub async fn republish(
        &self,
        hash: BlockHash,
        sources: Option<u64>,
        destinations: Option<u64>,
        count: Option<u64>,
    ) -> Result<BlockHashesDto> {
        let cmd = RpcCommand::republish(hash, sources, destinations, count);
        let result = self.rpc_request(&cmd).await?;
        Ok(serde_json::from_value(result)?)
    }

    pub async fn work_generate(
        &self,
        hash: BlockHash,
        use_peers: Option<bool>,
        difficulty: Option<u64>,
        multiplier: Option<u64>,
        account: Option<Account>,
        version: Option<WorkVersionDto>,
        block: Option<JsonBlock>,
    ) -> Result<WorkGenerateDto> {
        let cmd = RpcCommand::work_generate(
            hash, use_peers, difficulty, multiplier, account, version, block,
        );
        let result = self.rpc_request(&cmd).await?;
        Ok(serde_json::from_value(result)?)
    }

    pub async fn ledger(
        &self,
        account: Option<Account>,
        count: Option<u64>,
        representative: Option<bool>,
        weight: Option<bool>,
        receivable: Option<bool>,
        modified_since: Option<u64>,
        sorting: Option<bool>,
        threshold: Option<Amount>,
    ) -> Result<LedgerDto> {
        let cmd = RpcCommand::ledger(
            account,
            count,
            representative,
            weight,
            receivable,
            modified_since,
            sorting,
            threshold,
        );
        let result = self.rpc_request(&cmd).await?;
        Ok(serde_json::from_value(result)?)
    }

    pub async fn confirmation_info(
        &self,
        root: QualifiedRoot,
        contents: Option<bool>,
        representatives: Option<bool>,
    ) -> Result<ConfirmationInfoDto> {
        let cmd = RpcCommand::confirmation_info(root, contents, representatives);
        let result = self.rpc_request(&cmd).await?;
        Ok(serde_json::from_value(result)?)
    }

    pub async fn unchecked_keys(&self, key: HashOrAccount, count: u64) -> Result<UncheckedKeysDto> {
        let cmd = RpcCommand::unchecked_keys(key, count);
        let result = self.rpc_request(&cmd).await?;
        Ok(serde_json::from_value(result)?)
    }

    pub async fn unchecked_get(&self, hash: BlockHash) -> Result<UncheckedGetDto> {
        let cmd = RpcCommand::unchecked_get(hash);
        let result = self.rpc_request(&cmd).await?;
        Ok(serde_json::from_value(result)?)
    }

    pub async fn unchecked(&self, count: u64) -> Result<UncheckedDto> {
        let cmd = RpcCommand::unchecked(count);
        let result = self.rpc_request(&cmd).await?;
        Ok(serde_json::from_value(result)?)
    }

    pub async fn representatives_online(
        &self,
        weight: Option<bool>,
        accounts: Option<Vec<Account>>,
    ) -> Result<AccountsWithAmountsDto> {
        let cmd = RpcCommand::representatives_online(weight, accounts);
        let result = self.rpc_request(&cmd).await?;
        Ok(serde_json::from_value(result)?)
    }

    pub async fn receivable_exists(
        &self,
        hash: BlockHash,
        include_active: Option<bool>,
        include_only_confirmed: Option<bool>,
    ) -> Result<BoolDto> {
        let cmd = RpcCommand::receivable_exists(hash, include_active, include_only_confirmed);
        let result = self.rpc_request(&cmd).await?;
        Ok(serde_json::from_value(result)?)
    }

    pub async fn receivable(
        &self,
        account: Account,
        count: u64,
        threshold: Option<Amount>,
        source: Option<bool>,
        min_version: Option<bool>,
        sorting: Option<bool>,
        include_only_confirmed: Option<bool>,
    ) -> Result<ReceivableDto> {
        let cmd = RpcCommand::receivable(
            account,
            count,
            threshold,
            source,
            min_version,
            sorting,
            include_only_confirmed,
        );
        let result = self.rpc_request(&cmd).await?;
        Ok(serde_json::from_value(result)?)
    }

    pub async fn accounts_receivable(
        &self,
        accounts: Vec<Account>,
        count: u64,
        threshold: Option<Amount>,
        source: Option<bool>,
        sorting: Option<bool>,
        include_only_confirmed: Option<bool>,
    ) -> Result<ReceivableDto> {
        let cmd = RpcCommand::accounts_receivable(
            accounts,
            count,
            threshold,
            source,
            sorting,
            include_only_confirmed,
        );
        let result = self.rpc_request(&cmd).await?;
        Ok(serde_json::from_value(result)?)
    }

    pub async fn wallet_ledger(
        &self,
        wallet: WalletId,
        representative: Option<bool>,
        weight: Option<bool>,
        receivable: Option<bool>,
        modified_since: Option<u64>,
    ) -> Result<WalletLedgerDto> {
        let cmd =
            RpcCommand::wallet_ledger(wallet, representative, weight, receivable, modified_since);
        let result = self.rpc_request(&cmd).await?;
        Ok(serde_json::from_value(result)?)
    }

    pub async fn wallet_history(
        &self,
        wallet: WalletId,
        modified_since: Option<u64>,
    ) -> Result<WalletHistoryDto> {
        let cmd = RpcCommand::wallet_history(wallet, modified_since);
        let result = self.rpc_request(&cmd).await?;
        Ok(serde_json::from_value(result)?)
    }

    pub async fn wallet_republish(&self, wallet: WalletId, count: u64) -> Result<BlockHashesDto> {
        let cmd = RpcCommand::wallet_republish(wallet, count);
        let result = self.rpc_request(&cmd).await?;
        Ok(serde_json::from_value(result)?)
    }

    pub async fn search_receivable(&self, wallet: WalletId) -> Result<BoolDto> {
        let cmd = RpcCommand::search_receivable(wallet);
        let result = self.rpc_request(&cmd).await?;
        Ok(serde_json::from_value(result)?)
    }

    pub async fn wallet_representative_set(
        &self,
        wallet: WalletId,
        representative: Account,
        update_existing_accounts: Option<bool>,
    ) -> Result<BoolDto> {
        let cmd = RpcCommand::wallet_representative_set(
            WalletWithAccountArgs::new(wallet, representative),
            update_existing_accounts,
        );
        let result = self.rpc_request(&cmd).await?;
        Ok(serde_json::from_value(result)?)
    }

    pub async fn wallet_receivable(
        &self,
        wallet: WalletId,
        count: u64,
        threshold: Option<Amount>,
        source: Option<bool>,
        min_version: Option<bool>,
        include_only_confirmed: Option<bool>,
    ) -> Result<ReceivableDto> {
        let cmd = RpcCommand::wallet_receivable(
            WalletWithCountArgs::new(wallet, count),
            threshold,
            source,
            min_version,
            include_only_confirmed,
        );
        let result = self.rpc_request(&cmd).await?;
        Ok(serde_json::from_value(result)?)
    }

    pub async fn bootstrap_lazy(
        &self,
        hash: BlockHash,
        force: Option<bool>,
        id: Option<String>,
    ) -> Result<BootstrapLazyDto> {
        let cmd = RpcCommand::bootstrap_lazy(hash, force, id);
        let result = self.rpc_request(&cmd).await?;
        Ok(serde_json::from_value(result)?)
    }

    pub async fn bootstrap_any(
        &self,
        force: Option<bool>,
        id: Option<String>,
        account: Option<Account>,
    ) -> Result<SuccessDto> {
        let cmd = RpcCommand::bootstrap_any(force, id, account);
        let result = self.rpc_request(&cmd).await?;
        Ok(serde_json::from_value(result)?)
    }

    pub async fn bootstrap(
        &self,
        address: Ipv6Addr,
        port: u16,
        id: Option<String>,
    ) -> Result<SuccessDto> {
        let cmd = RpcCommand::bootstrap(address, port, id);
        let result = self.rpc_request(&cmd).await?;
        Ok(serde_json::from_value(result)?)
    }

    pub async fn work_cancel(&self, hash: BlockHash) -> Result<SuccessDto> {
        let cmd = RpcCommand::work_cancel(hash);
        let result = self.rpc_request(&cmd).await?;
        Ok(serde_json::from_value(result)?)
    }

    pub async fn process(
        &self,
        subtype: Option<BlockSubType>,
        block: JsonBlock,
        force: Option<bool>,
        watch_work: Option<bool>,
        is_async: Option<bool>,
    ) -> Result<BlockHashRpcMessage> {
        let cmd = RpcCommand::process(subtype, block, force, watch_work, is_async);
        let result = self.rpc_request(&cmd).await?;
        Ok(serde_json::from_value(result)?)
    }

    pub async fn sign(
        &self,
        key: Option<RawKey>,
        wallet: Option<WalletId>,
        account: Option<Account>,
        block: JsonBlock,
    ) -> Result<SignDto> {
        let cmd = RpcCommand::sign(key, wallet, account, block);
        let json = self.rpc_request(&cmd).await?;
        Ok(serde_json::from_value(json)?)
    }

    pub async fn account_history(
        &self,
        account: Account,
        count: u64,
        raw: Option<bool>,
        head: Option<BlockHash>,
        offset: Option<u64>,
        reverse: Option<bool>,
        account_filter: Option<Vec<Account>>,
    ) -> Result<AccountHistoryDto> {
        let cmd =
            RpcCommand::account_history(account, count, raw, head, offset, reverse, account_filter);
        let result = self.rpc_request(&cmd).await?;
        Ok(serde_json::from_value(result)?)
    }

    pub async fn account_balance(
        &self,
        account: Account,
        include_only_confirmed: Option<bool>,
    ) -> Result<AccountBalanceDto> {
        let cmd = RpcCommand::account_balance(account, include_only_confirmed);
        let result = self.rpc_request(&cmd).await?;
        Ok(serde_json::from_value(result)?)
    }

    pub async fn account_create(
        &self,
        wallet: WalletId,
        index: Option<u32>,
        work: Option<bool>,
    ) -> Result<AccountRpcMessage> {
        let cmd = RpcCommand::account_create(wallet, index, work);
        let result = self.rpc_request(&cmd).await?;
        Ok(from_value(result)?)
    }

    pub async fn accounts_create(
        &self,
        wallet: WalletId,
        count: u64,
        work: Option<bool>,
    ) -> Result<AccountsRpcMessage> {
        let cmd = RpcCommand::accounts_create(wallet, count, work);
        let result = self.rpc_request(&cmd).await?;
        Ok(serde_json::from_value(result)?)
    }

    pub async fn account_remove(&self, wallet: WalletId, account: Account) -> Result<BoolDto> {
        let cmd = RpcCommand::account_remove(wallet, account);
        let result = self.rpc_request(&cmd).await?;
        Ok(serde_json::from_value(result)?)
    }

    pub async fn account_move(
        &self,
        wallet: WalletId,
        source: WalletId,
        account: Vec<Account>,
    ) -> Result<BoolDto> {
        let cmd = RpcCommand::account_move(wallet, source, account);
        let result = self.rpc_request(&cmd).await?;
        Ok(serde_json::from_value(result)?)
    }

    pub async fn account_list(&self, wallet: WalletId) -> Result<AccountsRpcMessage> {
        let cmd = RpcCommand::account_list(wallet);
        let result = self.rpc_request(&cmd).await?;
        Ok(serde_json::from_value(result)?)
    }

    pub async fn wallet_create(&self, seed: Option<RawKey>) -> Result<WalletCreateDto> {
        let cmd = RpcCommand::wallet_create(seed);
        let result = self.rpc_request(&cmd).await?;
        Ok(serde_json::from_value(result)?)
    }

    pub async fn wallet_contains(&self, wallet: WalletId, account: Account) -> Result<BoolDto> {
        let cmd = RpcCommand::wallet_contains(wallet, account);
        let result = self.rpc_request(&cmd).await?;
        Ok(serde_json::from_value(result)?)
    }

    pub async fn wallet_destroy(&self, wallet: WalletId) -> Result<BoolDto> {
        let cmd = RpcCommand::wallet_destroy(wallet);
        let result = self.rpc_request(&cmd).await?;
        Ok(serde_json::from_value(result)?)
    }

    pub async fn wallet_lock(&self, wallet: WalletId) -> Result<BoolDto> {
        let cmd = RpcCommand::wallet_lock(wallet);
        let result = self.rpc_request(&cmd).await?;
        Ok(serde_json::from_value(result)?)
    }

    pub async fn wallet_locked(&self, wallet: WalletId) -> Result<BoolDto> {
        let cmd = RpcCommand::wallet_locked(wallet);
        let result = self.rpc_request(&cmd).await?;
        Ok(serde_json::from_value(result)?)
    }

    pub async fn stop(&self) -> Result<SuccessDto> {
        let cmd = RpcCommand::stop();
        let result = self.rpc_request(&cmd).await?;
        Ok(serde_json::from_value(result)?)
    }

    pub async fn account_block_count(&self, account: Account) -> Result<U64RpcMessage> {
        let cmd = RpcCommand::account_block_count(account);
        let result = self.rpc_request(&cmd).await?;
        Ok(serde_json::from_value(result)?)
    }

    pub async fn account_key(&self, account: Account) -> Result<KeyRpcMessage> {
        let cmd = RpcCommand::account_key(account);
        let result = self.rpc_request(&cmd).await?;
        Ok(serde_json::from_value(result)?)
    }

    pub async fn account_representative(&self, account: Account) -> Result<AccountRpcMessage> {
        let cmd = RpcCommand::account_representative(account);
        let result = self.rpc_request(&cmd).await?;
        Ok(serde_json::from_value(result)?)
    }

    pub async fn account_weight(&self, account: Account) -> Result<AmountDto> {
        let cmd = RpcCommand::account_weight(account);
        let result = self.rpc_request(&cmd).await?;
        Ok(serde_json::from_value(result)?)
    }

    pub async fn available_supply(&self) -> Result<AmountDto> {
        let cmd = RpcCommand::AvailableSupply;
        let result = self.rpc_request(&cmd).await?;
        Ok(serde_json::from_value(result)?)
    }

    pub async fn block_account(&self, hash: BlockHash) -> Result<AccountRpcMessage> {
        let cmd = RpcCommand::block_account(hash);
        let result = self.rpc_request(&cmd).await?;
        Ok(serde_json::from_value(result)?)
    }

    pub async fn block_confirm(&self, hash: BlockHash) -> Result<BoolDto> {
        let cmd = RpcCommand::block_confirm(hash);
        let result = self.rpc_request(&cmd).await?;
        Ok(serde_json::from_value(result)?)
    }

    pub async fn block_count(&self) -> Result<BlockCountDto> {
        let cmd = RpcCommand::BlockCount;
        let result = self.rpc_request(&cmd).await?;
        Ok(serde_json::from_value(result)?)
    }

    pub async fn uptime(&self) -> Result<U64RpcMessage> {
        let cmd = RpcCommand::uptime();
        let result = self.rpc_request(&cmd).await?;
        Ok(serde_json::from_value(result)?)
    }

    pub async fn frontier_count(&self) -> Result<U64RpcMessage> {
        let cmd = RpcCommand::frontier_count();
        let result = self.rpc_request(&cmd).await?;
        Ok(serde_json::from_value(result)?)
    }

    pub async fn validate_account_number(&self, account: Account) -> Result<SuccessDto> {
        let cmd = RpcCommand::validate_account_number(account);
        let result = self.rpc_request(&cmd).await?;
        Ok(serde_json::from_value(result)?)
    }

    pub async fn nano_to_raw(&self, amount: Amount) -> Result<AmountDto> {
        let cmd = RpcCommand::nano_to_raw(amount);
        let result = self.rpc_request(&cmd).await?;
        Ok(serde_json::from_value(result)?)
    }

    pub async fn raw_to_nano(&self, amount: Amount) -> Result<AmountDto> {
        let cmd = RpcCommand::raw_to_nano(amount);
        let result = self.rpc_request(&cmd).await?;
        Ok(serde_json::from_value(result)?)
    }

    pub async fn wallet_add_watch(
        &self,
        wallet: WalletId,
        accounts: Vec<Account>,
    ) -> Result<SuccessDto> {
        let cmd = RpcCommand::wallet_add_watch(wallet, accounts);
        let result = self.rpc_request(&cmd).await?;
        Ok(serde_json::from_value(result)?)
    }

    pub async fn wallet_representative(&self, wallet: WalletId) -> Result<AccountRpcMessage> {
        let cmd = RpcCommand::wallet_representative(wallet);
        let result = self.rpc_request(&cmd).await?;
        Ok(serde_json::from_value(result)?)
    }

    pub async fn work_set(
        &self,
        wallet: WalletId,
        account: Account,
        work: WorkNonce,
    ) -> Result<SuccessDto> {
        let cmd = RpcCommand::work_set(wallet, account, work);
        let result = self.rpc_request(&cmd).await?;
        Ok(serde_json::from_value(result)?)
    }

    pub async fn work_get(&self, wallet: WalletId, account: Account) -> Result<WorkDto> {
        let cmd = RpcCommand::work_get(wallet, account);
        let result = self.rpc_request(&cmd).await?;
        Ok(serde_json::from_value(result)?)
    }

    pub async fn wallet_work_get(&self, wallet: WalletId) -> Result<AccountsWithWorkDto> {
        let cmd = RpcCommand::wallet_work_get(wallet);
        let result = self.rpc_request(&cmd).await?;
        Ok(serde_json::from_value(result)?)
    }

    pub async fn accounts_frontiers(&self, accounts: Vec<Account>) -> Result<FrontiersDto> {
        let cmd = RpcCommand::accounts_frontiers(accounts);
        let result = self.rpc_request(&cmd).await?;
        Ok(serde_json::from_value(result)?)
    }

    pub async fn wallet_frontiers(&self, wallet: WalletId) -> Result<FrontiersDto> {
        let cmd = RpcCommand::wallet_frontiers(wallet);
        let result = self.rpc_request(&cmd).await?;
        Ok(serde_json::from_value(result)?)
    }

    pub async fn frontiers(&self, account: Account, count: u64) -> Result<FrontiersDto> {
        let cmd = RpcCommand::frontiers(account, count);
        let result = self.rpc_request(&cmd).await?;
        Ok(serde_json::from_value(result)?)
    }

    pub async fn wallet_info(&self, wallet: WalletId) -> Result<WalletInfoDto> {
        let cmd = RpcCommand::wallet_info(wallet);
        let result = self.rpc_request(&cmd).await?;
        Ok(serde_json::from_value(result)?)
    }

    pub async fn wallet_export(&self, wallet: WalletId) -> Result<JsonDto> {
        let cmd = RpcCommand::wallet_export(wallet);
        let result = self.rpc_request(&cmd).await?;
        Ok(serde_json::from_value(result)?)
    }

    pub async fn password_change(&self, wallet: WalletId, password: String) -> Result<SuccessDto> {
        let cmd = RpcCommand::password_change(wallet, password);
        let result = self.rpc_request(&cmd).await?;
        Ok(serde_json::from_value(result)?)
    }

    pub async fn password_enter(&self, wallet: WalletId, password: String) -> Result<BoolDto> {
        let cmd = RpcCommand::password_enter(wallet, password);
        let result = self.rpc_request(&cmd).await?;
        Ok(serde_json::from_value(result)?)
    }

    pub async fn password_valid(&self, wallet: WalletId) -> Result<BoolDto> {
        let cmd = RpcCommand::password_valid(wallet);
        let result = self.rpc_request(&cmd).await?;
        Ok(serde_json::from_value(result)?)
    }

    pub async fn deterministic_key(&self, seed: RawKey, index: u32) -> Result<KeyPairDto> {
        let cmd = RpcCommand::deterministic_key(seed, index);
        let result = self.rpc_request(&cmd).await?;
        Ok(serde_json::from_value(result)?)
    }

    pub async fn key_expand(&self, key: RawKey) -> Result<KeyPairDto> {
        let cmd = RpcCommand::key_expand(key);
        let result = self.rpc_request(&cmd).await?;
        Ok(serde_json::from_value(result)?)
    }

    pub async fn peers(&self, peer_details: Option<bool>) -> Result<PeersDto> {
        let cmd = RpcCommand::peers(peer_details);
        let result = self.rpc_request(&cmd).await?;
        Ok(serde_json::from_value(result)?)
    }

    pub async fn populate_backlog(&self) -> Result<SuccessDto> {
        let cmd = RpcCommand::populate_backlog();
        let result = self.rpc_request(&cmd).await?;
        Ok(serde_json::from_value(result)?)
    }

    pub async fn representatives(
        &self,
        count: Option<u64>,
        sorting: Option<bool>,
    ) -> Result<AccountsWithAmountsDto> {
        let cmd = RpcCommand::representatives(count, sorting);
        let result = self.rpc_request(&cmd).await?;
        Ok(serde_json::from_value(result)?)
    }

    pub async fn accounts_representatives(
        &self,
        accounts: Vec<Account>,
    ) -> Result<AccountsRepresentativesDto> {
        let cmd = RpcCommand::accounts_representatives(accounts);
        let result = self.rpc_request(&cmd).await?;
        Ok(serde_json::from_value(result)?)
    }

    pub async fn stats_clear(&self) -> Result<SuccessDto> {
        let cmd = RpcCommand::stats_clear();
        let result = self.rpc_request(&cmd).await?;
        Ok(serde_json::from_value(result)?)
    }

    pub async fn unchecked_clear(&self) -> Result<SuccessDto> {
        let cmd = RpcCommand::unchecked_clear();
        let result = self.rpc_request(&cmd).await?;
        Ok(serde_json::from_value(result)?)
    }

    pub async fn unopened(
        &self,
        account: Account,
        count: u64,
        threshold: Option<Amount>,
    ) -> Result<AccountsWithAmountsDto> {
        let cmd = RpcCommand::unopened(account, count, threshold);
        let result = self.rpc_request(&cmd).await?;
        Ok(serde_json::from_value(result)?)
    }

    pub async fn node_id(&self) -> Result<NodeIdDto> {
        let cmd = RpcCommand::node_id();
        let result = self.rpc_request(&cmd).await?;
        Ok(serde_json::from_value(result)?)
    }

    pub async fn search_receivable_all(&self) -> Result<SuccessDto> {
        let cmd = RpcCommand::search_receivable_all();
        let result = self.rpc_request(&cmd).await?;
        Ok(serde_json::from_value(result)?)
    }

    pub async fn receive_minimum(&self) -> Result<AmountDto> {
        let cmd = RpcCommand::receive_minimum();
        let result = self.rpc_request(&cmd).await?;
        Ok(serde_json::from_value(result)?)
    }

    pub async fn wallet_change_seed(
        &self,
        wallet: WalletId,
        seed: RawKey,
        count: Option<u32>,
    ) -> Result<WalletChangeSeedDto> {
        let cmd = RpcCommand::wallet_change_seed(wallet, seed, count);
        let result = self.rpc_request(&cmd).await?;
        Ok(serde_json::from_value(result)?)
    }

    pub async fn delegators(
        &self,
        account: Account,
        threshold: Option<Amount>,
        count: Option<u64>,
        start: Option<Account>,
    ) -> Result<AccountsWithAmountsDto> {
        let cmd = RpcCommand::delegators(account, threshold, count, start);
        let result = self.rpc_request(&cmd).await?;
        Ok(serde_json::from_value(result)?)
    }

    pub async fn delegators_count(&self, account: Account) -> Result<CountDto> {
        let cmd = RpcCommand::delegators_count(account);
        let result = self.rpc_request(&cmd).await?;
        Ok(serde_json::from_value(result)?)
    }

    pub async fn block_hash(&self, block: JsonBlock) -> Result<BlockHashRpcMessage> {
        let cmd = RpcCommand::block_hash(block);
        let result = self.rpc_request(&cmd).await?;
        Ok(serde_json::from_value(result)?)
    }

    pub async fn accounts_balances(
        &self,
        accounts: Vec<Account>,
        include_only_confirmed: Option<bool>,
    ) -> Result<AccountsBalancesDto> {
        let cmd = RpcCommand::accounts_balances(accounts, include_only_confirmed);
        let result = self.rpc_request(&cmd).await?;
        Ok(serde_json::from_value(result)?)
    }

    pub async fn wallet_balances(
        &self,
        wallet: WalletId,
        threshold: Option<Amount>,
    ) -> Result<AccountsBalancesDto> {
        let cmd = RpcCommand::wallet_balances(wallet, threshold);
        let result = self.rpc_request(&cmd).await?;
        Ok(serde_json::from_value(result)?)
    }

    pub async fn block_info(&self, hash: BlockHash) -> Result<BlockInfoDto> {
        let cmd = RpcCommand::block_info(hash);
        let result = self.rpc_request(&cmd).await?;
        Ok(serde_json::from_value(result)?)
    }

    pub async fn blocks(&self, blocks: Vec<BlockHash>) -> Result<BlocksDto> {
        let cmd = RpcCommand::blocks(blocks);
        let result = self.rpc_request(&cmd).await?;
        Ok(serde_json::from_value(result)?)
    }

    pub async fn blocks_info(&self, blocks: Vec<BlockHash>) -> Result<BlocksInfoDto> {
        let cmd = RpcCommand::blocks_info(blocks);
        let result = self.rpc_request(&cmd).await?;
        Ok(serde_json::from_value(result)?)
    }

    pub async fn successors(
        &self,
        block: BlockHash,
        count: u64,
        offset: Option<u64>,
        reverse: Option<bool>,
    ) -> Result<BlocksDto> {
        let cmd = RpcCommand::successors(block, count, offset, reverse);
        let result = self.rpc_request(&cmd).await?;
        Ok(serde_json::from_value(result)?)
    }

    pub async fn chain(
        &self,
        block: BlockHash,
        count: u64,
        offset: Option<u64>,
        reverse: Option<bool>,
    ) -> Result<BlockHashesDto> {
        let cmd = RpcCommand::chain(block, count, offset, reverse);
        let result = self.rpc_request(&cmd).await?;
        Ok(serde_json::from_value(result)?)
    }

    pub async fn confirmation_active(
        &self,
        announcements: Option<u64>,
    ) -> Result<ConfirmationActiveDto> {
        let cmd = RpcCommand::confirmation_active(announcements);
        let result = self.rpc_request(&cmd).await?;
        Ok(serde_json::from_value(result)?)
    }

    pub async fn confirmation_quorum(
        &self,
        peer_details: Option<bool>,
    ) -> Result<ConfirmationQuorumDto> {
        let cmd = RpcCommand::confirmation_quorum(peer_details);
        let result = self.rpc_request(&cmd).await?;
        Ok(serde_json::from_value(result)?)
    }

    pub async fn work_validate(&self, work: WorkNonce, hash: BlockHash) -> Result<WorkValidateDto> {
        let cmd = RpcCommand::work_validate(work, hash);
        let result = self.rpc_request(&cmd).await?;
        Ok(serde_json::from_value(result)?)
    }

    pub async fn account_info(
        &self,
        account: Account,
        representative: Option<bool>,
        weight: Option<bool>,
        pending: Option<bool>,
        receivable: Option<bool>,
        include_confirmed: Option<bool>,
    ) -> Result<AccountInfoDto> {
        let cmd = RpcCommand::account_info(
            account,
            representative,
            weight,
            pending,
            receivable,
            include_confirmed,
        );
        let result = self.rpc_request(&cmd).await?;
        Ok(from_value(result)?)
    }

    pub async fn receive_block(
        &self,
        wallet: WalletId,
        destination: Account,
        block: impl Into<JsonBlock>,
    ) -> Result<()> {
        let request = RpcCommand::Receive(ReceiveArgs {
            wallet,
            account: destination,
            block: block.into(),
        });
        self.rpc_request(&request).await?;
        Ok(())
    }

    pub async fn send(
        &self,
        wallet: WalletId,
        source: Account,
        destination: Account,
        amount: Amount,
        work: Option<bool>,
        id: Option<String>,
    ) -> Result<BlockHashRpcMessage> {
        let request =
            RpcCommand::Send(SendArgs::new(wallet, source, destination, amount, work, id));
        let result = self.rpc_request(&request).await?;
        Ok(serde_json::from_value(result)?)
    }

    pub async fn send_block(
        &self,
        wallet: WalletId,
        source: Account,
        destination: Account,
    ) -> Result<JsonBlock> {
        let request = RpcCommand::Send(SendArgs {
            wallet,
            source,
            destination,
            amount: Amount::raw(1),
            work: None,
            id: None,
        });
        let json = self.rpc_request(&request).await?;
        let block = json["block"].as_str().unwrap().to_owned();
        Ok(from_str(&block)?)
    }

    pub async fn send_receive(
        &self,
        wallet: WalletId,
        source: Account,
        destination: Account,
    ) -> Result<()> {
        let block = self.send_block(wallet, source, destination).await?;
        self.receive_block(wallet, destination, block).await
    }

    pub async fn keepalive(&self, address: Ipv6Addr, port: u16) -> Result<SuccessDto> {
        let cmd = RpcCommand::keepalive(address, port);
        let json = self.rpc_request(&cmd).await?;
        Ok(serde_json::from_value(json)?)
    }

    pub async fn key_create(&self) -> Result<KeyPairDto> {
        let cmd = RpcCommand::KeyCreate;
        let json = self.rpc_request(&cmd).await?;
        Ok(from_value(json)?)
    }

    pub async fn wallet_add(
        &self,
        wallet: WalletId,
        prv_key: RawKey,
        work: Option<bool>,
    ) -> Result<AccountRpcMessage> {
        let cmd = RpcCommand::wallet_add(wallet, prv_key, work);
        let json = self.rpc_request(&cmd).await?;
        Ok(serde_json::from_value(json)?)
    }

    pub async fn stop_rpc(&self) -> Result<()> {
        self.rpc_request(&RpcCommand::Stop).await?;
        Ok(())
    }

    async fn rpc_request<T>(&self, request: &T) -> Result<serde_json::Value>
    where
        T: Serialize,
    {
        let result = self
            .client
            .post(self.url.clone())
            .json(request)
            .send()
            .await?
            .error_for_status()?
            .json::<Value>()
            .await?;

        if let Some(error) = result.get("error") {
            bail!("node returned error: {}", error);
        }

        Ok(result)
    }
}<|MERGE_RESOLUTION|>--- conflicted
+++ resolved
@@ -1,16 +1,11 @@
 use crate::AccountBalanceDto;
 use anyhow::{bail, Result};
-<<<<<<< HEAD
 use reqwest::Client;
 pub use reqwest::Url;
 use rsnano_core::{
-    Account, Amount, BlockHash, BlockSubType, HashOrAccount, JsonBlock, PublicKey, QualifiedRoot,
-    RawKey, WalletId, WorkNonce,
+    Account, Amount, BlockHash, BlockSubType, HashOrAccount, JsonBlock, Link, PublicKey,
+    QualifiedRoot, RawKey, WalletId, WorkNonce,
 };
-=======
-use reqwest::{Client, Url};
-use rsnano_core::{Account, Amount, BlockHash, BlockType, JsonBlock, Link, RawKey, WalletId, WorkNonce, WorkVersion};
->>>>>>> 397799f5
 use rsnano_rpc_messages::*;
 use serde::Serialize;
 use serde_json::{from_str, from_value, Value};
@@ -32,12 +27,15 @@
         }
     }
 
-<<<<<<< HEAD
     pub async fn account_get(&self, key: PublicKey) -> Result<AccountRpcMessage> {
         let cmd = RpcCommand::account_get(key);
-=======
-    pub async fn block_create(&self, 
-        block_type: BlockType,
+        let result = self.rpc_request(&cmd).await?;
+        Ok(serde_json::from_value(result)?)
+    }
+
+    pub async fn block_create(
+        &self,
+        block_type: BlockTypeDto,
         balance: Option<Amount>,
         key: Option<RawKey>,
         wallet: Option<WalletId>,
@@ -48,8 +46,9 @@
         link: Option<Link>,
         previous: Option<BlockHash>,
         work: Option<WorkNonce>,
-        version: Option<WorkVersion>,
-        difficulty: Option<u64>,) -> Result<BlockCreateDto> {
+        version: Option<WorkVersionDto>,
+        difficulty: Option<u64>,
+    ) -> Result<BlockCreateDto> {
         let cmd = RpcCommand::block_create(
             block_type,
             balance,
@@ -63,15 +62,8 @@
             previous,
             work,
             version,
-            difficulty
+            difficulty,
         );
-        let result = self.rpc_request(&cmd).await?;
-        Ok(serde_json::from_value(result)?)
-    }
-
-    pub async fn account_info(&self, account: Account) -> Result<AccountInfoDto> {
-        let cmd = RpcCommand::account_info(account);
->>>>>>> 397799f5
         let result = self.rpc_request(&cmd).await?;
         Ok(serde_json::from_value(result)?)
     }
