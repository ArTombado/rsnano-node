--- conflicted
+++ resolved
@@ -1,13 +1,8 @@
 use crate::AccountBalanceDto;
 use anyhow::{bail, Result};
-<<<<<<< HEAD
 use reqwest::Client;
 pub use reqwest::Url;
 use rsnano_core::{Account, Amount, BlockHash, JsonBlock, PublicKey, RawKey, WalletId, WorkNonce};
-=======
-use reqwest::{Client, Url};
-use rsnano_core::{Account, Amount, BlockHash, JsonBlock, PublicKey, RawKey, WalletId};
->>>>>>> b154453b
 use rsnano_rpc_messages::*;
 use serde::Serialize;
 use serde_json::{from_str, from_value, Value};
@@ -29,19 +24,24 @@
         }
     }
 
-<<<<<<< HEAD
     pub async fn account_get(&self, key: PublicKey) -> Result<AccountRpcMessage> {
         let cmd = RpcCommand::account_get(key);
-=======
-    pub async fn account_history(&self, account: Account, count: u64, raw: Option<bool>, head: Option<BlockHash>, offset: Option<u64>, reverse: Option<bool>, account_filter: Option<Vec<Account>>) -> Result<AccountHistoryDto> {
-        let cmd = RpcCommand::account_history(account, count, raw, head, offset, reverse, account_filter);
-        let result = self.rpc_request(&cmd).await?;
-        Ok(serde_json::from_value(result)?)
-    }
-
-    pub async fn account_info(&self, account: Account) -> Result<AccountInfoDto> {
-        let cmd = RpcCommand::account_info(account);
->>>>>>> b154453b
+        let result = self.rpc_request(&cmd).await?;
+        Ok(serde_json::from_value(result)?)
+    }
+
+    pub async fn account_history(
+        &self,
+        account: Account,
+        count: u64,
+        raw: Option<bool>,
+        head: Option<BlockHash>,
+        offset: Option<u64>,
+        reverse: Option<bool>,
+        account_filter: Option<Vec<Account>>,
+    ) -> Result<AccountHistoryDto> {
+        let cmd =
+            RpcCommand::account_history(account, count, raw, head, offset, reverse, account_filter);
         let result = self.rpc_request(&cmd).await?;
         Ok(serde_json::from_value(result)?)
     }
