<<<<<<< HEAD
mod accounts_create;
mod key_create;

pub use accounts_create::*;
pub use key_create::*;
=======
>>>>>>> ca38d518
<|MERGE_RESOLUTION|>--- conflicted
+++ resolved
@@ -1,8 +1,3 @@
-<<<<<<< HEAD
 mod accounts_create;
-mod key_create;
 
-pub use accounts_create::*;
-pub use key_create::*;
-=======
->>>>>>> ca38d518
+pub use accounts_create::*;