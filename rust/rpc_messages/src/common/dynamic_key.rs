use rsnano_core::{Account, Amount, BlockHash};
use serde::{
    de::{self, MapAccess, Visitor},
    ser::SerializeMap,
    Deserialize, Deserializer, Serialize, Serializer,
};
use std::fmt;

#[macro_export]
macro_rules! create_rpc_message {
    ($name:ident, $value_type:ty) => {
        #[derive(Debug, PartialEq, Eq)]
        pub struct $name {
            pub key: String,
            pub value: $value_type,
        }

        impl $name {
            pub fn new(key: String, value: $value_type) -> Self {
                Self { key, value }
            }
        }

        impl Serialize for $name {
            fn serialize<S>(&self, serializer: S) -> Result<S::Ok, S::Error>
            where
                S: Serializer,
            {
                let mut map = serializer.serialize_map(Some(1))?;
                map.serialize_entry(&self.key, &self.value)?;
                map.end()
            }
        }

        impl<'de> Deserialize<'de> for $name {
            fn deserialize<D>(deserializer: D) -> Result<Self, D::Error>
            where
                D: Deserializer<'de>,
            {
                struct DtoVisitor;

                impl<'de> Visitor<'de> for DtoVisitor {
                    type Value = $name;

                    fn expecting(&self, formatter: &mut fmt::Formatter) -> fmt::Result {
                        formatter.write_str("a map with a single key-value pair")
                    }

                    fn visit_map<A>(self, mut map: A) -> Result<$name, A::Error>
                    where
                        A: MapAccess<'de>,
                    {
                        let (key, value): (String, $value_type) = match map.next_entry()? {
                            Some(pair) => pair,
                            None => return Err(de::Error::invalid_length(0, &self)),
                        };

                        if map.next_entry::<String, $value_type>()?.is_some() {
                            return Err(de::Error::custom(
                                "Found more than one key-value pair in the map",
                            ));
                        }

                        Ok($name { key, value })
                    }
                }

                deserializer.deserialize_map(DtoVisitor)
            }
        }
    };
}

create_rpc_message!(BoolDto, bool);
create_rpc_message!(AccountRpcMessage, Account);
create_rpc_message!(AmountRpcMessage, Amount);
create_rpc_message!(BlockHashRpcMessage, BlockHash);
create_rpc_message!(U64RpcMessage, u64);

#[cfg(test)]
mod tests {
<<<<<<< HEAD
    use crate::{AccountRpcMessage, AmountRpcMessage, BlockHashRpcMessage, BoolDto};
=======
    use crate::{AccountRpcMessage, AmountDto, BlockHashRpcMessage, BoolDto, U64RpcMessage};
>>>>>>> ff1a7c9f
    use rsnano_core::{Account, Amount, BlockHash};
    use serde_json::{from_str, to_string_pretty};

    #[test]
    fn serialize_bool_dto() {
        let bool_dto = BoolDto::new("key".to_string(), true);
        assert_eq!(
            serde_json::to_string_pretty(&bool_dto).unwrap(),
            r#"{
  "key": true
}"#
        );
    }

    #[test]
    fn deserialize_bool_dto() {
        let bool_dto = BoolDto::new("flag".to_string(), true);
        let serialized = to_string_pretty(&bool_dto).unwrap();
        let deserialized: BoolDto = from_str(&serialized).unwrap();
        assert_eq!(bool_dto, deserialized);
    }

    #[test]
    fn serialize_account_rpc_message() {
        assert_eq!(
            serde_json::to_string_pretty(&AccountRpcMessage::new(
                "account".to_string(),
                Account::from(123)
            ))
            .unwrap(),
            r#"{
  "account": "nano_111111111111111111111111111111111111111111111111115uwdgas549"
}"#
        )
    }

    #[test]
    fn derialize_account_rpc_message() {
        let account = Account::from(123);
        let account_arg = AccountRpcMessage::new("account".to_string(), account);
        let serialized = to_string_pretty(&account_arg).unwrap();
        let deserialized: AccountRpcMessage = from_str(&serialized).unwrap();
        assert_eq!(account_arg, deserialized)
    }

    #[test]
    fn serialize_amount_rpc_message() {
        let amount = Amount::raw(1000);
        let amount_rpc = AmountRpcMessage::new("amount".to_string(), amount);
        assert_eq!(
            serde_json::to_string_pretty(&amount_rpc).unwrap(),
            r#"{
  "amount": "1000"
}"#
        );
    }

    #[test]
    fn deserialize_amount_rpc_message() {
        let amount = Amount::from(1000);
        let amount_rpc = AmountRpcMessage::new("amount".to_string(), amount);
        let serialized = to_string_pretty(&amount_rpc).unwrap();
        let deserialized: AmountRpcMessage = from_str(&serialized).unwrap();
        assert_eq!(amount_rpc, deserialized);
    }

    #[test]
    fn serialize_block_hash_rpc_message() {
        let block_hash = BlockHash::from(123);
        let block_hash_message = BlockHashRpcMessage::new("block_hash".to_string(), block_hash);
        assert_eq!(
            serde_json::to_string_pretty(&block_hash_message).unwrap(),
            r#"{
  "block_hash": "000000000000000000000000000000000000000000000000000000000000007B"
}"#
        );
    }

    #[test]
    fn deserialize_block_hash_rpc_message() {
        let block_hash = BlockHash::from(123);
        let block_hash_message = BlockHashRpcMessage::new("block_hash".to_string(), block_hash);
        let serialized = to_string_pretty(&block_hash_message).unwrap();
        let deserialized: BlockHashRpcMessage = from_str(&serialized).unwrap();
        assert_eq!(block_hash_message, deserialized);
    }

    #[test]
    fn serialize_u64_rpc_message() {
        let block_hash_message = U64RpcMessage::new("key".to_string(), 1);
        assert_eq!(
            serde_json::to_string_pretty(&block_hash_message).unwrap(),
            r#"{
  "key": 1
}"#
        );
    }

    #[test]
    fn deserialize_u64_rpc_message() {
        let block_hash_message = U64RpcMessage::new("key".to_string(), 1);
        let serialized = to_string_pretty(&block_hash_message).unwrap();
        let deserialized: U64RpcMessage = from_str(&serialized).unwrap();
        assert_eq!(block_hash_message, deserialized);
    }
}<|MERGE_RESOLUTION|>--- conflicted
+++ resolved
@@ -79,11 +79,7 @@
 
 #[cfg(test)]
 mod tests {
-<<<<<<< HEAD
-    use crate::{AccountRpcMessage, AmountRpcMessage, BlockHashRpcMessage, BoolDto};
-=======
     use crate::{AccountRpcMessage, AmountDto, BlockHashRpcMessage, BoolDto, U64RpcMessage};
->>>>>>> ff1a7c9f
     use rsnano_core::{Account, Amount, BlockHash};
     use serde_json::{from_str, to_string_pretty};
 
