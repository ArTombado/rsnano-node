use crate::RpcCommand;
use rsnano_core::BlockHash;
use serde::{Deserialize, Serialize};

impl RpcCommand {
<<<<<<< HEAD
    pub fn chain(block: BlockHash, count: u64, offset: Option<u64>, reverse: Option<bool>) -> Self {
        Self::Chain(ChainArgs::new(block, count, offset, reverse))
=======
    pub fn chain(args: ChainArgs) -> Self {
        Self::Chain(args)
>>>>>>> 440bd5ea
    }
}

#[derive(Debug, Serialize, Deserialize, PartialEq, Eq)]
pub struct ChainArgs {
    pub block: BlockHash,
    pub count: u64,
    #[serde(skip_serializing_if = "Option::is_none")]
    pub offset: Option<u64>,
    #[serde(skip_serializing_if = "Option::is_none")]
    pub reverse: Option<bool>,
}

impl ChainArgs {
    pub fn new(block: BlockHash, count: u64) -> ChainArgs {
        ChainArgs {
            block,
            count,
            offset: None,
            reverse: None,
        }
    }

    pub fn builder(block: BlockHash, count: u64) -> ChainArgsBuilder {
        ChainArgsBuilder::new(block, count)
    }
}

pub struct ChainArgsBuilder {
    args: ChainArgs,
}

impl ChainArgsBuilder {
    fn new(block: BlockHash, count: u64) -> Self {
        Self {
            args: ChainArgs {
                block,
                count,
                offset: None,
                reverse: None,
            },
        }
    }

    pub fn offset(mut self, offset: u64) -> Self {
        self.args.offset = Some(offset);
        self
    }

    pub fn reverse(mut self) -> Self {
        self.args.reverse = Some(true);
        self
    }

    pub fn build(self) -> ChainArgs {
        self.args
    }
}

#[cfg(test)]
mod tests {
    use super::*;
    use serde_json::{from_value, json, to_value};

    fn create_test_block_hash() -> BlockHash {
        BlockHash::decode_hex("000D1BAEC8EC208142C99059B393051BAC8380F9B5A2E6B2489A277D81789F3F")
            .unwrap()
    }

    #[test]
    fn test_chain_args_serialize() {
        let block_hash = create_test_block_hash();
        let chain_args = ChainArgs::builder(block_hash, 1).offset(1).build();

        let serialized = serde_json::to_value(chain_args).unwrap();
        let expected = json!({
            "block": "000D1BAEC8EC208142C99059B393051BAC8380F9B5A2E6B2489A277D81789F3F",
            "count": 1,
            "offset": 1
        });

        assert_eq!(serialized, expected);
    }

    #[test]
    fn deserialize_chain_args() {
        let json_value = json!({
            "block": "000D1BAEC8EC208142C99059B393051BAC8380F9B5A2E6B2489A277D81789F3F",
            "count": 1,
            "offset": 1,
            "reverse": true
        });

        let deserialized: ChainArgs = from_value(json_value).unwrap();
        let expected_block_hash = BlockHash::decode_hex(
            "000D1BAEC8EC208142C99059B393051BAC8380F9B5A2E6B2489A277D81789F3F",
        )
        .unwrap();
        let expected = ChainArgs::builder(expected_block_hash, 1)
            .offset(1)
            .reverse()
            .build();

        assert_eq!(deserialized, expected);
    }

    #[test]
    fn serialize_chain_command() {
        let block_hash = BlockHash::decode_hex(
            "000D1BAEC8EC208142C99059B393051BAC8380F9B5A2E6B2489A277D81789F3F",
        )
        .unwrap();
        let args = ChainArgs::builder(block_hash, 1).offset(1).build();
        let chain_command = RpcCommand::chain(args);

        let serialized = serde_json::to_value(chain_command).unwrap();
        let expected = json!({
            "action": "chain",
            "block": "000D1BAEC8EC208142C99059B393051BAC8380F9B5A2E6B2489A277D81789F3F",
            "count": 1,
            "offset": 1
        });

        assert_eq!(serialized, expected);
    }

    #[test]
    fn deserialize_chain_command() {
        let json_value = json!({
            "action": "chain",
            "block": "000D1BAEC8EC208142C99059B393051BAC8380F9B5A2E6B2489A277D81789F3F",
            "count": 1,
            "offset": 1
        });

        let deserialized: RpcCommand = from_value(json_value).unwrap();
        let expected_block_hash = BlockHash::decode_hex(
            "000D1BAEC8EC208142C99059B393051BAC8380F9B5A2E6B2489A277D81789F3F",
        )
        .unwrap();
        let args = ChainArgs::builder(expected_block_hash, 1).offset(1).build();
        let expected = RpcCommand::chain(args);

        assert_eq!(deserialized, expected);
    }

    #[test]
    fn test_chain_args_builder() {
        let block_hash = BlockHash::decode_hex(
            "000D1BAEC8EC208142C99059B393051BAC8380F9B5A2E6B2489A277D81789F3F",
        )
        .unwrap();

        let chain_args = ChainArgs::builder(block_hash, 1)
            .offset(1)
            .reverse()
            .build();

        let expected = ChainArgs {
            block: block_hash,
            count: 1,
            offset: Some(1),
            reverse: Some(true),
        };
        assert_eq!(chain_args, expected);

        let serialized = to_value(chain_args).unwrap();
        let expected_json = json!({
            "block": "000D1BAEC8EC208142C99059B393051BAC8380F9B5A2E6B2489A277D81789F3F",
            "count": 1,
            "offset": 1,
            "reverse": true
        });
        assert_eq!(serialized, expected_json);
    }

    #[test]
    fn test_chain_args_builder_default() {
        let block_hash = BlockHash::decode_hex(
            "000D1BAEC8EC208142C99059B393051BAC8380F9B5A2E6B2489A277D81789F3F",
        )
        .unwrap();

        let chain_args = ChainArgs::builder(block_hash, 1).build();

        let serialized = to_value(chain_args).unwrap();
        let expected_json = json!({
            "block": "000D1BAEC8EC208142C99059B393051BAC8380F9B5A2E6B2489A277D81789F3F",
            "count": 1
        });
        assert_eq!(serialized, expected_json);
    }
}<|MERGE_RESOLUTION|>--- conflicted
+++ resolved
@@ -3,13 +3,8 @@
 use serde::{Deserialize, Serialize};
 
 impl RpcCommand {
-<<<<<<< HEAD
-    pub fn chain(block: BlockHash, count: u64, offset: Option<u64>, reverse: Option<bool>) -> Self {
-        Self::Chain(ChainArgs::new(block, count, offset, reverse))
-=======
     pub fn chain(args: ChainArgs) -> Self {
         Self::Chain(args)
->>>>>>> 440bd5ea
     }
 }
 
