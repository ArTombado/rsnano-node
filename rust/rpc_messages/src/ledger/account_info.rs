--- conflicted
+++ resolved
@@ -308,11 +308,5 @@
         // Check that fields with None values are not serialized
         assert!(!serialized.contains("pending"));
         assert!(!serialized.contains("include_confirmed"));
-<<<<<<< HEAD
-
-        let deserialized: RpcCommand = from_str(&serialized).unwrap();
-        assert_eq!(command, deserialized);
-=======
->>>>>>> 8e61d286
     }
 }