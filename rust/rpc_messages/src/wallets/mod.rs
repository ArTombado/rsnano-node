--- conflicted
+++ resolved
@@ -20,10 +20,6 @@
 pub use send::*;
 pub use wallet::*;
 pub use wallet_add::*;
-<<<<<<< HEAD
-pub use wallet_with_account::*;
-pub use wallet_with_count::*;
-=======
 pub use wallet_create::*;
 pub use wallet_with_account::*;
->>>>>>> 3ccbbc09
+pub use wallet_with_count::*;