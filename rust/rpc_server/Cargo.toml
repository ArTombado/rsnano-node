--- conflicted
+++ resolved
@@ -15,11 +15,8 @@
 axum = "0.7.5"
 toml = "0.8.15"
 tracing = "0.1"
-<<<<<<< HEAD
-=======
 
 [dev-dependencies]
->>>>>>> 64ae9cfb
 test_helpers = { path = "../tools/test_helpers" }
 reqwest = { version = "0" }
 rsnano_rpc_client = { path = "../rpc_client" }