--- conflicted
+++ resolved
@@ -19,8 +19,6 @@
     } else {
         to_string_pretty(&ErrorDto::new("RPC control is disabled".to_string())).unwrap()
     }
-<<<<<<< HEAD
-=======
 }
 
 #[cfg(test)]
@@ -98,5 +96,4 @@
 
         server.abort();
     }
->>>>>>> 33fd1b31
 }