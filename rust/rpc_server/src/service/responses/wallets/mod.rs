<<<<<<< HEAD
mod account_create;
mod account_list;
mod account_move;
mod account_remove;
mod accounts_create;
mod password_change;
mod password_enter;
mod wallet_add;
mod wallet_add_watch;
mod wallet_contains;
mod wallet_create;
mod wallet_destroy;
mod wallet_export;
mod wallet_frontiers;
mod wallet_info;
mod wallet_lock;
mod wallet_locked;
mod wallet_representative;
mod wallet_work_get;
mod work_get;
mod work_set;
mod password_valid;
mod send;
mod search_receivable_all;
mod receive_minimum;
mod wallet_change_seed;
mod wallet_receivable;
mod wallet_representative_set;
mod search_receivable;
mod wallet_republish;
mod wallet_balances;

pub use account_create::*;
pub use account_list::*;
pub use account_move::*;
pub use account_remove::*;
pub use accounts_create::*;
pub use password_change::*;
pub use password_enter::*;
pub use wallet_add::*;
pub use wallet_add_watch::*;
pub use wallet_contains::*;
pub use wallet_create::*;
pub use wallet_destroy::*;
pub use wallet_export::*;
pub use wallet_frontiers::*;
pub use wallet_info::*;
pub use wallet_lock::*;
pub use wallet_locked::*;
pub use wallet_representative::*;
pub use wallet_work_get::*;
pub use work_get::*;
pub use work_set::*;
pub use password_valid::*;
pub use wallet_receivable::*;
pub use wallet_balances::*;

pub use send::*;
pub use search_receivable_all::*;
pub use receive_minimum::*;
pub use wallet_change_seed::*;
pub use wallet_representative_set::*;
pub use search_receivable::*;
pub use wallet_republish::*;
=======
mod wallet_history;

pub use wallet_history::*;
>>>>>>> 53d91de5
<|MERGE_RESOLUTION|>--- conflicted
+++ resolved
@@ -1,4 +1,3 @@
-<<<<<<< HEAD
 mod account_create;
 mod account_list;
 mod account_move;
@@ -30,6 +29,7 @@
 mod search_receivable;
 mod wallet_republish;
 mod wallet_balances;
+mod wallet_history;
 
 pub use account_create::*;
 pub use account_list::*;
@@ -63,8 +63,4 @@
 pub use wallet_representative_set::*;
 pub use search_receivable::*;
 pub use wallet_republish::*;
-=======
-mod wallet_history;
-
-pub use wallet_history::*;
->>>>>>> 53d91de5
+pub use wallet_history::*;