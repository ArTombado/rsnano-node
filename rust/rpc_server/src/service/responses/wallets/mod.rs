--- conflicted
+++ resolved
@@ -1,4 +1,3 @@
-<<<<<<< HEAD
 mod account_create;
 mod accounts_create;
 mod account_remove;
@@ -13,6 +12,7 @@
 mod wallet_add_watch;
 mod wallet_representative;
 mod work_set;
+mod work_get;
 
 pub use account_create::*;
 pub use accounts_create::*;
@@ -28,8 +28,4 @@
 pub use wallet_add_watch::*;
 pub use wallet_representative::*;
 pub use work_set::*;
-=======
-mod work_get;
-
-pub use work_get::*;
->>>>>>> 26626c18
+pub use work_get::*;