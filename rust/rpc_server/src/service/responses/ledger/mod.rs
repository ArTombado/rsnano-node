--- conflicted
+++ resolved
@@ -1,4 +1,3 @@
-<<<<<<< HEAD
 mod account_balance;
 mod account_block_count;
 mod account_representative;
@@ -15,6 +14,7 @@
 mod delegators;
 mod delegators_count;
 mod accounts_balances;
+mod block_info;
 
 pub use account_balance::*;
 pub use account_block_count::*;
@@ -36,8 +36,4 @@
 pub use delegators::*;
 pub use delegators_count::*;
 pub use accounts_balances::*;
-=======
-mod block_info;
-
-pub use block_info::*;
->>>>>>> b7b759aa
+pub use block_info::*;