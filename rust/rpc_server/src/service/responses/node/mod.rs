--- conflicted
+++ resolved
@@ -1,4 +1,3 @@
-<<<<<<< HEAD
 mod stop;
 mod uptime;
 mod keepalive;
@@ -21,6 +20,7 @@
 mod representatives_online;
 mod unchecked;
 mod unchecked_get;
+mod unchecked_keys;
 
 pub use stop::*;
 pub use uptime::*;
@@ -45,8 +45,4 @@
 pub use representatives_online::*;
 pub use unchecked::*;
 pub use unchecked_get::*;
-=======
-mod unchecked_keys;
-
-pub use unchecked_keys::*;
->>>>>>> 85c8733e
+pub use unchecked_keys::*;