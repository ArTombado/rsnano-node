<<<<<<< HEAD
mod stop;
mod uptime;
mod keepalive;
mod peers;
mod populate_backlog;
mod stats_clear;
mod unchecked_clear;
mod node_id;
mod confirmation_active;
mod confirmation_quorum;
mod work_validate;

pub use stop::*;
pub use uptime::*;
pub use keepalive::*;

pub use peers::*;
pub use populate_backlog::*;
pub use stats_clear::*;
pub use unchecked_clear::*;
pub use node_id::*;
pub use confirmation_active::*;
pub use confirmation_quorum::*;
pub use work_validate::*;
=======
mod sign;

pub use sign::*;
>>>>>>> b8be61dd
<|MERGE_RESOLUTION|>--- conflicted
+++ resolved
@@ -1,4 +1,3 @@
-<<<<<<< HEAD
 mod stop;
 mod uptime;
 mod keepalive;
@@ -10,6 +9,7 @@
 mod confirmation_active;
 mod confirmation_quorum;
 mod work_validate;
+mod sign;
 
 pub use stop::*;
 pub use uptime::*;
@@ -23,8 +23,4 @@
 pub use confirmation_active::*;
 pub use confirmation_quorum::*;
 pub use work_validate::*;
-=======
-mod sign;
-
-pub use sign::*;
->>>>>>> b8be61dd
+pub use sign::*;