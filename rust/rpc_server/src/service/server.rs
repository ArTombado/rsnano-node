--- conflicted
+++ resolved
@@ -195,7 +195,6 @@
     Json(rpc_command): Json<RpcCommand>,
 ) -> Response {
     let response = match rpc_command {
-<<<<<<< HEAD
         RpcCommand::AccountCreate(args) => {
             account_create(
                 rpc_service.node,
@@ -472,9 +471,7 @@
         RpcCommand::Unchecked(args) => unchecked(rpc_service.node, args.count).await,
         RpcCommand::UncheckedGet(args) => unchecked_get(rpc_service.node, args.value).await,
         RpcCommand::UncheckedKeys(args) => unchecked_keys(rpc_service.node, args.key, args.count).await,
-=======
         RpcCommand::ConfirmationInfo(args) => confirmation_info(rpc_service.node, args.root, args.contents, args.representatives).await,
->>>>>>> ab6e23d7
         _ => todo!(),
     };
 
