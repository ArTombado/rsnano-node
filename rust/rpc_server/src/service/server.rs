--- conflicted
+++ resolved
@@ -137,7 +137,6 @@
     Json(rpc_command): Json<RpcCommand>,
 ) -> Response {
     let response = match rpc_command {
-<<<<<<< HEAD
         RpcCommand::AccountCreate(args) => {
             account_create(
                 rpc_service.node,
@@ -316,9 +315,7 @@
         RpcCommand::SearchReceivableAll => search_receivable_all(rpc_service.node, rpc_service.enable_control).await,
         RpcCommand::ReceiveMinimum => receive_minimum(rpc_service.node, rpc_service.enable_control).await,
         RpcCommand::WalletChangeSeed(args) => wallet_change_seed(rpc_service.node, rpc_service.enable_control, args).await,
-=======
         RpcCommand::Delegators(args) => delegators(rpc_service.node, args).await,
->>>>>>> 7ef0c5eb
         _ => todo!(),
     };
 
