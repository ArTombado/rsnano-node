use super::account_get;
use super::block_confirm;
use super::keepalive;
use super::nano_to_raw;
use super::password_enter;
use super::stop;
use super::wallet_contains;
use super::wallet_destroy;
use super::wallet_frontiers;
use super::wallet_info;
use super::wallet_lock;
use super::wallet_locked;
use super::work_get;
use super::{
    account_create, account_list, account_move, account_remove, accounts_create, key_create,
    wallet_create,
};
use crate::account_balance;
use crate::uptime;
use anyhow::{Context, Result};
use axum::response::Response;
use axum::{extract::State, response::IntoResponse, routing::post, Json};
use axum::{
    http::{Request, StatusCode},
    middleware::map_request,
    Router,
};
use rsnano_node::node::Node;
use rsnano_rpc_messages::{AccountMoveArgs, RpcCommand, WalletAddArgs};
use std::net::SocketAddr;
use std::sync::Arc;
use tokio::net::TcpListener;
use tracing::info;
use super::peers;
use super::accounts_representatives;
use super::stats_clear;
use super::search_receivable_all;

use super::wallet_add;

use super::account_block_count;

use super::account_key;

use super::account_representative;

use super::account_weight;

use super::available_supply;

use super::block_account;

use super::block_count;

use super::frontier_count;

use super::validate_account_number;

use super::raw_to_nano;

use super::wallet_add_watch;

use super::wallet_representative;

use super::work_set;

use super::wallet_work_get;

use super::accounts_frontiers;

use super::frontiers;

use super::wallet_export;

use super::password_change;

use super::password_valid;

use super::deterministic_key;

use super::key_expand;

use super::populate_backlog;

use super::representatives;

use super::unchecked_clear;

use super::unopened;

use super::node_id;

use super::send;

use super::receive_minimum;

use super::wallet_change_seed;

use super::delegators;

use super::delegators_count;

#[derive(Clone)]
struct RpcService {
    node: Arc<Node>,
    enable_control: bool,
}

pub async fn run_rpc_server(
    node: Arc<Node>,
    server_addr: SocketAddr,
    enable_control: bool,
) -> Result<()> {
    let rpc_service = RpcService {
        node,
        enable_control,
    };

    let app = Router::new()
        .route("/", post(handle_rpc))
        .layer(map_request(set_header))
        .with_state(rpc_service);

    let listener = TcpListener::bind(server_addr)
        .await
        .context("Failed to bind to address")?;

    axum::serve(listener, app)
        .await
        .context("Failed to run the server")?;

    info!("RPC listening address: {}", server_addr);

    Ok(())
}

async fn handle_rpc(
    State(rpc_service): State<RpcService>,
    Json(rpc_command): Json<RpcCommand>,
) -> Response {
    let response = match rpc_command {
<<<<<<< HEAD
        RpcCommand::AccountCreate(args) => {
            account_create(
                rpc_service.node,
                rpc_service.enable_control,
                args.wallet,
                args.index,
                args.work,
            )
            .await
        }
        RpcCommand::AccountBalance(args) => {
            account_balance(rpc_service.node, args.account, args.include_only_confirmed).await
        }
        RpcCommand::AccountsCreate(args) => {
            accounts_create(rpc_service.node, rpc_service.enable_control, args).await
        }
        RpcCommand::AccountRemove(args) => {
            account_remove(
                rpc_service.node,
                rpc_service.enable_control,
                args.wallet,
                args.account,
            )
            .await
        }
        RpcCommand::AccountMove(AccountMoveArgs {
            wallet,
            source,
            accounts,
        }) => {
            account_move(
                rpc_service.node,
                rpc_service.enable_control,
                wallet,
                source,
                accounts,
            )
            .await
        }
        RpcCommand::AccountList(wallet_rpc_message) => {
            account_list(rpc_service.node, wallet_rpc_message.wallet).await
        }
        RpcCommand::WalletCreate(args) => {
            wallet_create(rpc_service.node, rpc_service.enable_control, args.seed).await
        }
        RpcCommand::KeyCreate => key_create().await,
        RpcCommand::WalletAdd(WalletAddArgs { wallet, key, work }) => {
            wallet_add(
                rpc_service.node,
                rpc_service.enable_control,
                wallet,
                key,
                work,
            )
            .await
        }
        RpcCommand::WalletContains(args) => {
            wallet_contains(rpc_service.node, args.wallet, args.account).await
        }
        RpcCommand::WalletDestroy(wallet_rpc_message) => {
            wallet_destroy(
                rpc_service.node,
                rpc_service.enable_control,
                wallet_rpc_message.wallet,
            )
            .await
        }
        RpcCommand::WalletLock(wallet_rpc_message) => {
            wallet_lock(
                rpc_service.node,
                rpc_service.enable_control,
                wallet_rpc_message.wallet,
            )
            .await
        }
        RpcCommand::WalletLocked(wallet_message_rpc) => {
            wallet_locked(rpc_service.node, wallet_message_rpc.wallet).await
        }
        RpcCommand::Stop => stop(rpc_service.node, rpc_service.enable_control).await,
        RpcCommand::AccountBlockCount(account_rpc_message) => {
            account_block_count(rpc_service.node, account_rpc_message.value).await
        }
        RpcCommand::AccountKey(account_rpc_message) => account_key(account_rpc_message.value).await,
        RpcCommand::AccountGet(args) => account_get(args.key).await,
        RpcCommand::AccountRepresentative(account_rpc_message) => {
            account_representative(rpc_service.node, account_rpc_message.value).await
        }
        RpcCommand::AccountWeight(account_rpc_message) => {
            account_weight(rpc_service.node, account_rpc_message.value).await
        }
        RpcCommand::AvailableSupply => available_supply(rpc_service.node).await,
        RpcCommand::BlockConfirm(block_hash_rpc_message) => {
            block_confirm(rpc_service.node, block_hash_rpc_message.value).await
        }
        RpcCommand::BlockCount => block_count(rpc_service.node).await,
        RpcCommand::BlockAccount(msg) => block_account(rpc_service.node, msg.value).await,
        RpcCommand::Uptime => uptime(rpc_service.node).await,
        RpcCommand::Keepalive(arg) => {
            keepalive(
                rpc_service.node,
                rpc_service.enable_control,
                arg.address,
                arg.port,
            )
            .await
        }
        RpcCommand::FrontierCount => frontier_count(rpc_service.node).await,
        RpcCommand::ValidateAccountNumber(_) => validate_account_number().await,
        RpcCommand::NanoToRaw(amount_rpc_message) => nano_to_raw(amount_rpc_message.value).await,
        RpcCommand::RawToNano(amount_rpc_message) => raw_to_nano(amount_rpc_message.value).await,
        RpcCommand::WalletAddWatch(args) => {
            wallet_add_watch(
                rpc_service.node,
                rpc_service.enable_control,
                args.wallet,
                args.accounts,
            )
            .await
        }
        RpcCommand::WalletRepresentative(args) => {
            wallet_representative(rpc_service.node, args.wallet).await
        }
        RpcCommand::WorkSet(args) => {
            work_set(
                rpc_service.node,
                rpc_service.enable_control,
                args.wallet,
                args.account,
                args.work,
            )
            .await
        }
        RpcCommand::WorkGet(args) => {
            work_get(
                rpc_service.node,
                rpc_service.enable_control,
                args.wallet,
                args.account,
            )
            .await
        }
        RpcCommand::WalletWorkGet(args) => {
            wallet_work_get(rpc_service.node, rpc_service.enable_control, args.wallet).await
        }
        RpcCommand::AccountsFrontiers(args) => {
            accounts_frontiers(rpc_service.node, args.accounts).await
        }
        RpcCommand::WalletFrontiers(args) => wallet_frontiers(rpc_service.node, args.wallet).await,
        RpcCommand::Frontiers(args) => frontiers(rpc_service.node, args.account, args.count).await,
        RpcCommand::WalletInfo(args) => wallet_info(rpc_service.node, args.wallet).await,
        RpcCommand::WalletExport(args) => wallet_export(args.wallet).await,
        RpcCommand::PasswordChange(args) => {
            password_change(
                rpc_service.node,
                rpc_service.enable_control,
                args.wallet,
                args.password,
            )
            .await
        }
        RpcCommand::PasswordEnter(args) => {
            password_enter(rpc_service.node, args.wallet, args.password).await
        }
        RpcCommand::PasswordValid(args) => password_valid(rpc_service.node, args.wallet).await,
        RpcCommand::DeterministicKey(args) => deterministic_key(args.seed, args.index).await,
        RpcCommand::KeyExpand(args) => key_expand(args.key).await,
        RpcCommand::Peers(args) => peers(rpc_service.node, args.peer_details).await,
        RpcCommand::PopulateBacklog => populate_backlog(rpc_service.node).await,
        RpcCommand::Representatives(args) => representatives(rpc_service.node, args.count, args.sorting).await,
        RpcCommand::AccountsRepresentatives(args) => accounts_representatives(rpc_service.node, args.accounts).await,
        RpcCommand::StatsClear => stats_clear(rpc_service.node).await,
        RpcCommand::UncheckedClear => unchecked_clear(rpc_service.node).await,
        RpcCommand::Unopened(args) => unopened(rpc_service.node, rpc_service.enable_control, args.account, args.count, args.threshold).await,
        RpcCommand::NodeId => node_id(rpc_service.node, rpc_service.enable_control).await,
        RpcCommand::Send(args) => send(rpc_service.node, rpc_service.enable_control, args).await,
        RpcCommand::SearchReceivableAll => search_receivable_all(rpc_service.node, rpc_service.enable_control).await,
        RpcCommand::ReceiveMinimum => receive_minimum(rpc_service.node, rpc_service.enable_control).await,
        RpcCommand::WalletChangeSeed(args) => wallet_change_seed(rpc_service.node, rpc_service.enable_control, args).await,
        RpcCommand::Delegators(args) => delegators(rpc_service.node, args).await,
=======
        RpcCommand::DelegatorsCount(args) => delegators_count(rpc_service.node, args.value).await,
>>>>>>> 1fb580c6
        _ => todo!(),
    };

    (StatusCode::OK, response).into_response()
}

async fn set_header<B>(mut request: Request<B>) -> Request<B> {
    request
        .headers_mut()
        .insert("Content-Type", "application/json".parse().unwrap());
    request
}<|MERGE_RESOLUTION|>--- conflicted
+++ resolved
@@ -139,7 +139,6 @@
     Json(rpc_command): Json<RpcCommand>,
 ) -> Response {
     let response = match rpc_command {
-<<<<<<< HEAD
         RpcCommand::AccountCreate(args) => {
             account_create(
                 rpc_service.node,
@@ -319,9 +318,7 @@
         RpcCommand::ReceiveMinimum => receive_minimum(rpc_service.node, rpc_service.enable_control).await,
         RpcCommand::WalletChangeSeed(args) => wallet_change_seed(rpc_service.node, rpc_service.enable_control, args).await,
         RpcCommand::Delegators(args) => delegators(rpc_service.node, args).await,
-=======
         RpcCommand::DelegatorsCount(args) => delegators_count(rpc_service.node, args.value).await,
->>>>>>> 1fb580c6
         _ => todo!(),
     };
 
