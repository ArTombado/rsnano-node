--- conflicted
+++ resolved
@@ -44,7 +44,6 @@
 use tokio::net::TcpListener;
 use tracing::info;
 
-<<<<<<< HEAD
 use super::wallet_add;
 
 use super::account_block_count;
@@ -149,9 +148,8 @@
 use super::receivable_exists;
 
 use super::representatives_online;
-=======
+
 use super::unchecked;
->>>>>>> 4bf08002
 
 #[derive(Clone)]
 struct RpcService {
@@ -192,7 +190,6 @@
     Json(rpc_command): Json<RpcCommand>,
 ) -> Response {
     let response = match rpc_command {
-<<<<<<< HEAD
         RpcCommand::AccountCreate(args) => {
             account_create(
                 rpc_service.node,
@@ -466,9 +463,7 @@
         RpcCommand::Receivable(args) => receivable(rpc_service.node, args).await,
         RpcCommand::ReceivableExists(args) => receivable_exists(rpc_service.node, args.hash, args.include_active, args.include_only_confirmed).await,
         RpcCommand::RepresentativesOnline(args) => representatives_online(rpc_service.node, args.weight, args.accounts).await,
-=======
         RpcCommand::Unchecked(args) => unchecked(rpc_service.node, args.count).await,
->>>>>>> 4bf08002
         _ => todo!(),
     };
 
