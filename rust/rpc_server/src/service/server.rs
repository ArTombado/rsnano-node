use super::account_get;
use super::block_confirm;
use super::keepalive;
use super::nano_to_raw;
use super::password_enter;
use super::stop;
use super::wallet_contains;
use super::wallet_destroy;
use super::wallet_frontiers;
use super::wallet_info;
use super::wallet_lock;
use super::wallet_locked;
use super::work_get;
use super::{
    account_create, account_list, account_move, account_remove, accounts_create, key_create,
    wallet_create,
};
use crate::account_balance;
use crate::uptime;
use anyhow::{Context, Result};
use axum::response::Response;
use axum::{extract::State, response::IntoResponse, routing::post, Json};
use axum::{
    http::{Request, StatusCode},
    middleware::map_request,
    Router,
};
use rsnano_node::node::Node;
use rsnano_rpc_messages::{AccountMoveArgs, RpcCommand, WalletAddArgs};
use std::net::SocketAddr;
use std::sync::Arc;
use tokio::net::TcpListener;
use tracing::info;
use super::peers;
use super::accounts_representatives;
use super::stats_clear;

use super::wallet_add;

use super::account_block_count;

use super::account_key;

use super::account_representative;

use super::account_weight;

use super::available_supply;

use super::block_account;

use super::block_count;

use super::frontier_count;

use super::validate_account_number;

use super::raw_to_nano;

use super::wallet_add_watch;

use super::wallet_representative;

use super::work_set;

use super::wallet_work_get;

use super::accounts_frontiers;

use super::frontiers;

use super::wallet_export;

use super::password_change;

use super::password_valid;

use super::deterministic_key;

use super::key_expand;

use super::populate_backlog;

use super::representatives;

use super::unchecked_clear;

use super::unopened;

use super::node_id;

use super::send;

#[derive(Clone)]
struct RpcService {
    node: Arc<Node>,
    enable_control: bool,
}

pub async fn run_rpc_server(
    node: Arc<Node>,
    server_addr: SocketAddr,
    enable_control: bool,
) -> Result<()> {
    let rpc_service = RpcService {
        node,
        enable_control,
    };

    let app = Router::new()
        .route("/", post(handle_rpc))
        .layer(map_request(set_header))
        .with_state(rpc_service);

    let listener = TcpListener::bind(server_addr)
        .await
        .context("Failed to bind to address")?;

    axum::serve(listener, app)
        .await
        .context("Failed to run the server")?;

    info!("RPC listening address: {}", server_addr);

    Ok(())
}

async fn handle_rpc(
    State(rpc_service): State<RpcService>,
    Json(rpc_command): Json<RpcCommand>,
) -> Response {
    let response = match rpc_command {
<<<<<<< HEAD
        RpcCommand::AccountCreate(args) => {
            account_create(
                rpc_service.node,
                rpc_service.enable_control,
                args.wallet,
                args.index,
                args.work,
            )
            .await
        }
        RpcCommand::AccountBalance(args) => {
            account_balance(rpc_service.node, args.account, args.include_only_confirmed).await
        }
        RpcCommand::AccountsCreate(args) => {
            accounts_create(rpc_service.node, rpc_service.enable_control, args).await
        }
        RpcCommand::AccountRemove(args) => {
            account_remove(
                rpc_service.node,
                rpc_service.enable_control,
                args.wallet,
                args.account,
            )
            .await
        }
        RpcCommand::AccountMove(AccountMoveArgs {
            wallet,
            source,
            accounts,
        }) => {
            account_move(
                rpc_service.node,
                rpc_service.enable_control,
                wallet,
                source,
                accounts,
            )
            .await
        }
        RpcCommand::AccountList(wallet_rpc_message) => {
            account_list(rpc_service.node, wallet_rpc_message.wallet).await
        }
        RpcCommand::WalletCreate(args) => {
            wallet_create(rpc_service.node, rpc_service.enable_control, args.seed).await
        }
        RpcCommand::KeyCreate => key_create().await,
        RpcCommand::WalletAdd(WalletAddArgs { wallet, key, work }) => {
            wallet_add(
                rpc_service.node,
                rpc_service.enable_control,
                wallet,
                key,
                work,
            )
            .await
        }
        RpcCommand::WalletContains(args) => {
            wallet_contains(rpc_service.node, args.wallet, args.account).await
        }
        RpcCommand::WalletDestroy(wallet_rpc_message) => {
            wallet_destroy(
                rpc_service.node,
                rpc_service.enable_control,
                wallet_rpc_message.wallet,
            )
            .await
        }
        RpcCommand::WalletLock(wallet_rpc_message) => {
            wallet_lock(
                rpc_service.node,
                rpc_service.enable_control,
                wallet_rpc_message.wallet,
            )
            .await
        }
        RpcCommand::WalletLocked(wallet_message_rpc) => {
            wallet_locked(rpc_service.node, wallet_message_rpc.wallet).await
        }
        RpcCommand::Stop => stop(rpc_service.node, rpc_service.enable_control).await,
        RpcCommand::AccountBlockCount(account_rpc_message) => {
            account_block_count(rpc_service.node, account_rpc_message.value).await
        }
        RpcCommand::AccountKey(account_rpc_message) => account_key(account_rpc_message.value).await,
        RpcCommand::AccountGet(args) => account_get(args.key).await,
        RpcCommand::AccountRepresentative(account_rpc_message) => {
            account_representative(rpc_service.node, account_rpc_message.value).await
        }
        RpcCommand::AccountWeight(account_rpc_message) => {
            account_weight(rpc_service.node, account_rpc_message.value).await
        }
        RpcCommand::AvailableSupply => available_supply(rpc_service.node).await,
        RpcCommand::BlockConfirm(block_hash_rpc_message) => {
            block_confirm(rpc_service.node, block_hash_rpc_message.value).await
        }
        RpcCommand::BlockCount => block_count(rpc_service.node).await,
        RpcCommand::BlockAccount(msg) => block_account(rpc_service.node, msg.value).await,
        RpcCommand::Uptime => uptime(rpc_service.node).await,
        RpcCommand::Keepalive(arg) => {
            keepalive(
                rpc_service.node,
                rpc_service.enable_control,
                arg.address,
                arg.port,
            )
            .await
        }
        RpcCommand::FrontierCount => frontier_count(rpc_service.node).await,
        RpcCommand::ValidateAccountNumber(_) => validate_account_number().await,
        RpcCommand::NanoToRaw(amount_rpc_message) => nano_to_raw(amount_rpc_message.value).await,
        RpcCommand::RawToNano(amount_rpc_message) => raw_to_nano(amount_rpc_message.value).await,
        RpcCommand::WalletAddWatch(args) => {
            wallet_add_watch(
                rpc_service.node,
                rpc_service.enable_control,
                args.wallet,
                args.accounts,
            )
            .await
        }
        RpcCommand::WalletRepresentative(args) => {
            wallet_representative(rpc_service.node, args.wallet).await
        }
        RpcCommand::WorkSet(args) => {
            work_set(
                rpc_service.node,
                rpc_service.enable_control,
                args.wallet,
                args.account,
                args.work,
            )
            .await
        }
        RpcCommand::WorkGet(args) => {
            work_get(
                rpc_service.node,
                rpc_service.enable_control,
                args.wallet,
                args.account,
            )
            .await
        }
        RpcCommand::WalletWorkGet(args) => {
            wallet_work_get(rpc_service.node, rpc_service.enable_control, args.wallet).await
        }
        RpcCommand::AccountsFrontiers(args) => {
            accounts_frontiers(rpc_service.node, args.accounts).await
        }
        RpcCommand::WalletFrontiers(args) => wallet_frontiers(rpc_service.node, args.wallet).await,
        RpcCommand::Frontiers(args) => frontiers(rpc_service.node, args.account, args.count).await,
        RpcCommand::WalletInfo(args) => wallet_info(rpc_service.node, args.wallet).await,
        RpcCommand::WalletExport(args) => wallet_export(args.wallet).await,
        RpcCommand::PasswordChange(args) => {
            password_change(
                rpc_service.node,
                rpc_service.enable_control,
                args.wallet,
                args.password,
            )
            .await
        }
        RpcCommand::PasswordEnter(args) => {
            password_enter(rpc_service.node, args.wallet, args.password).await
        }
        RpcCommand::PasswordValid(args) => password_valid(rpc_service.node, args.wallet).await,
        RpcCommand::DeterministicKey(args) => deterministic_key(args.seed, args.index).await,
        RpcCommand::KeyExpand(args) => key_expand(args.key).await,
        RpcCommand::Peers(args) => peers(rpc_service.node, args.peer_details).await,
        RpcCommand::PopulateBacklog => populate_backlog(rpc_service.node).await,
        RpcCommand::Representatives(args) => representatives(rpc_service.node, args.count, args.sorting).await,
        RpcCommand::AccountsRepresentatives(args) => accounts_representatives(rpc_service.node, args.accounts).await,
        RpcCommand::StatsClear => stats_clear(rpc_service.node).await,
        RpcCommand::UncheckedClear => unchecked_clear(rpc_service.node).await,
        RpcCommand::Unopened(args) => unopened(rpc_service.node, rpc_service.enable_control, args.account, args.count, args.threshold).await,
        RpcCommand::NodeId => node_id(rpc_service.node, rpc_service.enable_control).await,
=======
        RpcCommand::Send(args) => send(rpc_service.node, rpc_service.enable_control, args).await,
>>>>>>> 39b83563
        _ => todo!(),
    };

    (StatusCode::OK, response).into_response()
}

async fn set_header<B>(mut request: Request<B>) -> Request<B> {
    request
        .headers_mut()
        .insert("Content-Type", "application/json".parse().unwrap());
    request
}<|MERGE_RESOLUTION|>--- conflicted
+++ resolved
@@ -130,7 +130,6 @@
     Json(rpc_command): Json<RpcCommand>,
 ) -> Response {
     let response = match rpc_command {
-<<<<<<< HEAD
         RpcCommand::AccountCreate(args) => {
             account_create(
                 rpc_service.node,
@@ -305,9 +304,7 @@
         RpcCommand::UncheckedClear => unchecked_clear(rpc_service.node).await,
         RpcCommand::Unopened(args) => unopened(rpc_service.node, rpc_service.enable_control, args.account, args.count, args.threshold).await,
         RpcCommand::NodeId => node_id(rpc_service.node, rpc_service.enable_control).await,
-=======
         RpcCommand::Send(args) => send(rpc_service.node, rpc_service.enable_control, args).await,
->>>>>>> 39b83563
         _ => todo!(),
     };
 
