--- conflicted
+++ resolved
@@ -31,11 +31,11 @@
 use std::sync::Arc;
 use tokio::net::TcpListener;
 use tracing::info;
-<<<<<<< HEAD
 use super::peers;
 use super::accounts_representatives;
 use super::stats_clear;
 use super::search_receivable_all;
+use super::blocks_info;
 
 use super::wallet_add;
 
@@ -108,9 +108,6 @@
 use super::block_info;
 
 use super::blocks;
-=======
-use super::blocks_info;
->>>>>>> a3c10b30
 
 #[derive(Clone)]
 struct RpcService {
@@ -151,7 +148,6 @@
     Json(rpc_command): Json<RpcCommand>,
 ) -> Response {
     let response = match rpc_command {
-<<<<<<< HEAD
         RpcCommand::AccountCreate(args) => {
             account_create(
                 rpc_service.node,
@@ -336,9 +332,7 @@
         RpcCommand::AccountsBalances(args) => accounts_balances(rpc_service.node, args.accounts, args.include_only_confirmed).await, 
         RpcCommand::BlockInfo(args) => block_info(rpc_service.node, args.value).await,
         RpcCommand::Blocks(args) => blocks(rpc_service.node, args.value).await,
-=======
         RpcCommand::BlocksInfo(args) => blocks_info(rpc_service.node, args.value).await,
->>>>>>> a3c10b30
         _ => todo!(),
     };
 
