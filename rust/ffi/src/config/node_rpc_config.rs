--- conflicted
+++ resolved
@@ -13,10 +13,7 @@
 #[no_mangle]
 pub unsafe extern "C" fn rsn_node_rpc_config_create(dto: *mut NodeRpcConfigDto) -> i32 {
     let config = NodeRpcConfig::new();
-<<<<<<< HEAD
-=======
 
->>>>>>> d177dadb
     let dto = &mut (*dto);
     fill_node_rpc_config_dto(dto, &config);
     0
