--- conflicted
+++ resolved
@@ -2,13 +2,9 @@
 use crate::StringDto;
 use rsnano_core::utils::get_cpu_count;
 use rsnano_node::config::NetworkConstants;
-<<<<<<< HEAD
-use rsnano_rpc::{RpcConfig, RpcLoggingConfig, RpcProcessConfig, RpcToml};
-=======
 use rsnano_rpc_server::{
     RpcServerConfig, RpcServerLoggingConfig, RpcServerProcessConfig, RpcServerToml,
 };
->>>>>>> 21461bac
 use std::{convert::TryFrom, ptr};
 
 #[repr(C)]
@@ -83,11 +79,7 @@
 
 #[no_mangle]
 pub extern "C" fn rsn_rpc_config_serialize_toml(dto: &RpcConfigDto) -> StringDto {
-<<<<<<< HEAD
-    let cfg = match RpcConfig::try_from(dto) {
-=======
     let cfg = match RpcServerConfig::try_from(dto) {
->>>>>>> 21461bac
         Ok(d) => d,
         Err(_) => {
             return StringDto {
@@ -97,11 +89,7 @@
         }
     };
 
-<<<<<<< HEAD
-    let toml: RpcToml = (&cfg).into();
-=======
     let toml: RpcServerToml = (&cfg).into();
->>>>>>> 21461bac
     let toml_str = match toml::to_string(&toml) {
         Ok(t) => t,
         Err(_) => {
