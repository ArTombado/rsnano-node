--- conflicted
+++ resolved
@@ -6,19 +6,11 @@
 mod stream;
 mod thread_pool;
 mod timer;
-<<<<<<< HEAD
-=======
-mod toml;
->>>>>>> 21461bac
 
 use crate::{transport::EndpointDto, VoidPointerCallback};
 pub use async_runtime::AsyncRuntimeHandle;
 pub use container_info::*;
-<<<<<<< HEAD
-use rsnano_node::utils::{
-=======
 use rsnano_network::utils::{
->>>>>>> 21461bac
     ipv4_address_or_ipv6_subnet, map_address_to_subnetwork, reserved_address,
 };
 use std::{
