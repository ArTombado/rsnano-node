[workspace]
members = [
    "core",
    "nullables/output_tracker",
    "nullables/fs",
    "nullables/tcp",
    "nullables/lmdb",
    "nullables/http_client",
    "nullables/clock",
    "nullables/random",
    "messages",
    "store_lmdb",
    "ledger",
    "node",
    "ffi",
    "main",
    "tools/load_test",
    "tools/xtask",
<<<<<<< HEAD
    "tools/test_helpers",
    "rpc",
=======
    "tools/test_helpers", "nullables/http_client", "nullables/clock", "nullables/random", 
>>>>>>> 7ac3fffa
]
resolver = "2"<|MERGE_RESOLUTION|>--- conflicted
+++ resolved
@@ -16,11 +16,6 @@
     "main",
     "tools/load_test",
     "tools/xtask",
-<<<<<<< HEAD
-    "tools/test_helpers",
-    "rpc",
-=======
     "tools/test_helpers", "nullables/http_client", "nullables/clock", "nullables/random", 
->>>>>>> 7ac3fffa
 ]
 resolver = "2"